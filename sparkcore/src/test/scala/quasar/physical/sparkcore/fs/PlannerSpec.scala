/*
 * Copyright 2014–2016 SlamData Inc.
 *
 * Licensed under the Apache License, Version 2.0 (the "License");
 * you may not use this file except in compliance with the License.
 * You may obtain a copy of the License at
 *
 *     http://www.apache.org/licenses/LICENSE-2.0
 *
 * Unless required by applicable law or agreed to in writing, software
 * distributed under the License is distributed on an "AS IS" BASIS,
 * WITHOUT WARRANTIES OR CONDITIONS OF ANY KIND, either express or implied.
 * See the License for the specific language governing permissions and
 * limitations under the License.
 */

package quasar.physical.sparkcore.fs

import quasar.Predef._
import quasar.qscript.QScriptHelpers
import quasar.qscript._
import quasar.qscript.ReduceFuncs._
import quasar.qscript.MapFuncs._
import quasar.contrib.pathy._
import quasar.Data
import quasar.qscript._

import matryoshka.{Hole => _, _}
import org.apache.spark._
import org.apache.spark.rdd._
import org.specs2.scalaz.DisjunctionMatchers
import pathy.Path._
import scalaz._, Scalaz._, scalaz.concurrent.Task

class PlannerSpec extends quasar.Qspec with QScriptHelpers with DisjunctionMatchers {

  import Planner.SparkState

  sequential

  val equi = Planner.equiJoin[Fix]
  val sr = Planner.shiftedread[Fix]
  val qscore = Planner.qscriptCore[Fix]
  def compileCore: AlgebraM[SparkState, QScriptCore[Fix, ?], RDD[Data]] = qscore.plan(emptyFF)
  def compileJoin: AlgebraM[SparkState, EquiJoin[Fix, ?], RDD[Data]] = equi.plan(emptyFF)

  "Planner" should {
    "shiftedread" in {

      withSparkContext { sc =>
        val fromFile: (SparkContext, AFile) => Task[RDD[String]] =
          (sc: SparkContext, file: AFile) => Task.delay {
            sc.parallelize(List("""{"name" : "tom", "age" : 28}"""))
          }
        val compile: AlgebraM[SparkState, Const[ShiftedRead, ?], RDD[Data]] = sr.plan(fromFile)
        val afile: AFile = rootDir </> dir("Users") </> dir("rabbit") </> file("test.json")

        val program: SparkState[RDD[Data]] = compile(Const(ShiftedRead(afile, IncludeId)))
        program.eval(sc).run.map(_ must beRightDisjunction.like {
          case rdd =>
            val results = rdd.collect
            results.size must_= 1
            results(0) must_= Data.Obj(ListMap(
              "name" -> Data.Str("tom"),
              "age" -> Data.Int(28)
            ))
        })
      }.unsafePerformSync
    }

    "core.map" in {
<<<<<<< HEAD
      withSparkContext { sc =>
=======
      newSc.map ( sc => {
        val alg: AlgebraM[SparkState, QScriptCore, RDD[Data]] = qscore.plan(emptyFF)
>>>>>>> 15dc33ad

        val src: RDD[Data] = sc.parallelize(List(
          Data.Obj(ListMap() + ("age" -> Data.Int(24)) + ("country" -> Data.Str("Poland"))),
          Data.Obj(ListMap() + ("age" -> Data.Int(32)) + ("country" -> Data.Str("Poland"))),
          Data.Obj(ListMap() + ("age" -> Data.Int(23)) + ("country" -> Data.Str("US")))
        ))

        def func: FreeMap = ProjectFieldR(HoleF, StrLit("country"))
        val map = quasar.qscript.Map(src, func)

        val program: SparkState[RDD[Data]] = compileCore(map)
        program.eval(sc).run.map(_ must beRightDisjunction.like {
          case rdd =>
            val results = rdd.collect
            results.size must_= 3
            results(0) must_= Data.Str("Poland")
            results(1) must_= Data.Str("Poland")
            results(2) must_= Data.Str("US")
        })
      }.unsafePerformSync
    }

    "core.reduce" in {
<<<<<<< HEAD
      withSparkContext { sc =>
=======
      newSc.map ( sc => {
        val alg: AlgebraM[SparkState, QScriptCore, RDD[Data]] = qscore.plan(emptyFF)
>>>>>>> 15dc33ad

        val src: RDD[Data] = sc.parallelize(List(
          Data.Obj(ListMap() + ("age" -> Data.Int(24)) + ("country" -> Data.Str("Poland"))),
          Data.Obj(ListMap() + ("age" -> Data.Int(32)) + ("country" -> Data.Str("Poland"))),
          Data.Obj(ListMap() + ("age" -> Data.Int(23)) + ("country" -> Data.Str("US")))
        ))

        def bucket: FreeMap = ProjectFieldR(HoleF, StrLit("country"))
        def reducers: List[ReduceFunc[FreeMap]] = List(Max(ProjectFieldR(HoleF, StrLit("age"))))
        def repair: Free[MapFunc, ReduceIndex] = Free.point(ReduceIndex(0))
        val reduce = Reduce(src, bucket, reducers, repair)

        val program: SparkState[RDD[Data]] = compileCore(reduce)
        program.eval(sc).run.map(_ must beRightDisjunction.like {
          case rdd =>
            val results = rdd.collect
            results.size must_= 2
            results(1) must_= Data.Int(32)
            results(0) must_= Data.Int(23)
        })
      }.unsafePerformSync
    }

    "core.filter" in {
<<<<<<< HEAD
      withSparkContext { sc =>
=======
      newSc.map ( sc => {
        val alg: AlgebraM[SparkState, QScriptCore, RDD[Data]] = qscore.plan(emptyFF)
>>>>>>> 15dc33ad

        val src: RDD[Data] = sc.parallelize(List(
          Data.Obj(ListMap() + ("age" -> Data.Int(24)) + ("country" -> Data.Str("Poland"))),
          Data.Obj(ListMap() + ("age" -> Data.Int(32)) + ("country" -> Data.Str("Poland"))),
          Data.Obj(ListMap() + ("age" -> Data.Int(23)) + ("country" -> Data.Str("US")))
        ))

        def func: FreeMap = Free.roll(Lt(ProjectFieldR(HoleF, StrLit("age")), IntLit(24)))
        val filter = quasar.qscript.Filter(src, func)

        val program: SparkState[RDD[Data]] = compileCore(filter)
        program.eval(sc).run.map(_ must beRightDisjunction.like {
          case rdd =>
            val results = rdd.collect
            results.size must_= 1
            results(0) must_= Data.Obj(ListMap(
              "age" -> Data.Int(23),
              "country" -> Data.Str("US")
            ))
        })
      }.unsafePerformSync
    }

    "core.take" in {
<<<<<<< HEAD
      withSparkContext { sc =>
=======
      newSc.map ( sc => {
        val alg: AlgebraM[SparkState, QScriptCore, RDD[Data]] = qscore.plan(emptyFF)
>>>>>>> 15dc33ad

        val src: RDD[Data] = sc.parallelize(List(
          Data.Obj(ListMap() + ("age" -> Data.Int(24)) + ("country" -> Data.Str("Poland"))),
          Data.Obj(ListMap() + ("age" -> Data.Int(32)) + ("country" -> Data.Str("Poland"))),
          Data.Obj(ListMap() + ("age" -> Data.Int(23)) + ("country" -> Data.Str("US"))),
          Data.Obj(ListMap() + ("age" -> Data.Int(32)) + ("country" -> Data.Str("US")))
        ))

        def from: FreeQS = Free.point(SrcHole)
        def count: FreeQS = constFreeQS(1)

        val take = quasar.qscript.Subset(src, from, Take, count)

        val program: SparkState[RDD[Data]] = compileCore(take)
        program.eval(sc).run.map(_ must beRightDisjunction.like {
          case rdd =>
            val results = rdd.collect
            results.size must_= 1
            results(0) must_= Data.Obj(ListMap(
              "age" -> Data.Int(24),
              "country" -> Data.Str("Poland")
            ))
        })
      }.unsafePerformSync
    }

    "core.drop" in {
<<<<<<< HEAD
      withSparkContext { sc =>
=======
      newSc.map ( sc => {
        val alg: AlgebraM[SparkState, QScriptCore, RDD[Data]] = qscore.plan(emptyFF)
>>>>>>> 15dc33ad

        val src: RDD[Data] = sc.parallelize(List(
          Data.Obj(ListMap() + ("age" -> Data.Int(24)) + ("country" -> Data.Str("Poland"))),
          Data.Obj(ListMap() + ("age" -> Data.Int(32)) + ("country" -> Data.Str("Poland"))),
          Data.Obj(ListMap() + ("age" -> Data.Int(23)) + ("country" -> Data.Str("US"))),
          Data.Obj(ListMap() + ("age" -> Data.Int(32)) + ("country" -> Data.Str("US")))
        ))

        def from: FreeQS = Free.point(SrcHole)
        def count: FreeQS = constFreeQS(3)

        val drop = quasar.qscript.Subset(src, from, Drop, count)

        val program: SparkState[RDD[Data]] = compileCore(drop)
        program.eval(sc).run.map(_ must beRightDisjunction.like {
          case rdd =>
            val results = rdd.collect
            results.size must_= 1
            results(0) must_= Data.Obj(ListMap(
              "age" -> Data.Int(32),
              "country" -> Data.Str("US")
            ))
        })
      }.unsafePerformSync
    }

    "core.union" in {
<<<<<<< HEAD
      withSparkContext { sc =>
=======
      newSc.map ( sc => {
        val alg: AlgebraM[SparkState, QScriptCore, RDD[Data]] = qscore.plan(emptyFF)
>>>>>>> 15dc33ad

        val src: RDD[Data] = sc.parallelize(List(
          Data.Obj(ListMap() + ("age" -> Data.Int(24)) + ("country" -> Data.Str("Poland"))),
          Data.Obj(ListMap() + ("age" -> Data.Int(32)) + ("country" -> Data.Str("Poland"))),
          Data.Obj(ListMap() + ("age" -> Data.Int(23)) + ("country" -> Data.Str("US"))),
          Data.Obj(ListMap() + ("age" -> Data.Int(14)) + ("country" -> Data.Str("UK")))
        ))

        def func(country: String): FreeMap =
          Free.roll(Eq(ProjectFieldR(HoleF, StrLit("country")), StrLit(country)))

        def left: FreeQS = Free.roll(QCT.inj(Filter(HoleQS, func("Poland"))))
        def right: FreeQS = Free.roll(QCT.inj(Filter(HoleQS, func("US"))))

        val union = quasar.qscript.Union(src, left, right)

        val program: SparkState[RDD[Data]] = compileCore(union)
        program.eval(sc).run.map(_ must beRightDisjunction.like {
          case rdd =>
            rdd.collect.toList must_= List(
              Data.Obj(ListMap() + ("age" -> Data.Int(24)) + ("country" -> Data.Str("Poland"))),
              Data.Obj(ListMap() + ("age" -> Data.Int(32)) + ("country" -> Data.Str("Poland"))),
              Data.Obj(ListMap() + ("age" -> Data.Int(23)) + ("country" -> Data.Str("US")))
            )
        })
      }.unsafePerformSync
    }

    "core.leftshift" in {
<<<<<<< HEAD
      withSparkContext { sc =>
=======
      newSc.map ( sc => {
        val alg: AlgebraM[SparkState, QScriptCore, RDD[Data]] = qscore.plan(emptyFF)
>>>>>>> 15dc33ad

        val src: RDD[Data] = sc.parallelize(List(
          Data.Obj(ListMap(("age" -> Data.Int(24)),("countries" -> Data.Arr(List(Data.Str("Poland"), Data.Str("US")))))),
          Data.Obj(ListMap(("age" -> Data.Int(24)),("countries" -> Data.Arr(List(Data.Str("UK"))))))
        ))

        def struct: FreeMap = ProjectFieldR(HoleF, StrLit("countries"))
        def repair: JoinFunc = Free.point(RightSide)

        val leftShift = quasar.qscript.LeftShift(src, struct, repair)

        val program: SparkState[RDD[Data]] = compileCore(leftShift)
        program.eval(sc).run.map(_ must beRightDisjunction.like {
          case rdd =>
            rdd.collect.toList must_= List(
              Data.Str("Poland"),
              Data.Str("US"),
              Data.Str("UK")
            )
        })

      }.unsafePerformSync
    }

    "equiJoin.inner" in {

<<<<<<< HEAD
      withSparkContext { sc =>
=======
      newSc.map ( sc => {
        val alg: AlgebraM[SparkState, EquiJoin, RDD[Data]] = equi.plan(emptyFF)
>>>>>>> 15dc33ad

        val src: RDD[Data] = sc.parallelize(List(
          Data.Obj(ListMap(("age" -> Data.Int(24)), ("country" -> Data.Str("Poland")))),
          Data.Obj(ListMap(("age" -> Data.Int(32)), ("country" -> Data.Str("Poland")))),
          Data.Obj(ListMap(("age" -> Data.Int(24)), ("country" -> Data.Str("US")))),
          Data.Obj(ListMap(("age" -> Data.Int(14)), ("country" -> Data.Str("UK"))))
        ))

        def func(country: String): FreeMap =
          Free.roll(Eq(ProjectFieldR(HoleF, StrLit("country")), StrLit(country)))

        def left: FreeQS = Free.roll(QCT.inj(Filter(HoleQS, func("Poland"))))
        def right: FreeQS = Free.roll(QCT.inj(Filter(HoleQS, func("US"))))
        def key: FreeMap = ProjectFieldR(HoleF, StrLit("age"))
        def combine: JoinFunc = Free.roll(ConcatMaps(
          Free.roll(MakeMap(StrLit("left"), LeftSideF)),
          Free.roll(MakeMap(StrLit("right"), RightSideF))
        ))

        val equiJoin = quasar.qscript.EquiJoin(src, left, right, key, key, Inner, combine)

        val program: SparkState[RDD[Data]] = compileJoin(equiJoin)
        program.eval(sc).run.map(_ must beRightDisjunction.like {
          case rdd =>
            rdd.collect.toList must_= List(
              Data.Obj(ListMap(
                "left" -> Data.Obj(ListMap(("age" -> Data.Int(24)), ("country" -> Data.Str("Poland")))),
                "right" -> Data.Obj(ListMap(("age" -> Data.Int(24)), ("country" -> Data.Str("US"))))
              )
            ))
        })
      }.unsafePerformSync
    }

    "equiJoin.leftOuter" in {

<<<<<<< HEAD
      withSparkContext { sc =>
=======
      newSc.map ( sc => {
        val alg: AlgebraM[SparkState, EquiJoin, RDD[Data]] = equi.plan(emptyFF)
>>>>>>> 15dc33ad

        val src: RDD[Data] = sc.parallelize(List(
          Data.Obj(ListMap(("age" -> Data.Int(24)), ("country" -> Data.Str("Poland")))),
          Data.Obj(ListMap(("age" -> Data.Int(32)), ("country" -> Data.Str("Poland")))),
          Data.Obj(ListMap(("age" -> Data.Int(24)), ("country" -> Data.Str("US")))),
          Data.Obj(ListMap(("age" -> Data.Int(14)), ("country" -> Data.Str("UK"))))
        ))

        def func(country: String): FreeMap =
          Free.roll(Eq(ProjectFieldR(HoleF, StrLit("country")), StrLit(country)))

        def left: FreeQS = Free.roll(QCT.inj(Filter(HoleQS, func("Poland"))))
        def right: FreeQS = Free.roll(QCT.inj(Filter(HoleQS, func("US"))))
        def key: FreeMap = ProjectFieldR(HoleF, StrLit("age"))
        def combine: JoinFunc = Free.roll(ConcatMaps(
          Free.roll(MakeMap(StrLit("left"), LeftSideF)),
          Free.roll(MakeMap(StrLit("right"), RightSideF))
        ))

        val equiJoin = quasar.qscript.EquiJoin(src, left, right, key, key, LeftOuter, combine)

        val program: SparkState[RDD[Data]] = compileJoin(equiJoin)
        program.eval(sc).run.map(_ must beRightDisjunction.like {
          case rdd =>
            rdd.collect.toList must_= List(
              Data.Obj(ListMap(
                "left" -> Data.Obj(ListMap(("age" -> Data.Int(32)), ("country" -> Data.Str("Poland")))),
                "right" -> Data.Null
              )),
              Data.Obj(ListMap(
                "left" -> Data.Obj(ListMap(("age" -> Data.Int(24)), ("country" -> Data.Str("Poland")))),
                "right" -> Data.Obj(ListMap(("age" -> Data.Int(24)), ("country" -> Data.Str("US"))))
              ))
              )
        })
      }.unsafePerformSync
    }

    "equiJoin.rightOuter" in {

<<<<<<< HEAD
      withSparkContext { sc =>
=======
      newSc.map ( sc => {
        val alg: AlgebraM[SparkState, EquiJoin, RDD[Data]] = equi.plan(emptyFF)
>>>>>>> 15dc33ad

        val src: RDD[Data] = sc.parallelize(List(
          Data.Obj(ListMap(("age" -> Data.Int(24)), ("country" -> Data.Str("Poland")))),
          Data.Obj(ListMap(("age" -> Data.Int(32)), ("country" -> Data.Str("US")))),
          Data.Obj(ListMap(("age" -> Data.Int(24)), ("country" -> Data.Str("US")))),
          Data.Obj(ListMap(("age" -> Data.Int(14)), ("country" -> Data.Str("UK"))))
        ))

        def func(country: String): FreeMap =
          Free.roll(Eq(ProjectFieldR(HoleF, StrLit("country")), StrLit(country)))

        def left: FreeQS = Free.roll(QCT.inj(Filter(HoleQS, func("Poland"))))
        def right: FreeQS = Free.roll(QCT.inj(Filter(HoleQS, func("US"))))
        def key: FreeMap = ProjectFieldR(HoleF, StrLit("age"))
        def combine: JoinFunc = Free.roll(ConcatMaps(
          Free.roll(MakeMap(StrLit("left"), LeftSideF)),
          Free.roll(MakeMap(StrLit("right"), RightSideF))
        ))

        val equiJoin = quasar.qscript.EquiJoin(src, left, right, key, key, RightOuter, combine)

        val program: SparkState[RDD[Data]] = compileJoin(equiJoin)
        program.eval(sc).run.map(_ must beRightDisjunction.like {
          case rdd =>
            rdd.collect.toList must_= List(
              Data.Obj(ListMap(
                "left" ->  Data.Null,
                "right" -> Data.Obj(ListMap(("age" -> Data.Int(32)), ("country" -> Data.Str("US"))))
              )),
              Data.Obj(ListMap(
                "left" -> Data.Obj(ListMap(("age" -> Data.Int(24)), ("country" -> Data.Str("Poland")))),
                "right" -> Data.Obj(ListMap(("age" -> Data.Int(24)), ("country" -> Data.Str("US"))))
              ))
              )
        })
      }.unsafePerformSync
    }

    "equiJoin.fullOuter" in {

<<<<<<< HEAD
      withSparkContext { sc =>
=======
      newSc.map ( sc => {
        val alg: AlgebraM[SparkState, EquiJoin, RDD[Data]] = equi.plan(emptyFF)
>>>>>>> 15dc33ad

        val src: RDD[Data] = sc.parallelize(List(
          Data.Obj(ListMap(("age" -> Data.Int(24)), ("country" -> Data.Str("Poland")))),
          Data.Obj(ListMap(("age" -> Data.Int(27)), ("country" -> Data.Str("Poland")))),
          Data.Obj(ListMap(("age" -> Data.Int(32)), ("country" -> Data.Str("US")))),
          Data.Obj(ListMap(("age" -> Data.Int(24)), ("country" -> Data.Str("US")))),
          Data.Obj(ListMap(("age" -> Data.Int(14)), ("country" -> Data.Str("UK"))))
        ))

        def func(country: String): FreeMap =
          Free.roll(Eq(ProjectFieldR(HoleF, StrLit("country")), StrLit(country)))

        def left: FreeQS = Free.roll(QCT.inj(Filter(HoleQS, func("Poland"))))
        def right: FreeQS = Free.roll(QCT.inj(Filter(HoleQS, func("US"))))
        def key: FreeMap = ProjectFieldR(HoleF, StrLit("age"))
        def combine: JoinFunc = Free.roll(ConcatMaps(
          Free.roll(MakeMap(StrLit("left"), LeftSideF)),
          Free.roll(MakeMap(StrLit("right"), RightSideF))
        ))

        val equiJoin = quasar.qscript.EquiJoin(src, left, right, key, key, FullOuter, combine)

        val program: SparkState[RDD[Data]] = compileJoin(equiJoin)
        program.eval(sc).run.map(_ must beRightDisjunction.like {
          case rdd =>
            rdd.collect.toList must_= List(
              Data.Obj(ListMap(
                "left" ->  Data.Obj(ListMap(("age" -> Data.Int(27)), ("country" -> Data.Str("Poland")))),
                "right" -> Data.Null
              )),
              Data.Obj(ListMap(
                "left" ->  Data.Null,
                "right" -> Data.Obj(ListMap(("age" -> Data.Int(32)), ("country" -> Data.Str("US"))))
              )),
              Data.Obj(ListMap(
                "left" -> Data.Obj(ListMap(("age" -> Data.Int(24)), ("country" -> Data.Str("Poland")))),
                "right" -> Data.Obj(ListMap(("age" -> Data.Int(24)), ("country" -> Data.Str("US"))))
              ))
              )
        })
      }.unsafePerformSync
    }

  }

  private def constFreeQS(v: Int): FreeQS =
    Free.roll(QCT.inj(quasar.qscript.Map(Free.roll(QCT.inj(Unreferenced())), IntLit(v))))


  private val emptyFF: (SparkContext, AFile) => Task[RDD[String]] =
    (sc: SparkContext, file: AFile) => Task.delay {
      sc.parallelize(List())
    }

  private def withSparkContext[A](f: SparkContext => Task[A]): Task[A] = {
    val config = new SparkConf().setMaster("local").setAppName("PlannerSpec")
    for {
      sc     <- Task.delay(new SparkContext(config))
      result <- f(sc).onFinish(_ => Task.delay(sc.stop))
    } yield result
  }
}<|MERGE_RESOLUTION|>--- conflicted
+++ resolved
@@ -69,12 +69,7 @@
     }
 
     "core.map" in {
-<<<<<<< HEAD
-      withSparkContext { sc =>
-=======
-      newSc.map ( sc => {
-        val alg: AlgebraM[SparkState, QScriptCore, RDD[Data]] = qscore.plan(emptyFF)
->>>>>>> 15dc33ad
+      withSparkContext { sc =>
 
         val src: RDD[Data] = sc.parallelize(List(
           Data.Obj(ListMap() + ("age" -> Data.Int(24)) + ("country" -> Data.Str("Poland"))),
@@ -98,12 +93,7 @@
     }
 
     "core.reduce" in {
-<<<<<<< HEAD
-      withSparkContext { sc =>
-=======
-      newSc.map ( sc => {
-        val alg: AlgebraM[SparkState, QScriptCore, RDD[Data]] = qscore.plan(emptyFF)
->>>>>>> 15dc33ad
+      withSparkContext { sc =>
 
         val src: RDD[Data] = sc.parallelize(List(
           Data.Obj(ListMap() + ("age" -> Data.Int(24)) + ("country" -> Data.Str("Poland"))),
@@ -128,12 +118,7 @@
     }
 
     "core.filter" in {
-<<<<<<< HEAD
-      withSparkContext { sc =>
-=======
-      newSc.map ( sc => {
-        val alg: AlgebraM[SparkState, QScriptCore, RDD[Data]] = qscore.plan(emptyFF)
->>>>>>> 15dc33ad
+      withSparkContext { sc =>
 
         val src: RDD[Data] = sc.parallelize(List(
           Data.Obj(ListMap() + ("age" -> Data.Int(24)) + ("country" -> Data.Str("Poland"))),
@@ -158,12 +143,7 @@
     }
 
     "core.take" in {
-<<<<<<< HEAD
-      withSparkContext { sc =>
-=======
-      newSc.map ( sc => {
-        val alg: AlgebraM[SparkState, QScriptCore, RDD[Data]] = qscore.plan(emptyFF)
->>>>>>> 15dc33ad
+      withSparkContext { sc =>
 
         val src: RDD[Data] = sc.parallelize(List(
           Data.Obj(ListMap() + ("age" -> Data.Int(24)) + ("country" -> Data.Str("Poland"))),
@@ -191,12 +171,7 @@
     }
 
     "core.drop" in {
-<<<<<<< HEAD
-      withSparkContext { sc =>
-=======
-      newSc.map ( sc => {
-        val alg: AlgebraM[SparkState, QScriptCore, RDD[Data]] = qscore.plan(emptyFF)
->>>>>>> 15dc33ad
+      withSparkContext { sc =>
 
         val src: RDD[Data] = sc.parallelize(List(
           Data.Obj(ListMap() + ("age" -> Data.Int(24)) + ("country" -> Data.Str("Poland"))),
@@ -224,12 +199,7 @@
     }
 
     "core.union" in {
-<<<<<<< HEAD
-      withSparkContext { sc =>
-=======
-      newSc.map ( sc => {
-        val alg: AlgebraM[SparkState, QScriptCore, RDD[Data]] = qscore.plan(emptyFF)
->>>>>>> 15dc33ad
+      withSparkContext { sc =>
 
         val src: RDD[Data] = sc.parallelize(List(
           Data.Obj(ListMap() + ("age" -> Data.Int(24)) + ("country" -> Data.Str("Poland"))),
@@ -259,12 +229,7 @@
     }
 
     "core.leftshift" in {
-<<<<<<< HEAD
-      withSparkContext { sc =>
-=======
-      newSc.map ( sc => {
-        val alg: AlgebraM[SparkState, QScriptCore, RDD[Data]] = qscore.plan(emptyFF)
->>>>>>> 15dc33ad
+      withSparkContext { sc =>
 
         val src: RDD[Data] = sc.parallelize(List(
           Data.Obj(ListMap(("age" -> Data.Int(24)),("countries" -> Data.Arr(List(Data.Str("Poland"), Data.Str("US")))))),
@@ -291,12 +256,7 @@
 
     "equiJoin.inner" in {
 
-<<<<<<< HEAD
-      withSparkContext { sc =>
-=======
-      newSc.map ( sc => {
-        val alg: AlgebraM[SparkState, EquiJoin, RDD[Data]] = equi.plan(emptyFF)
->>>>>>> 15dc33ad
+      withSparkContext { sc =>
 
         val src: RDD[Data] = sc.parallelize(List(
           Data.Obj(ListMap(("age" -> Data.Int(24)), ("country" -> Data.Str("Poland")))),
@@ -333,12 +293,7 @@
 
     "equiJoin.leftOuter" in {
 
-<<<<<<< HEAD
-      withSparkContext { sc =>
-=======
-      newSc.map ( sc => {
-        val alg: AlgebraM[SparkState, EquiJoin, RDD[Data]] = equi.plan(emptyFF)
->>>>>>> 15dc33ad
+      withSparkContext { sc =>
 
         val src: RDD[Data] = sc.parallelize(List(
           Data.Obj(ListMap(("age" -> Data.Int(24)), ("country" -> Data.Str("Poland")))),
@@ -379,12 +334,7 @@
 
     "equiJoin.rightOuter" in {
 
-<<<<<<< HEAD
-      withSparkContext { sc =>
-=======
-      newSc.map ( sc => {
-        val alg: AlgebraM[SparkState, EquiJoin, RDD[Data]] = equi.plan(emptyFF)
->>>>>>> 15dc33ad
+      withSparkContext { sc =>
 
         val src: RDD[Data] = sc.parallelize(List(
           Data.Obj(ListMap(("age" -> Data.Int(24)), ("country" -> Data.Str("Poland")))),
@@ -425,12 +375,7 @@
 
     "equiJoin.fullOuter" in {
 
-<<<<<<< HEAD
-      withSparkContext { sc =>
-=======
-      newSc.map ( sc => {
-        val alg: AlgebraM[SparkState, EquiJoin, RDD[Data]] = equi.plan(emptyFF)
->>>>>>> 15dc33ad
+      withSparkContext { sc =>
 
         val src: RDD[Data] = sc.parallelize(List(
           Data.Obj(ListMap(("age" -> Data.Int(24)), ("country" -> Data.Str("Poland")))),
