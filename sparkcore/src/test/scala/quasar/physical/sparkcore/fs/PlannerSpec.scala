/*
 * Copyright 2014–2016 SlamData Inc.
 *
 * Licensed under the Apache License, Version 2.0 (the "License");
 * you may not use this file except in compliance with the License.
 * You may obtain a copy of the License at
 *
 *     http://www.apache.org/licenses/LICENSE-2.0
 *
 * Unless required by applicable law or agreed to in writing, software
 * distributed under the License is distributed on an "AS IS" BASIS,
 * WITHOUT WARRANTIES OR CONDITIONS OF ANY KIND, either express or implied.
 * See the License for the specific language governing permissions and
 * limitations under the License.
 */

package quasar.physical.sparkcore.fs

import quasar.Predef._
import quasar.console
import quasar.qscript.QScriptHelpers
import quasar.qscript._
import quasar.qscript.ReduceFuncs._
import quasar.qscript.MapFuncs._
import quasar.contrib.pathy._
import quasar.Data
import quasar.DataCodec
import quasar.qscript._
import quasar.sql.JoinDir

import org.apache.spark._
import org.apache.spark.rdd._
import pathy.Path._
import scalaz._, Scalaz._, scalaz.concurrent.Task
import pathy.Path._
import matryoshka.{Hole => _, _}
import org.specs2.scalaz.DisjunctionMatchers

class PlannerSpec extends quasar.Qspec with QScriptHelpers with DisjunctionMatchers {

  import Planner.SparkState

  sequential

  val equi = Planner.equiJoin[Fix]
  val sr = Planner.shiftedread[Fix]
  val qscore = Planner.qscriptCore[Fix]

  "Planner" should {

    "shiftedread" in {

      newSc.map ( sc => {
        val fromFile: (SparkContext, AFile) => Task[RDD[String]] =
          (sc: SparkContext, file: AFile) => Task.delay {
            sc.parallelize(List("""{"name" : "tom", "age" : 28}"""))
          }
        val alg: AlgebraM[SparkState, Const[ShiftedRead, ?], RDD[Data]] = sr.plan(fromFile )
        val afile: AFile = rootDir </> dir("Users") </> dir("rabbit") </> file("test.json")

        val state: SparkState[RDD[Data]] = alg(Const(ShiftedRead(afile, ExcludeId)))
        state.eval(sc).run.unsafePerformSync must beRightDisjunction.like{
          case rdd =>
            val results = rdd.collect
            results.size must_== 1
            results(0) must_== Data.Obj(ListMap(
              "name" -> Data.Str("tom"),
              "age" -> Data.Int(28)
            ))
        }
        sc.stop
      }).run.unsafePerformSync
      ok
    }
    "core" should {
      "map" in {
        newSc.map ( sc => {
          val alg: AlgebraM[SparkState, QScriptCore, RDD[Data]] = qscore.plan(emptyFF)

          val src: RDD[Data] = sc.parallelize(List(
            Data.Obj(ListMap() + ("age" -> Data.Int(24)) + ("country" -> Data.Str("Poland"))),
            Data.Obj(ListMap() + ("age" -> Data.Int(32)) + ("country" -> Data.Str("Poland"))),
            Data.Obj(ListMap() + ("age" -> Data.Int(23)) + ("country" -> Data.Str("US")))
          ))

          def func: FreeMap = ProjectFieldR(HoleF, StrLit("country"))
          val map = quasar.qscript.Map(src, func)

          val state: SparkState[RDD[Data]] = alg(map)
          state.eval(sc).run.unsafePerformSync  must beRightDisjunction.like{
            case rdd =>
              val results = rdd.collect
              results.size must_= 3
              results(0) must_= Data.Str("Poland")
              results(1) must_= Data.Str("Poland")
              results(2) must_= Data.Str("US")
          }
          sc.stop
        }).run.unsafePerformSync
        ok
      }

      "reduce" should {
        "calculate count" in {
          newSc.map ( sc => {
            val alg: AlgebraM[SparkState, QScriptCore, RDD[Data]] = qscore.plan(emptyFF)

            val src: RDD[Data] = sc.parallelize(List(
              Data.Obj(ListMap() + ("age" -> Data.Int(24)) + ("country" -> Data.Str("Poland"))),
              Data.Obj(ListMap() + ("age" -> Data.Int(32)) + ("country" -> Data.Str("Poland"))),
              Data.Obj(ListMap() + ("age" -> Data.Int(23)) + ("country" -> Data.Str("US")))
            ))

            def bucket: FreeMap = ProjectFieldR(HoleF, StrLit("country"))
            def reducers: List[ReduceFunc[FreeMap]] = List(Count(ProjectFieldR(HoleF, StrLit("country"))))
            def repair: Free[MapFunc, ReduceIndex] = Free.point(ReduceIndex(0))
            val reduce = Reduce(src, bucket, reducers, repair)

            val state: SparkState[RDD[Data]] = alg(reduce)
            state.eval(sc).run.unsafePerformSync  must beRightDisjunction.like{
              case rdd =>
                val results = rdd.collect
                results.size must_= 2
                results(1) must_= Data.Int(2)
                results(0) must_= Data.Int(1)
            }
            sc.stop
          }).run.unsafePerformSync
          ok
        }

        "calculate sum" in {
          newSc.map ( sc => {
            val alg: AlgebraM[SparkState, QScriptCore, RDD[Data]] = qscore.plan(emptyFF)

            val src: RDD[Data] = sc.parallelize(List(
              Data.Obj(ListMap() + ("age" -> Data.Int(24)) + ("country" -> Data.Str("Poland"))),
              Data.Obj(ListMap() + ("age" -> Data.Int(32)) + ("country" -> Data.Str("Poland"))),
              Data.Obj(ListMap() + ("age" -> Data.Int(23)) + ("country" -> Data.Str("US")))
            ))

            def bucket: FreeMap = ProjectFieldR(HoleF, StrLit("country"))
            def reducers: List[ReduceFunc[FreeMap]] = List(Sum(ProjectFieldR(HoleF, StrLit("age"))))
            def repair: Free[MapFunc, ReduceIndex] = Free.point(ReduceIndex(0))
            val reduce = Reduce(src, bucket, reducers, repair)

            val state: SparkState[RDD[Data]] = alg(reduce)
            state.eval(sc).run.unsafePerformSync  must beRightDisjunction.like{
              case rdd =>
                val results = rdd.collect
                results.size must_= 2
                results(1) must_= Data.Int(56)
                results(0) must_= Data.Int(23)
            }
            sc.stop
          }).run.unsafePerformSync
          ok
        }

<<<<<<< HEAD
        "calculate arbitrary" in {
          newSc.map ( sc => {
            val alg: AlgebraM[SparkState, QScriptCore, RDD[Data]] = qscore.plan(emptyFF)
=======
    "core.sort" in {
      newSc.map ( sc => {
        val alg: AlgebraM[SparkState, QScriptCore, RDD[Data]] = qscore.plan(emptyFF)

        val src: RDD[Data] = sc.parallelize(List(
          Data.Obj(ListMap() + ("age" -> Data.Int(24)) + ("country" -> Data.Str("Poland"))),
          Data.Obj(ListMap() + ("age" -> Data.Int(32)) + ("country" -> Data.Str("Austria"))),
          Data.Obj(ListMap() + ("age" -> Data.Int(23)) + ("country" -> Data.Str("US")))
        ))

        def bucket = ProjectFieldR(HoleF, StrLit("country"))
        def order = List((bucket, SortDir.Ascending))
        val sort = quasar.qscript.Sort(src, bucket, order)

        val state: SparkState[RDD[Data]] = alg(sort)
        state.eval(sc).run.unsafePerformSync  must beRightDisjunction.like{
          case rdd =>
            val results = rdd.collect
            results must_== Array(
              Data.Obj(ListMap("age" -> Data.Int(32), "country" -> Data.Str("Austria"))),
              Data.Obj(ListMap("age" -> Data.Int(24), "country" -> Data.Str("Poland"))),
              Data.Obj(ListMap("age" -> Data.Int(23), "country" -> Data.Str("US")))
            )
        }
        sc.stop
      }).run.unsafePerformSync
      ok
    }
>>>>>>> 07a13c1a

            val src: RDD[Data] = sc.parallelize(List(
              Data.Obj(ListMap() + ("age" -> Data.Int(24)) + ("country" -> Data.Str("Poland"))),
              Data.Obj(ListMap() + ("age" -> Data.Int(32)) + ("country" -> Data.Str("Poland"))),
              Data.Obj(ListMap() + ("age" -> Data.Int(23)) + ("country" -> Data.Str("US")))
            ))

            def bucket: FreeMap = ProjectFieldR(HoleF, StrLit("country"))
            def reducers: List[ReduceFunc[FreeMap]] = List(Arbitrary(ProjectFieldR(HoleF, StrLit("country"))))
            def repair: Free[MapFunc, ReduceIndex] = Free.point(ReduceIndex(0))
            val reduce = Reduce(src, bucket, reducers, repair)

            val state: SparkState[RDD[Data]] = alg(reduce)
            state.eval(sc).run.unsafePerformSync  must beRightDisjunction.like{
              case rdd =>
                val results = rdd.collect
                results.size must_= 2
                results(1) must_= Data.Str("Poland")
                results(0) must_= Data.Str("US")
            }
            sc.stop
          }).run.unsafePerformSync
          ok
        }

        "calculate max" in {
          newSc.map ( sc => {
            val alg: AlgebraM[SparkState, QScriptCore, RDD[Data]] = qscore.plan(emptyFF)

            val src: RDD[Data] = sc.parallelize(List(
              Data.Obj(ListMap() + ("age" -> Data.Int(24)) + ("country" -> Data.Str("Poland"))),
              Data.Obj(ListMap() + ("age" -> Data.Int(32)) + ("country" -> Data.Str("Poland"))),
              Data.Obj(ListMap() + ("age" -> Data.Int(23)) + ("country" -> Data.Str("US")))
            ))

            def bucket: FreeMap = ProjectFieldR(HoleF, StrLit("country"))
            def reducers: List[ReduceFunc[FreeMap]] = List(Max(ProjectFieldR(HoleF, StrLit("age"))))
            def repair: Free[MapFunc, ReduceIndex] = Free.point(ReduceIndex(0))
            val reduce = Reduce(src, bucket, reducers, repair)

            val state: SparkState[RDD[Data]] = alg(reduce)
            state.eval(sc).run.unsafePerformSync  must beRightDisjunction.like{
              case rdd =>
                val results = rdd.collect
                results.size must_= 2
                results(1) must_= Data.Int(32)
                results(0) must_= Data.Int(23)
            }
            sc.stop
          }).run.unsafePerformSync
          ok
        }

        "for avg" should {
          "calculate int values" in {
            newSc.map ( sc => {
              val alg: AlgebraM[SparkState, QScriptCore, RDD[Data]] = qscore.plan(emptyFF)

              val src: RDD[Data] = sc.parallelize(List(
                Data.Obj(ListMap() + ("age" -> Data.Int(24)) + ("country" -> Data.Str("Poland"))),
                Data.Obj(ListMap() + ("age" -> Data.Int(32)) + ("country" -> Data.Str("Poland"))),
                Data.Obj(ListMap() + ("age" -> Data.Int(28)) + ("country" -> Data.Str("Poland"))),
                Data.Obj(ListMap() + ("age" -> Data.Int(23)) + ("country" -> Data.Str("US")))
              ))

              def bucket: FreeMap = ProjectFieldR(HoleF, StrLit("country"))
              def reducers: List[ReduceFunc[FreeMap]] = List(Avg(ProjectFieldR(HoleF, StrLit("age"))))
              def repair: Free[MapFunc, ReduceIndex] = Free.point(ReduceIndex(0))
              val reduce = Reduce(src, bucket, reducers, repair)

              val state: SparkState[RDD[Data]] = alg(reduce)
              state.eval(sc).run.unsafePerformSync  must beRightDisjunction.like{
                case rdd =>
                  val results = rdd.collect
                  results.size must_== 2
                  results(1) must_== Data.Dec(28)
                  results(0) must_== Data.Dec(23)
              }
              sc.stop
            }).run.unsafePerformSync
            ok
          }

          "calculate dec values" in {
            newSc.map ( sc => {
              val alg: AlgebraM[SparkState, QScriptCore, RDD[Data]] = qscore.plan(emptyFF)

              val src: RDD[Data] = sc.parallelize(List(
                Data.Obj(ListMap(("height" -> Data.Dec(1.56)),("country" -> Data.Str("Poland")))),
                Data.Obj(ListMap(("height" -> Data.Dec(1.86)),("country" -> Data.Str("Poland")))),
                Data.Obj(ListMap(("height" -> Data.Dec(1.23)),("country" -> Data.Str("US"))))
              ))

              def bucket: FreeMap = ProjectFieldR(HoleF, StrLit("country"))
              def reducers: List[ReduceFunc[FreeMap]] = List(Avg(ProjectFieldR(HoleF, StrLit("height"))))
              def repair: Free[MapFunc, ReduceIndex] = Free.point(ReduceIndex(0))
              val reduce = Reduce(src, bucket, reducers, repair)

              val state: SparkState[RDD[Data]] = alg(reduce)
              state.eval(sc).run.unsafePerformSync  must beRightDisjunction.like{
                case rdd =>
                  val results = rdd.collect
                  results.size must_== 2
                  results(1) must_== Data.Dec(1.71)
                  results(0) must_== Data.Dec(1.23)
              }
              sc.stop
            }).run.unsafePerformSync
            ok
          }
        }
      }

      "filter" in {
        newSc.map ( sc => {
          val alg: AlgebraM[SparkState, QScriptCore, RDD[Data]] = qscore.plan(emptyFF)

          val src: RDD[Data] = sc.parallelize(List(
            Data.Obj(ListMap() + ("age" -> Data.Int(24)) + ("country" -> Data.Str("Poland"))),
            Data.Obj(ListMap() + ("age" -> Data.Int(32)) + ("country" -> Data.Str("Poland"))),
            Data.Obj(ListMap() + ("age" -> Data.Int(23)) + ("country" -> Data.Str("US")))
          ))

          def func: FreeMap = Free.roll(Lt(ProjectFieldR(HoleF, StrLit("age")), IntLit(24)))
          val filter = quasar.qscript.Filter(src, func)

          val state: SparkState[RDD[Data]] = alg(filter)
          state.eval(sc).run.unsafePerformSync  must beRightDisjunction.like{
            case rdd =>
              val results = rdd.collect
              results.size must_= 1
              results(0) must_= Data.Obj(ListMap(
                "age" -> Data.Int(23),
                "country" -> Data.Str("US")
              ))
          }
          sc.stop
        }).run.unsafePerformSync
        ok
      }

      "take" in {
        newSc.map ( sc => {
          val alg: AlgebraM[SparkState, QScriptCore, RDD[Data]] = qscore.plan(emptyFF)

          val src: RDD[Data] = sc.parallelize(List(
            Data.Obj(ListMap() + ("age" -> Data.Int(24)) + ("country" -> Data.Str("Poland"))),
            Data.Obj(ListMap() + ("age" -> Data.Int(32)) + ("country" -> Data.Str("Poland"))),
            Data.Obj(ListMap() + ("age" -> Data.Int(23)) + ("country" -> Data.Str("US"))),
            Data.Obj(ListMap() + ("age" -> Data.Int(32)) + ("country" -> Data.Str("US")))
          ))

          def from: FreeQS = Free.point(SrcHole)
          def count: FreeQS = constFreeQS(1)

          val take = quasar.qscript.Subset(src, from, Take, count)

          val state: SparkState[RDD[Data]] = alg(take)
          state.eval(sc).run.unsafePerformSync  must beRightDisjunction.like{
            case rdd =>
              val results = rdd.collect
              results.size must_= 1
              results(0) must_= Data.Obj(ListMap(
                "age" -> Data.Int(24),
                "country" -> Data.Str("Poland")
              ))
          }
          sc.stop
        }).run.unsafePerformSync
        ok
      }

      "drop" in {
        newSc.map ( sc => {
          val alg: AlgebraM[SparkState, QScriptCore, RDD[Data]] = qscore.plan(emptyFF)

          val src: RDD[Data] = sc.parallelize(List(
            Data.Obj(ListMap() + ("age" -> Data.Int(24)) + ("country" -> Data.Str("Poland"))),
            Data.Obj(ListMap() + ("age" -> Data.Int(32)) + ("country" -> Data.Str("Poland"))),
            Data.Obj(ListMap() + ("age" -> Data.Int(23)) + ("country" -> Data.Str("US"))),
            Data.Obj(ListMap() + ("age" -> Data.Int(32)) + ("country" -> Data.Str("US")))
          ))

          def from: FreeQS = Free.point(SrcHole)
          def count: FreeQS = constFreeQS(3)

          val drop = quasar.qscript.Subset(src, from, Drop, count)

          val state: SparkState[RDD[Data]] = alg(drop)
          state.eval(sc).run.unsafePerformSync  must beRightDisjunction.like{
            case rdd =>
              val results = rdd.collect
              results.size must_= 1
              results(0) must_= Data.Obj(ListMap(
                "age" -> Data.Int(32),
                "country" -> Data.Str("US")
              ))
          }
          sc.stop
        }).run.unsafePerformSync
        ok
      }

      "union" in {
        newSc.map ( sc => {
          val alg: AlgebraM[SparkState, QScriptCore, RDD[Data]] = qscore.plan(emptyFF)

          val src: RDD[Data] = sc.parallelize(List(
            Data.Obj(ListMap() + ("age" -> Data.Int(24)) + ("country" -> Data.Str("Poland"))),
            Data.Obj(ListMap() + ("age" -> Data.Int(32)) + ("country" -> Data.Str("Poland"))),
            Data.Obj(ListMap() + ("age" -> Data.Int(23)) + ("country" -> Data.Str("US"))),
            Data.Obj(ListMap() + ("age" -> Data.Int(14)) + ("country" -> Data.Str("UK")))
          ))

          def func(country: String): FreeMap =
            Free.roll(MapFuncs.Eq(ProjectFieldR(HoleF, StrLit("country")), StrLit(country)))

          def left: FreeQS = Free.roll(QCT.inj(Filter(HoleQS, func("Poland"))))
          def right: FreeQS = Free.roll(QCT.inj(Filter(HoleQS, func("US"))))

          val union = quasar.qscript.Union(src, left, right)

          val state: SparkState[RDD[Data]] = alg(union)
          state.eval(sc).run.unsafePerformSync  must beRightDisjunction.like{
            case rdd =>
              rdd.collect.toList must_= List(
                Data.Obj(ListMap() + ("age" -> Data.Int(24)) + ("country" -> Data.Str("Poland"))),
                Data.Obj(ListMap() + ("age" -> Data.Int(32)) + ("country" -> Data.Str("Poland"))),
                Data.Obj(ListMap() + ("age" -> Data.Int(23)) + ("country" -> Data.Str("US")))
              )
          }
          sc.stop
        }).run.unsafePerformSync
        ok
      }

      "leftshift" in {
        newSc.map ( sc => {
          val alg: AlgebraM[SparkState, QScriptCore, RDD[Data]] = qscore.plan(emptyFF)

          val src: RDD[Data] = sc.parallelize(List(
            Data.Obj(ListMap(("age" -> Data.Int(24)),("countries" -> Data.Arr(List(Data.Str("Poland"), Data.Str("US")))))),
            Data.Obj(ListMap(("age" -> Data.Int(24)),("countries" -> Data.Arr(List(Data.Str("UK"))))))
          ))

          def struct: FreeMap = ProjectFieldR(HoleF, StrLit("countries"))
          def repair: JoinFunc = Free.point(RightSide)

          val leftShift = quasar.qscript.LeftShift(src, struct, repair)

          val state: SparkState[RDD[Data]] = alg(leftShift)
          state.eval(sc).run.unsafePerformSync  must beRightDisjunction.like{
            case rdd =>
              rdd.collect.toList must_= List(
                Data.Str("Poland"),
                Data.Str("US"),
                Data.Str("UK")
              )
          }

          sc.stop
        }).run.unsafePerformSync
        ok
      }
    }


    "equiJoin" should {

      "inner" in {

        newSc.map ( sc => {
          val alg: AlgebraM[SparkState, EquiJoin, RDD[Data]] = equi.plan(emptyFF)

          val src: RDD[Data] = sc.parallelize(List(
            Data.Obj(ListMap(("age" -> Data.Int(24)), ("country" -> Data.Str("Poland")))),
            Data.Obj(ListMap(("age" -> Data.Int(32)), ("country" -> Data.Str("Poland")))),
            Data.Obj(ListMap(("age" -> Data.Int(24)), ("country" -> Data.Str("US")))),
            Data.Obj(ListMap(("age" -> Data.Int(14)), ("country" -> Data.Str("UK"))))
          ))

          def func(country: String): FreeMap =
            Free.roll(MapFuncs.Eq(ProjectFieldR(HoleF, StrLit("country")), StrLit(country)))

          def left: FreeQS = Free.roll(QCT.inj(Filter(HoleQS, func("Poland"))))
          def right: FreeQS = Free.roll(QCT.inj(Filter(HoleQS, func("US"))))
          def key: FreeMap = ProjectFieldR(HoleF, StrLit("age"))
          def combine: JoinFunc = Free.roll(ConcatMaps(
            Free.roll(MakeMap(StrLit(JoinDir.Left.name), LeftSideF)),
            Free.roll(MakeMap(StrLit(JoinDir.Right.name), RightSideF))
          ))

          val equiJoin = quasar.qscript.EquiJoin(src, left, right, key, key, Inner, combine)

          val state: SparkState[RDD[Data]] = alg(equiJoin)
          state.eval(sc).run.unsafePerformSync  must beRightDisjunction.like{
            case rdd =>
              rdd.collect.toList must_= List(
                Data.Obj(ListMap(
                  JoinDir.Left.name -> Data.Obj(ListMap(("age" -> Data.Int(24)), ("country" -> Data.Str("Poland")))),
                  JoinDir.Right.name -> Data.Obj(ListMap(("age" -> Data.Int(24)), ("country" -> Data.Str("US"))))
                )
                ))
          }
          sc.stop
        }).run.unsafePerformSync
        ok
      }


      "leftOuter" in {

        newSc.map ( sc => {
          val alg: AlgebraM[SparkState, EquiJoin, RDD[Data]] = equi.plan(emptyFF)

          val src: RDD[Data] = sc.parallelize(List(
            Data.Obj(ListMap(("age" -> Data.Int(24)), ("country" -> Data.Str("Poland")))),
            Data.Obj(ListMap(("age" -> Data.Int(32)), ("country" -> Data.Str("Poland")))),
            Data.Obj(ListMap(("age" -> Data.Int(24)), ("country" -> Data.Str("US")))),
            Data.Obj(ListMap(("age" -> Data.Int(14)), ("country" -> Data.Str("UK"))))
          ))

          def func(country: String): FreeMap =
            Free.roll(MapFuncs.Eq(ProjectFieldR(HoleF, StrLit("country")), StrLit(country)))

          def left: FreeQS = Free.roll(QCT.inj(Filter(HoleQS, func("Poland"))))
          def right: FreeQS = Free.roll(QCT.inj(Filter(HoleQS, func("US"))))
          def key: FreeMap = ProjectFieldR(HoleF, StrLit("age"))
          def combine: JoinFunc = Free.roll(ConcatMaps(
            Free.roll(MakeMap(StrLit(JoinDir.Left.name), LeftSideF)),
            Free.roll(MakeMap(StrLit(JoinDir.Right.name), RightSideF))
          ))

          val equiJoin = quasar.qscript.EquiJoin(src, left, right, key, key, LeftOuter, combine)

          val state: SparkState[RDD[Data]] = alg(equiJoin)
          state.eval(sc).run.unsafePerformSync  must beRightDisjunction.like{
            case rdd =>
              rdd.collect.toList must_= List(
                Data.Obj(ListMap(
                  JoinDir.Left.name -> Data.Obj(ListMap(("age" -> Data.Int(32)), ("country" -> Data.Str("Poland")))),
                  JoinDir.Right.name -> Data.Null
                )),
                Data.Obj(ListMap(
                  JoinDir.Left.name -> Data.Obj(ListMap(("age" -> Data.Int(24)), ("country" -> Data.Str("Poland")))),
                  JoinDir.Right.name -> Data.Obj(ListMap(("age" -> Data.Int(24)), ("country" -> Data.Str("US"))))
                ))
              )
          }
          sc.stop
        }).run.unsafePerformSync
        ok
      }

      "rightOuter" in {

        newSc.map ( sc => {
          val alg: AlgebraM[SparkState, EquiJoin, RDD[Data]] = equi.plan(emptyFF)

          val src: RDD[Data] = sc.parallelize(List(
            Data.Obj(ListMap(("age" -> Data.Int(24)), ("country" -> Data.Str("Poland")))),
            Data.Obj(ListMap(("age" -> Data.Int(32)), ("country" -> Data.Str("US")))),
            Data.Obj(ListMap(("age" -> Data.Int(24)), ("country" -> Data.Str("US")))),
            Data.Obj(ListMap(("age" -> Data.Int(14)), ("country" -> Data.Str("UK"))))
          ))

          def func(country: String): FreeMap =
            Free.roll(MapFuncs.Eq(ProjectFieldR(HoleF, StrLit("country")), StrLit(country)))

          def left: FreeQS = Free.roll(QCT.inj(Filter(HoleQS, func("Poland"))))
          def right: FreeQS = Free.roll(QCT.inj(Filter(HoleQS, func("US"))))
          def key: FreeMap = ProjectFieldR(HoleF, StrLit("age"))
          def combine: JoinFunc = Free.roll(ConcatMaps(
            Free.roll(MakeMap(StrLit(JoinDir.Left.name), LeftSideF)),
            Free.roll(MakeMap(StrLit(JoinDir.Right.name), RightSideF))
          ))

          val equiJoin = quasar.qscript.EquiJoin(src, left, right, key, key, RightOuter, combine)

          val state: SparkState[RDD[Data]] = alg(equiJoin)
          state.eval(sc).run.unsafePerformSync  must beRightDisjunction.like{
            case rdd =>
              rdd.collect.toList must_= List(
                Data.Obj(ListMap(
                  JoinDir.Left.name ->  Data.Null,
                  JoinDir.Right.name -> Data.Obj(ListMap(("age" -> Data.Int(32)), ("country" -> Data.Str("US"))))
                )),
                Data.Obj(ListMap(
                  JoinDir.Left.name -> Data.Obj(ListMap(("age" -> Data.Int(24)), ("country" -> Data.Str("Poland")))),
                  JoinDir.Right.name -> Data.Obj(ListMap(("age" -> Data.Int(24)), ("country" -> Data.Str("US"))))
                ))
              )
          }
          sc.stop
        }).run.unsafePerformSync
        ok
      }

      "fullOuter" in {

        newSc.map ( sc => {
          val alg: AlgebraM[SparkState, EquiJoin, RDD[Data]] = equi.plan(emptyFF)

          val src: RDD[Data] = sc.parallelize(List(
            Data.Obj(ListMap(("age" -> Data.Int(24)), ("country" -> Data.Str("Poland")))),
            Data.Obj(ListMap(("age" -> Data.Int(27)), ("country" -> Data.Str("Poland")))),
            Data.Obj(ListMap(("age" -> Data.Int(32)), ("country" -> Data.Str("US")))),
            Data.Obj(ListMap(("age" -> Data.Int(24)), ("country" -> Data.Str("US")))),
            Data.Obj(ListMap(("age" -> Data.Int(14)), ("country" -> Data.Str("UK"))))
          ))

          def func(country: String): FreeMap =
            Free.roll(MapFuncs.Eq(ProjectFieldR(HoleF, StrLit("country")), StrLit(country)))

          def left: FreeQS = Free.roll(QCT.inj(Filter(HoleQS, func("Poland"))))
          def right: FreeQS = Free.roll(QCT.inj(Filter(HoleQS, func("US"))))
          def key: FreeMap = ProjectFieldR(HoleF, StrLit("age"))
          def combine: JoinFunc = Free.roll(ConcatMaps(
            Free.roll(MakeMap(StrLit(JoinDir.Left.name), LeftSideF)),
            Free.roll(MakeMap(StrLit(JoinDir.Right.name), RightSideF))
          ))

          val equiJoin = quasar.qscript.EquiJoin(src, left, right, key, key, FullOuter, combine)

          val state: SparkState[RDD[Data]] = alg(equiJoin)
          state.eval(sc).run.unsafePerformSync  must beRightDisjunction.like{
            case rdd =>
              rdd.collect.toList must_= List(
                Data.Obj(ListMap(
                  JoinDir.Left.name ->  Data.Null,
                  JoinDir.Right.name -> Data.Obj(ListMap(("age" -> Data.Int(32)), ("country" -> Data.Str("US"))))
                )),
                Data.Obj(ListMap(
                  JoinDir.Left.name ->  Data.Obj(ListMap(("age" -> Data.Int(27)), ("country" -> Data.Str("Poland")))),
                  JoinDir.Right.name -> Data.Null
                )),
                Data.Obj(ListMap(
                  JoinDir.Left.name -> Data.Obj(ListMap(("age" -> Data.Int(24)), ("country" -> Data.Str("Poland")))),
                  JoinDir.Right.name -> Data.Obj(ListMap(("age" -> Data.Int(24)), ("country" -> Data.Str("US"))))
                ))
              )
          }
          sc.stop
        }).run.unsafePerformSync
        ok
      }
    }
  }

  private def constFreeQS(v: Int): FreeQS =
    Free.roll(QCT.inj(quasar.qscript.Map(Free.roll(QCT.inj(Unreferenced())), IntLit(v))))


  private val emptyFF: (SparkContext, AFile) => Task[RDD[String]] =
    (sc: SparkContext, file: AFile) => Task.delay {
      sc.parallelize(List())
    }

  private def newSc(): OptionT[Task, SparkContext] = for {
    uriStr <- console.readEnv("QUASAR_SPARK_LOCAL")
    uriData <- OptionT(Task.now(DataCodec.parse(uriStr)(DataCodec.Precise).toOption))
    slData <- uriData match {
      case Data.Obj(m) => OptionT(Task.delay(m.get("sparklocal")))
      case _ => OptionT.none[Task, Data]
    }
    uri <- slData match {
      case Data.Obj(m) => OptionT(Task.delay(m.get("connectionUri")))
      case _ => OptionT.none[Task, Data]
    }
    masterAndRoot <- uri match {
      case Data.Str(s) => s.point[OptionT[Task, ?]]
      case _ => OptionT.none[Task, String]
    }
  } yield {
    val master = masterAndRoot.split('|')(0)
    val config = new SparkConf().setMaster(master).setAppName(this.getClass().getName())
    new SparkContext(config)
  }
}<|MERGE_RESOLUTION|>--- conflicted
+++ resolved
@@ -100,6 +100,35 @@
         ok
       }
 
+      "sort" in {
+        newSc.map ( sc => {
+          val alg: AlgebraM[SparkState, QScriptCore, RDD[Data]] = qscore.plan(emptyFF)
+
+          val src: RDD[Data] = sc.parallelize(List(
+            Data.Obj(ListMap() + ("age" -> Data.Int(24)) + ("country" -> Data.Str("Poland"))),
+            Data.Obj(ListMap() + ("age" -> Data.Int(32)) + ("country" -> Data.Str("Austria"))),
+            Data.Obj(ListMap() + ("age" -> Data.Int(23)) + ("country" -> Data.Str("US")))
+          ))
+
+          def bucket = ProjectFieldR(HoleF, StrLit("country"))
+          def order = List((bucket, SortDir.Ascending))
+          val sort = quasar.qscript.Sort(src, bucket, order)
+
+          val state: SparkState[RDD[Data]] = alg(sort)
+          state.eval(sc).run.unsafePerformSync  must beRightDisjunction.like{
+            case rdd =>
+              val results = rdd.collect
+              results must_== Array(
+                Data.Obj(ListMap("age" -> Data.Int(32), "country" -> Data.Str("Austria"))),
+                Data.Obj(ListMap("age" -> Data.Int(24), "country" -> Data.Str("Poland"))),
+                Data.Obj(ListMap("age" -> Data.Int(23), "country" -> Data.Str("US")))
+              )
+          }
+          sc.stop
+        }).run.unsafePerformSync
+        ok
+      }
+
       "reduce" should {
         "calculate count" in {
           newSc.map ( sc => {
@@ -157,40 +186,9 @@
           ok
         }
 
-<<<<<<< HEAD
         "calculate arbitrary" in {
           newSc.map ( sc => {
             val alg: AlgebraM[SparkState, QScriptCore, RDD[Data]] = qscore.plan(emptyFF)
-=======
-    "core.sort" in {
-      newSc.map ( sc => {
-        val alg: AlgebraM[SparkState, QScriptCore, RDD[Data]] = qscore.plan(emptyFF)
-
-        val src: RDD[Data] = sc.parallelize(List(
-          Data.Obj(ListMap() + ("age" -> Data.Int(24)) + ("country" -> Data.Str("Poland"))),
-          Data.Obj(ListMap() + ("age" -> Data.Int(32)) + ("country" -> Data.Str("Austria"))),
-          Data.Obj(ListMap() + ("age" -> Data.Int(23)) + ("country" -> Data.Str("US")))
-        ))
-
-        def bucket = ProjectFieldR(HoleF, StrLit("country"))
-        def order = List((bucket, SortDir.Ascending))
-        val sort = quasar.qscript.Sort(src, bucket, order)
-
-        val state: SparkState[RDD[Data]] = alg(sort)
-        state.eval(sc).run.unsafePerformSync  must beRightDisjunction.like{
-          case rdd =>
-            val results = rdd.collect
-            results must_== Array(
-              Data.Obj(ListMap("age" -> Data.Int(32), "country" -> Data.Str("Austria"))),
-              Data.Obj(ListMap("age" -> Data.Int(24), "country" -> Data.Str("Poland"))),
-              Data.Obj(ListMap("age" -> Data.Int(23), "country" -> Data.Str("US")))
-            )
-        }
-        sc.stop
-      }).run.unsafePerformSync
-      ok
-    }
->>>>>>> 07a13c1a
 
             val src: RDD[Data] = sc.parallelize(List(
               Data.Obj(ListMap() + ("age" -> Data.Int(24)) + ("country" -> Data.Str("Poland"))),
