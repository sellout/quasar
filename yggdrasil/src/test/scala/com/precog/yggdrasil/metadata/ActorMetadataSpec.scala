--- conflicted
+++ resolved
@@ -219,17 +219,10 @@
       val metadata = buildMetadata(sample)
       val event = sample(0)
 
-<<<<<<< HEAD
       val sampleJPath = event.data.flatMap(_.flattenWithPath).head._1
-
-      val actor = TestActorRef(new MetadataActor("ActorMetadataSpec", new TestMetadataStorage(metadata), CheckpointCoordination.Noop, None))
-=======
-      val actor = TestActorRef(new MetadataActor("ActorMetadataSpec", new TestMetadataStorage(metadata), CheckpointCoordination.Noop, None, false))
-      val expected = extractMetadataFor(event.path, event.data.flattenWithPath.head._1)(sample)
->>>>>>> 4dc280c6
-
       val expected = extractMetadataFor(event.path, sampleJPath)(sample)
 
+      val actor = TestActorRef(new MetadataActor("ActorMetadataSpec", new TestMetadataStorage(metadata), CheckpointCoordination.Noop, None, false))
       (actor ? FindDescriptors(event.path, CPath(sampleJPath))) must whenDelivered {
         be_==(expected)
       }
