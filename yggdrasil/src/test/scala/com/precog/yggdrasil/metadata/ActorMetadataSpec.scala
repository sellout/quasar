--- conflicted
+++ resolved
@@ -57,11 +57,7 @@
   def buildMetadata(sample: List[Event]): Map[ProjectionDescriptor, ColumnMetadata] = {
     def projectionDescriptors(e: Event) = {
       e.data.flattenWithPath.map {
-<<<<<<< HEAD
-        case (sel, value) => ProjectionDescriptor(1, ColumnDescriptor(e.path, CPath(sel), typeOf(value), Authorities(Set(e.tokenId))) :: Nil)
-=======
         case (sel, value) => ProjectionDescriptor(1, ColumnDescriptor(e.path, CPath(sel), typeOf(value), Authorities(Set(e.apiKey))) :: Nil)
->>>>>>> 4eac4eac
       }
     }
 
@@ -117,13 +113,8 @@
   case class FieldChild(n: String) extends ChildType
   case object NotChild extends ChildType
   
-<<<<<<< HEAD
-  def projectionDescriptorMap(path: Path, selector: CPath, cType: CType, token: String) = {
-    val colDesc = ColumnDescriptor(path, selector, cType, Authorities(Set(token)))
-=======
   def projectionDescriptorMap(path: Path, selector: CPath, cType: CType, apiKey: String) = {
     val colDesc = ColumnDescriptor(path, selector, cType, Authorities(Set(apiKey)))
->>>>>>> 4eac4eac
     val desc = ProjectionDescriptor(1, colDesc :: Nil)
     val metadata = Map[ColumnDescriptor, Map[MetadataType, Metadata]]() + (colDesc -> Map[MetadataType, Metadata]())
     Map((desc -> metadata))
@@ -157,13 +148,8 @@
     val classifiedChildren = c2
 
     classifiedChildren map {
-<<<<<<< HEAD
-      case LeafChild(cType, token)  => 
-        PathValue(cType, Authorities(Set(token)), projectionDescriptorMap(path, CPath(selector), cType, token))
-=======
       case LeafChild(cType, apiKey)  => 
         PathValue(cType, Authorities(Set(apiKey)), projectionDescriptorMap(path, CPath(selector), cType, apiKey))
->>>>>>> 4eac4eac
       case IndexChild(i) =>
         PathIndex(i, extractPathMetadata(path, selector \ i, in))
       case FieldChild(n) =>
@@ -189,11 +175,7 @@
       data.flattenWithPath.find( _._1 == selector).flatMap[CType]( t => CType.forJValue(t._2) ).getOrElse(sys.error("bang"))
     }
     
-<<<<<<< HEAD
-    val colDesc = ColumnDescriptor(e.path, CPath(selector), extractType(selector, e.data), Authorities(Set(e.tokenId)))
-=======
     val colDesc = ColumnDescriptor(e.path, CPath(selector), extractType(selector, e.data), Authorities(Set(e.apiKey)))
->>>>>>> 4eac4eac
     ProjectionDescriptor(1, colDesc :: Nil)
   }
     
