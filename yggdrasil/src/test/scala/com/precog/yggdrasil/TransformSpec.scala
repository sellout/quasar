--- conflicted
+++ resolved
@@ -235,18 +235,14 @@
     }
   }
 
-<<<<<<< HEAD
-  def checkMap2 = {
-    implicit val gen = sample(_ => Seq(CPath("value1") -> CLong, CPath("value2") -> CLong))
-=======
   def checkMap2Eq = {
-    implicit val gen = sample(_ => Seq(JPath("value1") -> CDouble, JPath("value2") -> CLong))
+    implicit val gen = sample(_ => Seq(CPath("value1") -> CDouble, CPath("value2") -> CLong))
     check { (sample: SampleData) =>
       val table = fromSample(sample)
       val results = toJson(table.transform {
         Map2(
-          DerefObjectStatic(DerefObjectStatic(Leaf(Source), JPathField("value")), JPathField("value1")),
-          DerefObjectStatic(DerefObjectStatic(Leaf(Source), JPathField("value")), JPathField("value2")),
+          DerefObjectStatic(DerefObjectStatic(Leaf(Source), CPathField("value")), CPathField("value1")),
+          DerefObjectStatic(DerefObjectStatic(Leaf(Source), CPathField("value")), CPathField("value2")),
           lookupF2(Nil, "eq")
         )
       })
@@ -264,8 +260,7 @@
   }
 
   def checkMap2Add = {
-    implicit val gen = sample(_ => Seq(JPath("value1") -> CLong, JPath("value2") -> CLong))
->>>>>>> 5fc9a842
+    implicit val gen = sample(_ => Seq(CPath("value1") -> CLong, CPath("value2") -> CLong))
     check { (sample: SampleData) =>
       val table = fromSample(sample)
       val results = toJson(table.transform {
@@ -490,36 +485,25 @@
         SampleData(
           sd.data.zipWithIndex map {
             case (jv, i) if i%2 == 0 => 
-<<<<<<< HEAD
-              // construct object with value1 == value2
-              jv.set(CPath("value/value2"), jv(CPath("value/value1")))
-
-            case (jv, i) if i%5 == 0 => // delete value1
-              jv.set(CPath("value/value1"), JNothing)
-
-            case (jv, i) if i%5 == 3 => // delete value2
-              jv.set(CPath("value/value2"), JNothing)
-=======
               jv match {
                 case JObject(JField("value", JObject(JField("value2", _) :: JField("value1", _) :: Nil)) :: _ :: Nil) =>
-                  jv.set(JPath(JPathField("value"), JPathField("value1")), jv(JPath(JPathField("value"), JPathField("value2"))))
+                  jv.set(CPath(CPathField("value"), CPathField("value1")), jv(CPath(CPathField("value"), CPathField("value2"))))
                 case _ => jv
               }
 
             case (jv, i) if i%5 == 0 =>
               jv match {
                 case JObject(JField("value", JObject(JField("value2", _) :: JField("value1", _) :: Nil)) :: _ :: Nil) =>
-                  jv.set(JPath(JPathField("value"), JPathField("value1")), JNothing)
+                  jv.set(CPath(CPathField("value"), CPathField("value1")), JNothing)
                 case _ => jv
               }
 
             case (jv, i) if i%5 == 3 =>
               jv match {
                 case JObject(JField("value", JObject(JField("value2", _) :: JField("value1", _) :: Nil)) :: _ :: Nil) =>
-                  jv.set(JPath(JPathField("value"), JPathField("value2")), JNothing)
+                  jv.set(CPath(CPathField("value"), CPathField("value2")), JNothing)
                 case _ => jv
               }
->>>>>>> 5fc9a842
 
             case (jv, _) => jv
           }
@@ -1036,14 +1020,10 @@
       Typed(Leaf(Source), jtpe)
     })
     
-<<<<<<< HEAD
-    val included: Map[CPath, CType] = Map(CPath(List()) -> CString)
-=======
     val JArray(expected) = JsonParser.parse("""[
       {"key":[1], "value":"value1"},
       {"key":[2]}
     ]""")
->>>>>>> 5fc9a842
 
     results.copoint must_== expected.toStream
   }
@@ -1097,11 +1077,6 @@
     val results = toJson(table.transform {
       Typed(Leaf(Source), JObjectUnfixedT)
     })
-<<<<<<< HEAD
-   
-    val included: Map[CPath, CType] = Map(CPath(List(CPathIndex(1))) -> CBoolean)
-=======
->>>>>>> 5fc9a842
 
     val resultStream = results.copoint
     resultStream must_== data
@@ -1125,13 +1100,8 @@
       {"key": [3, 4] }
     ]""")
     
-<<<<<<< HEAD
-    val included: Map[CPath, CType] = 
-      Map(CPath(List(CPathIndex(0))) -> CNum, CPath(List(CPathIndex(1))) -> CNum, CPath(List(CPathIndex(2))) -> CBoolean, CPath(List(CPathIndex(3))) -> CEmptyArray)
-=======
     results.copoint must_== expected.toStream
   } 
->>>>>>> 5fc9a842
 
   def testTypedArray2 = {
     val JArray(data) = JsonParser.parse("""[
@@ -1168,14 +1138,10 @@
       Typed(Leaf(Source), jtpe)
     })
       
-<<<<<<< HEAD
-    val included: Map[CPath, CType] = Map(CPath(List(CPathIndex(0))) -> CEmptyArray, CPath(List(CPathIndex(1))) -> CEmptyArray, CPath(List(CPathIndex(2))) -> CNull)
-=======
     val included: Map[JPath, Set[CType]] = Map(
-      JPath(List(JPathIndex(0))) -> Set(CEmptyArray), 
-      JPath(List(JPathIndex(1))) -> Set(CEmptyArray), 
-      JPath(List(JPathIndex(2))) -> Set(CNull))
->>>>>>> 5fc9a842
+      CPath(List(CPathIndex(0))) -> Set(CEmptyArray), 
+      CPath(List(CPathIndex(1))) -> Set(CEmptyArray), 
+      CPath(List(CPathIndex(2))) -> Set(CNull))
 
     val sampleSchema = inferSchema(data.toSeq)
     val subsumes: Boolean = Schema.subsumes(sampleSchema, jtpe)
@@ -1402,15 +1368,9 @@
     }
   }
 
-<<<<<<< HEAD
-  def expectedResult(data: Stream[JValue], included: Map[CPath, CType], subsumes: Boolean): Stream[JValue] = {
-    if (subsumes) { 
-      data flatMap { jv =>
-=======
-  def expectedResult(data: Stream[JValue], included: Map[JPath, Set[CType]], subsumes: Boolean): Stream[JValue] = {
+  def expectedResult(data: Stream[JValue], included: Map[CPath, Set[CType]], subsumes: Boolean): Stream[JValue] = {
     //if (subsumes) { 
       data map { jv =>
->>>>>>> 5fc9a842
         val paths = jv.flattenWithPath.toMap.keys.toList
 
 /*
@@ -1421,13 +1381,8 @@
         */
 
         val filtered = jv.flattenWithPath filter {
-<<<<<<< HEAD
-          case (CPath(CPathField("value"), tail @ _*), _) if included.contains(CPath(tail: _*)) => true
-          case (CPath(CPathField("key"), _*), _) => true
-          case _ => false
-=======
-          case (JPath(JPathField("value"), tail @ _*), leaf) =>
-            included.get(JPath(tail: _*)).exists { ctpes =>
+          case (CPath(CPathField("value"), tail @ _*), leaf) =>
+            included.get(CPath(tail: _*)).exists { ctpes =>
               leaf match {
                 case JBool(_) => ctpes.contains(CBoolean)
                 case JString(_) => ctpes.contains(CString)
@@ -1445,9 +1400,8 @@
               }
             }
             
-          case (JPath(JPathField("key"), _*), _) => true
+          case (CPath(CPathField("key"), _*), _) => true
           case _ => sys.error("Unexpected JValue schema for " + jv)
->>>>>>> 5fc9a842
         }
 
         JValue.unflatten(filtered) /*JValue.unflatten(
