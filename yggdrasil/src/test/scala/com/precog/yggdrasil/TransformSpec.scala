/*
 *  ____    ____    _____    ____    ___     ____ 
 * |  _ \  |  _ \  | ____|  / ___|  / _/    / ___|        Precog (R)
 * | |_) | | |_) | |  _|   | |     | |  /| | |  _         Advanced Analytics Engine for NoSQL Data
 * |  __/  |  _ <  | |___  | |___  |/ _| | | |_| |        Copyright (C) 2010 - 2013 SlamData, Inc.
 * |_|     |_| \_\ |_____|  \____|   /__/   \____|        All Rights Reserved.
 *
 * This program is free software: you can redistribute it and/or modify it under the terms of the 
 * GNU Affero General Public License as published by the Free Software Foundation, either version 
 * 3 of the License, or (at your option) any later version.
 *
 * This program is distributed in the hope that it will be useful, but WITHOUT ANY WARRANTY; 
 * without even the implied warranty of MERCHANTABILITY or FITNESS FOR A PARTICULAR PURPOSE. See 
 * the GNU Affero General Public License for more details.
 *
 * You should have received a copy of the GNU Affero General Public License along with this 
 * program. If not, see <http://www.gnu.org/licenses/>.
 *
 */
package com.precog.yggdrasil

import com.precog.common.json._

import akka.dispatch.Await
import akka.util.Duration

import blueeyes.json._
import blueeyes.json.JsonAST._

import org.specs2.ScalaCheck
import org.specs2.mutable._

import org.scalacheck._
import org.scalacheck.Gen
import org.scalacheck.Gen._
import org.scalacheck.Arbitrary
import org.scalacheck.Arbitrary._

import com.precog.bytecode._
import scala.util.Random
import scalaz.syntax.copointed._

trait TransformSpec[M[+_]] extends TableModuleTestSupport[M] with Specification with ScalaCheck {
  import CValueGenerators._
  import SampleData._
  import trans._

  val resultTimeout = Duration(5, "seconds")

  def checkTransformLeaf = {
    implicit val gen = sample(schema)
    check { (sample: SampleData) =>
      val table = fromSample(sample)
      val results = toJson(table.transform(Leaf(Source)))

      results.copoint must_== sample.data
    }
  }

  def testMap1IntLeaf = {
    val sample = (-10 to 10).map(JNum(_)).toStream
    val table = fromSample(SampleData(sample))
    val results = toJson(table.transform { Map1(Leaf(Source), lookupF1(Nil, "negate")) })

    results.copoint must_== (-10 to 10).map(x => JNum(-x))
  }

  /* Do we want to allow non-boolean sets to be used as filters without an explicit existence predicate?
  def checkTrivialFilter = {
    implicit val gen = sample(schema)
    check { (sample: SampleData) =>
      val table = fromSample(sample)
      val results = toJson(table.transform {
        Filter(
          Leaf(Source), 
          Leaf(Source)
        )
      })

      results.copoint must_== sample.data
    }
  }
  */

  def checkTrueFilter = {
    implicit val gen = sample(schema)
    check { (sample: SampleData) =>
      val table = fromSample(sample)
      val results = toJson(table.transform {
        Filter(
          Leaf(Source), 
          Equal(Leaf(Source), Leaf(Source))   //Map1 now makes undefined all columns not a the root-identity level
        )
      })

      results.copoint must_== sample.data
    }
  }

  def checkFilter = {
    implicit val gen = sample(_ => Gen.value(Seq(JPath.Identity -> CLong)))
    check { (sample: SampleData) =>
      val table = fromSample(sample)
      val results = toJson(table.transform {
        Filter(
          Leaf(Source), 
          Map1(
            DerefObjectStatic(Leaf(Source), CPathField("value")), 
            lookupF2(Nil, "mod").applyr(CLong(2)) andThen lookupF2(Nil, "eq").applyr(CLong(0))
          )
        )
      })

      val expected = sample.data flatMap { jv =>
        (jv \ "value") match { 
          case JNum(x) if x % 2 == 0 => Some(jv)
          case _ => None
        }
      }

      results.copoint must_== expected
    }.set(minTestsOk -> 200)
  }

  def checkObjectDeref = {
    implicit val gen = sample(objectSchema(_, 3))
    check { (sample: SampleData) =>
      val (field, _) = sample.schema.get._2.head
      val fieldHead = field.head.get
      val table = fromSample(sample)
      val results = toJson(table.transform {
        DerefObjectStatic(Leaf(Source), CPathField(fieldHead.asInstanceOf[JPathField].name))
      })

      val expected = sample.data.map { jv => jv(JPath(fieldHead)) } flatMap {
        case JNothing => None
        case jv       => Some(jv)
      }

      results.copoint must_== expected
    }
  }

  def checkArrayDeref = {
    implicit val gen = sample(arraySchema(_, 3))
    check { (sample: SampleData) =>
      val (field, _) = sample.schema.get._2.head
      val fieldHead = field.head.get
      val table = fromSample(sample)
      val results = toJson(table.transform {
        DerefArrayStatic(Leaf(Source), CPathIndex(fieldHead.asInstanceOf[JPathIndex].index))
      })

      val expected = sample.data.map { jv => jv(JPath(fieldHead)) } flatMap {
        case JNothing => None
        case jv       => Some(jv)
      }

      results.copoint must_== expected
    }
  }

  def checkMap2 = {
    implicit val gen = sample(_ => Seq(JPath("value1") -> CLong, JPath("value2") -> CLong))
    check { (sample: SampleData) =>
      val table = fromSample(sample)
      val results = toJson(table.transform {
        Map2(
          DerefObjectStatic(DerefObjectStatic(Leaf(Source), CPathField("value")), CPathField("value1")),
          DerefObjectStatic(DerefObjectStatic(Leaf(Source), CPathField("value")), CPathField("value2")),
          lookupF2(Nil, "add")
        )
      })

      val expected = sample.data flatMap { jv =>
        ((jv \ "value" \ "value1"), (jv \ "value" \ "value2")) match {
          case (JNum(x), JNum(y)) => Some(JNum(x+y))
          case _ => None
        }
      }

      results.copoint must_== expected
    }
  }

  def checkEqualSelf = {
    implicit val gen = sample(schema)
    check { (sample: SampleData) =>
      val table = fromSample(sample)
      val results = toJson(table.transform {
        Equal(Leaf(Source), Leaf(Source))
      })

      results.copoint must_== (Stream.tabulate(sample.data.size) { _ => JBool(true) })
    }
  }

  def checkEqualSelfArray = {
    val array: JValue = JsonParser.parse("""
      [[9,10,11]]""")

    val data: Stream[JValue] = (array match {
      case JArray(li) => li
      case _ => sys.error("expected JArray")
    }).map { k => { JObject(List(JField("value", k), JField("key", JArray(List(JNum(0)))))) } }.toStream
    
    println("data: %s\n".format(data.toList))

    val sample = SampleData(data)
    val table = fromSample(sample)

    val data2: Stream[JValue] = Stream(
      JObject(List(JField("value", JArray(List(JNum(9), JNum(10), JNum(11)))), JField("key", JArray(List())))))

    val sample2 = SampleData(data2)
    val table2 = fromSample(sample2)
    
    val leftIdentitySpec = DerefObjectStatic(Leaf(SourceLeft), JPathField("key"))
    val rightIdentitySpec = DerefObjectStatic(Leaf(SourceRight), JPathField("key"))
    
    val newIdentitySpec = ArrayConcat(leftIdentitySpec, rightIdentitySpec)
    
    val wrappedIdentitySpec = trans.WrapObject(newIdentitySpec, "key")

    val leftValueSpec = DerefObjectStatic(Leaf(SourceLeft), JPathField("value"))
    val rightValueSpec = DerefObjectStatic(Leaf(SourceRight), JPathField("value"))
    
    val wrappedValueSpec = trans.WrapObject(Equal(leftValueSpec, rightValueSpec), "value")

    val results = toJson(table.cross(table2)(InnerObjectConcat(wrappedIdentitySpec, wrappedValueSpec)))
    val expected = (data map {
      case jo @ JObject(List(JField("value", v), key @ _)) => {
        if (v == JArray(List(JNum(9), JNum(10), JNum(11)))) 
          JObject(List(JField("value", JBool(true)), key))
        else JObject(List(JField("value", JBool(false)), key))
      }
      case _ => sys.error("unreachable case")
    }).toStream

    results.copoint must_== expected
  }

  def checkEqual = {
    val genBase: Gen[SampleData] = sample(_ => Seq(JPath("value1") -> CLong, JPath("value2") -> CLong)).arbitrary
    implicit val gen: Arbitrary[SampleData] = Arbitrary {
      genBase map { sd =>
        SampleData(
          sd.data.zipWithIndex map {
            case (jv, i) if i%2 == 0 => 
              // construct object with value1 == value2
              jv.set(JPath("value/value2"), jv(JPath("value/value1")))

            case (jv, i) if i%5 == 0 => // delete value1
              jv.set(JPath("value/value1"), JNothing)

            case (jv, i) if i%5 == 3 => // delete value2
              jv.set(JPath("value/value2"), JNothing)

            case (jv, _) => jv
          }
        )
      }
    }

    check { (sample: SampleData) =>
      val table = fromSample(sample)
      val results = toJson(table.transform {
        Equal(
          DerefObjectStatic(DerefObjectStatic(Leaf(Source), CPathField("value")), CPathField("value1")),
          DerefObjectStatic(DerefObjectStatic(Leaf(Source), CPathField("value")), CPathField("value2"))
        )
      })

      val expected = sample.data flatMap { jv =>
        ((jv \ "value" \ "value1"), (jv \ "value" \ "value2")) match {
          case (JNothing, _) => None
          case (_, JNothing) => None
          case (x, y) => Some(JBool(x == y))
        }
      }

      results.copoint must_== expected
    }
  }
  
  def checkWrapObject = {
    implicit val gen = sample(schema)
    check { (sample: SampleData) =>
      val table = fromSample(sample)
      val results = toJson(table.transform {
        WrapObject(Leaf(Source), "foo")
      })

      val expected = sample.data map { jv => JObject(JField("foo", jv) :: Nil) }
      
      results.copoint must_== expected
    }
  }

  def checkObjectConcatSelf = {
    implicit val gen = sample(schema)
    check { (sample: SampleData) =>
      val table = fromSample(sample)
      val results = toJson(table.transform {
        InnerObjectConcat(Leaf(Source), Leaf(Source))
      })

      results.copoint must_== sample.data
    }
  }

  def testObjectConcatSingletonNonObject = {
    val data: Stream[JValue] = Stream(JBool(true))
    val sample = SampleData(data)
    val table = fromSample(sample)

    val results = toJson(table.transform {
      InnerObjectConcat(Leaf(Source))
    })

    results.copoint must beEmpty
  }

  def testObjectConcatTrivial = {
    val data: Stream[JValue] = Stream(JBool(true), JObject(List()))
    val sample = SampleData(data)
    val table = fromSample(sample)

    val results = toJson(table.transform {
      InnerObjectConcat(Leaf(Source))
    })

    results.copoint must beEmpty
  }

  def checkObjectConcat = {
    implicit val gen = sample(_ => Seq(JPath("value1") -> CLong, JPath("value2") -> CLong))
    check { (sample: SampleData) =>
      val table = fromSample(sample)
      val results = toJson(table.transform {
<<<<<<< HEAD
        ObjectConcat(
          WrapObject(WrapObject(DerefObjectStatic(DerefObjectStatic(Leaf(Source), CPathField("value")), CPathField("value1")), "value1"), "value"), 
          WrapObject(WrapObject(DerefObjectStatic(DerefObjectStatic(Leaf(Source), CPathField("value")), CPathField("value2")), "value2"), "value") 
=======
        InnerObjectConcat(
          WrapObject(WrapObject(DerefObjectStatic(DerefObjectStatic(Leaf(Source), JPathField("value")), JPathField("value1")), "value1"), "value"), 
          WrapObject(WrapObject(DerefObjectStatic(DerefObjectStatic(Leaf(Source), JPathField("value")), JPathField("value2")), "value2"), "value") 
>>>>>>> f22f3314
        )
      })

      results.copoint must_== (sample.data flatMap {
        case JObject(fields) => {
          val back = JObject(fields filter { f => f.name == "value" && f.value.isInstanceOf[JObject] })
          if (back \ "value" \ "value1" == JNothing || back \ "value" \ "value2" == JNothing)
            None
          else
            Some(back)
        }
        
        case _ => None
      })
    }
  }

  def checkObjectConcatOverwrite = {
    implicit val gen = sample(_ => Seq(JPath("value1") -> CLong, JPath("value2") -> CLong))
    check { (sample: SampleData) =>
      val table = fromSample(sample)
      val results = toJson(table.transform {
<<<<<<< HEAD
        ObjectConcat(
          WrapObject(DerefObjectStatic(DerefObjectStatic(Leaf(Source), CPathField("value")), CPathField("value1")), "value1"),
          WrapObject(DerefObjectStatic(DerefObjectStatic(Leaf(Source), CPathField("value")), CPathField("value2")), "value1")
=======
        InnerObjectConcat(
          WrapObject(DerefObjectStatic(DerefObjectStatic(Leaf(Source), JPathField("value")), JPathField("value1")), "value1"),
          WrapObject(DerefObjectStatic(DerefObjectStatic(Leaf(Source), JPathField("value")), JPathField("value2")), "value1")
>>>>>>> f22f3314
        )
      })

      results.copoint must_== (sample.data map { _ \ "value" } collect {
        case v if (v \ "value1") != JNothing && (v \ "value2") != JNothing =>
          JObject(JField("value1", v \ "value2") :: Nil)
      })
    }
  }

  def checkArrayConcat = {
    implicit val gen = sample(_ => Seq(JPath("[0]") -> CLong, JPath("[1]") -> CLong))
    check { (sample0: SampleData) =>
      /***
      important note:
      `sample` is excluding the cases when we have JArrays of size 1
      this is because then the concat array would return
      array.concat(undefined) = array
      which is incorrect but is what the code currently does
      */
      
      val sample = SampleData(sample0.data flatMap { jv =>
        (jv \ "value") match {
          case JArray(x :: Nil) => None
          case z => Some(z)
        }
      })

      val table = fromSample(sample)
      val results = toJson(table.transform {
        WrapObject(
          ArrayConcat(
            WrapArray(DerefArrayStatic(DerefObjectStatic(Leaf(Source), CPathField("value")), CPathIndex(0))),
            WrapArray(DerefArrayStatic(DerefObjectStatic(Leaf(Source), CPathField("value")), CPathIndex(1)))
          ), 
          "value"
        )
      })

      results.copoint must_== (sample.data flatMap {
        case obj @ JObject(fields) => {
          (obj \ "value") match {
            case JArray(inner) if inner.length >= 2 =>
              Some(JObject(JField("value", JArray(inner take 2)) :: Nil))
            
            case _ => None
          }
        }
        
        case _ => None
      })
    }
  }

  def checkObjectDelete = {
    implicit val gen = sample(objectSchema(_, 3))

    def randomDeletionMask(schema: CValueGenerators.JSchema): Option[JPathField] = {
      Random.shuffle(schema).headOption.map({ case (JPath(x @ JPathField(_), _ @ _*), _) => x })
    }

    check { (sample: SampleData) =>
      val toDelete = sample.schema.flatMap({ case (_, schema) => randomDeletionMask(schema) })
      toDelete.isDefined ==> {
        val table = fromSample(sample)

        val Some(field) = toDelete

        val result = toJson(table.transform {
          ObjectDelete(DerefObjectStatic(Leaf(Source), CPathField("value")), Set(CPathField(field.name)))
        })

        val expected = sample.data.flatMap { jv => (jv \ "value").delete(JPath(field)) }

        result.copoint must_== expected
      }
    }
  }

  /*
  def checkObjectDelete = {
    implicit val gen = sample(schema)
    def randomDeleteMask(schema: JSchema): Option[JType]  = {
      lazy val buildJType: PartialFunction[(JPath, CType), JType] = {
        case (JPath(JPathField(f), xs @ _*), ctype) => 
          if (Random.nextBoolean) JObjectFixedT(Map(f -> buildJType((JPath(xs: _*), ctype))))
          else JObjectFixedT(Map(f -> JType.JUnfixedT))

        case (JPath(JPathIndex(i), xs @ _*), ctype) => 
          if (Random.nextBoolean) JArrayFixedT(Map(i -> buildJType((JPath(xs: _*), ctype))))
          else JArrayFixedT(Map(i -> JType.JUnfixedT))

        case (JPath.Identity, ctype) => 
          if (Random.nextBoolean) {
            JType.JUnfixedT
          } else {
            ctype match {
              case CString => JTextT
              case CBoolean => JBooleanT
              case CLong | CDouble | CNum => JNumberT
              case CNull => JNullT
              case CEmptyObject => JObjectFixedT(Map())
              case CEmptyArray  => JArrayFixedT(Map())
            }
          }
      }

      val result = Random.shuffle(schema).headOption map buildJType
      println("schema: " + schema)
      println("mask: " + result)
      result
    }

    def mask(jv: JValue, tpe: JType): JValue = {
      ((jv, tpe): @unchecked) match {
        case (JObject(fields), JObjectFixedT(m)) =>
          m.headOption map { 
            case (field, tpe @ JObjectFixedT(_)) =>
              JObject(fields.map {
                case JField(`field`, child) => JField(field, mask(child, tpe))
                case unchanged => unchanged
              })

            case (field, tpe @ JArrayFixedT(_)) => 
              JObject(fields.map {
                case JField(`field`, child) => JField(field, mask(child, tpe))
                case unchanged => unchanged
              })

            case (field, JType.JUnfixedT) => 
              JObject(fields.filter {
                case JField(`field`, _) => false
                case _ => true
              })

            case (field, JType.JPrimitiveUnfixedT) => 
              JObject(fields.filter {
                case JField(`field`, JObject(_) | JArray(_)) => true
                case _ => false
              })

            case (field, JNumberT) => JObject(fields.filter {
              case JField(`field`, JInt(_) | JDouble(_)) => false
              case _ => true 
            })

            case (field, JTextT) => JObject(fields.filter {
              case JField(`field`, JString(_)) => false
              case _ => true 
            })

            case (field, JBooleanT) => JObject(fields.filter {
              case JField(`field`, JBool(_)) => false
              case _ => true 
            })

            case (field, JNullT) => JObject(fields filter {
              case JField(`field`, JNull) => false
              case _ => true 
            })
          } getOrElse {
            JObject(Nil)
          }

        case (JArray(elements), JArrayFixedT(m)) =>
          m.headOption map {
            case (index, tpe @ JObjectFixedT(_)) =>
               JArray(elements.zipWithIndex map {
                case (elem, idx) => if (idx == index) mask(elem, tpe) else elem
              })

            case (index, tpe @ JArrayFixedT(_)) => 
               JArray(elements.zipWithIndex map {
                case (elem, idx) => if (idx == index) mask(elem, tpe) else elem
              })

            case (index, JType.JPrimitiveUnfixedT) => 
              JArray(elements.zipWithIndex map {
                case (v @ JObject(_), _) => v
                case (v @ JArray(_), _) => v
                case (_, `index`) => JNothing
                case (v, _) => v
              })

            case (index, JType.JUnfixedT) => JArray(elements.updated(index, JNothing)) 
            case (index, JNumberT) => JArray(elements.updated(index, JNothing))
            case (index, JTextT) => JArray(elements.updated(index, JNothing))
            case (index, JBooleanT) => JArray(elements.updated(index, JNothing))
            case (index, JNullT) => JArray(elements.updated(index, JNothing))
          } getOrElse {
            if (elements.isEmpty) JNothing else JArray(elements)
          }

        case (JInt(_) | JDouble(_) | JString(_) | JBool(_) | JNull, JType.JPrimitiveUnfixedT) => JNothing
        case (JInt(_) | JDouble(_), JNumberT) => JNothing
        case (JString(_), JTextT) => JNothing
        case (JBool(_), JBooleanT) => JNothing
        case (JNull, JNullT) => JNothing
      }
    }

    check { (sample: SampleData) => 
      val toDelete = sample.schema.flatMap(randomDeleteMask)
      toDelete.isDefined ==> {
        val table = fromSample(sample)

        val Some(jtpe) = toDelete

        val result = toJson(table.transform {
          ObjectDelete(DerefObjectStatic(Leaf(Source), JPathField("value")), jtpe) 
        })

        val expected = sample.data.map { jv => mask(jv \ "value", jtpe).remove(v => v == JNothing || v == JArray(Nil)) } 

        result must_== expected
      }
    }
  }
  */

  def checkTypedTrivial = {
    implicit val gen = sample(_ => Seq(JPath("value1") -> CLong, JPath("value2") -> CBoolean, JPath("value3") -> CLong))
    check { (sample: SampleData) =>
      val table = fromSample(sample)

      val results = toJson(table.transform {
        Typed(Leaf(Source),
          JObjectFixedT(Map("value" ->
            JObjectFixedT(Map("value1" -> JNumberT, "value3" -> JNumberT))))
        )
      })

      val expected = sample.data flatMap { jv =>
        val value1 = jv \ "value" \ "value1"
        val value3 = jv \ "value" \ "value3"
        
        if (value1.isInstanceOf[JNum] && value3.isInstanceOf[JNum]) {
          Some(JObject(
            JField("value",
              JObject(
                JField("value1", jv \ "value" \ "value1") ::
                JField("value3", jv \ "value" \ "value3") ::
                Nil)) ::
            Nil))
        } else {
          None
        }
      }

      results.copoint must_== expected
    }
  }

  def checkTypedHeterogeneous = {
    val data: Stream[JValue] = 
      Stream(
        JObject(List(JField("value", JString("value1")), JField("key", JArray(List(JNum(1)))))), 
        JObject(List(JField("value", JNum(23)), JField("key", JArray(List(JNum(2)))))))
    val sample = SampleData(data)
    val table = fromSample(sample)

    val jtpe = JObjectFixedT(Map("value" -> JTextT, "key" -> JArrayUnfixedT))
    val results = toJson(table.transform {
      Typed(Leaf(Source), jtpe)
    })
    
    val included: Map[JPath, CType] = Map(JPath(List()) -> CString)

    val sampleSchema = inferSchema(data.toSeq)
    val subsumes: Boolean = Schema.subsumes(sampleSchema, jtpe)

    results.copoint must_== expectedResult(data, included, subsumes)
  }

  def checkTypedObject = {
    val data: Stream[JValue] = 
      Stream(
        JObject(List(JField("value", JObject(List(JField("foo", JNum(23))))), JField("key", JArray(List(JNum(1), JNum(3)))))),
        JObject(List(JField("value", JObject(Nil)), JField("key", JArray(List(JNum(2), JNum(4)))))))
    val sample = SampleData(data)
    val table = fromSample(sample)

    val results = toJson(table.transform {
      Typed(Leaf(Source), 
        JObjectFixedT(Map("value" -> JObjectFixedT(Map("foo" -> JNumberT)), "key" -> JArrayUnfixedT)))
    })

    val expected = Stream(JObject(List(JField("value", JObject(List(JField("foo", JNum(23))))), JField("key", JArray(List(JNum(1), JNum(3)))))))

    results.copoint must_== expected
  } 

  def checkTypedArray = {
    val data: Stream[JValue] = 
      Stream(
        JObject(List(JField("value", JArray(List(JNum(2), JBool(true)))), JField("key", JArray(List(JNum(1), JNum(2)))))),
        JObject(List(JField("value", JObject(List())), JField("key", JArray(List(JNum(3), JNum(4)))))))
    val sample = SampleData(data)
    val table = fromSample(sample)

    val results = toJson(table.transform {
      Typed(Leaf(Source), 
        JObjectFixedT(Map("value" -> JArrayFixedT(Map(0 -> JNumberT, 1 -> JBooleanT)), "key" -> JArrayUnfixedT)))
    })

    val expected = Stream(JObject(List(JField("value", JArray(List(JNum(2), JBool(true)))), JField("key", JArray(List(JNum(1), JNum(2)))))))

    val resultStream = results.copoint
    resultStream must haveSize(1)
    resultStream must_== expected
  } 

  def checkTypedArray2 = {
    val data: Stream[JValue] = 
      Stream(
        JObject(List(JField("value", JArray(List(JNum(2), JBool(true)))), JField("key", JArray(List(JNum(1)))))))
    val sample = SampleData(data)
    val table = fromSample(sample)
    val jtpe = JObjectFixedT(Map("value" -> JArrayFixedT(Map(1 -> JBooleanT)), "key" -> JArrayUnfixedT))

    val results = toJson(table.transform {
      Typed(Leaf(Source), jtpe)
    })
   
    val included: Map[JPath, CType] = Map(JPath(List(JPathIndex(1))) -> CBoolean)

    val sampleSchema = inferSchema(data.toSeq)
    val subsumes: Boolean = Schema.subsumes(sampleSchema, jtpe)

    results.copoint must_== expectedResult(data, included, subsumes)
  }

  def checkTypedArray4 = {
    val data: Stream[JValue] = 
      Stream(
        JObject(List(JField("value", JArray(List(JNum(2.4), JNum(12), JBool(true), JArray(List())))), JField("key", JArray(List(JNum(1)))))),
        JObject(List(JField("value", JArray(List(JNum(3.5), JNull, JBool(false)))), JField("key", JArray(List(JNum(2)))))))
    val sample = SampleData(data)
    val table = fromSample(sample)

    val jtpe = JObjectFixedT(Map("value" -> JArrayFixedT(Map(0 -> JNumberT, 1 -> JNumberT, 2 -> JBooleanT, 3 -> JArrayFixedT(Map()))), "key" -> JArrayUnfixedT))
    val results = toJson(table.transform {
      Typed(Leaf(Source), jtpe)
    })
    
    val included: Map[JPath, CType] = 
      Map(JPath(List(JPathIndex(0))) -> CNum, JPath(List(JPathIndex(1))) -> CNum, JPath(List(JPathIndex(2))) -> CBoolean, JPath(List(JPathIndex(3))) -> CEmptyArray)

    val sampleSchema = inferSchema(data.toSeq)
    val subsumes: Boolean = Schema.subsumes(sampleSchema, jtpe)

    results.copoint must_== expectedResult(data, included, subsumes)
  }

  def checkTypedArray3 = {
    val data: Stream[JValue] = 
      Stream(
        JObject(List(JField("value", JArray(List(JArray(List()), JNum(23), JNull))), JField("key", JArray(List(JNum(1)))))),
        JObject(List(JField("value", JArray(List(JArray(List()), JArray(List()), JNull))), JField("key", JArray(List(JNum(2)))))))
    val sample = SampleData(data)
    val table = fromSample(sample)

    val jtpe = JObjectFixedT(Map("value" -> JArrayFixedT(Map(0 -> JArrayFixedT(Map()), 1 -> JArrayFixedT(Map()), 2 -> JNullT)), "key" -> JArrayUnfixedT))

    val results = toJson(table.transform {
      Typed(Leaf(Source), jtpe)
    })
      
    val included: Map[JPath, CType] = Map(JPath(List(JPathIndex(0))) -> CEmptyArray, JPath(List(JPathIndex(1))) -> CEmptyArray, JPath(List(JPathIndex(2))) -> CNull)

    val sampleSchema = inferSchema(data.toSeq)
    val subsumes: Boolean = Schema.subsumes(sampleSchema, jtpe)

    results.copoint must_== expectedResult(data, included, subsumes)
  }

  def checkTypedObject2 = {
    val data: Stream[JValue] = 
      Stream(
        JObject(List(JField("value", JObject(List(JField("foo", JBool(true)), JField("bar", JNum(77))))), JField("key", JArray(List(JNum(1)))))))
    val sample = SampleData(data)
    val table = fromSample(sample)

    val results = toJson(table.transform {
      Typed(Leaf(Source), 
        JObjectFixedT(Map("value" -> JObjectFixedT(Map("bar" -> JNumberT)), "key" -> JArrayUnfixedT)))
    })

    val expected = Stream(JObject(List(JField("value", JObject(List(JField("bar", JNum(77))))), JField("key", JArray(List(JNum(1)))))))
    results.copoint must_== expected
  }  
  
  def checkTypedNumber = {
    val data: Stream[JValue] = 
      Stream(
        JObject(List(JField("value", JNum(23)), JField("key", JArray(List(JNum(1), JNum(3)))))),
        JObject(List(JField("value", JString("foo")), JField("key", JArray(List(JNum(2), JNum(4)))))))
    val sample = SampleData(data)
    val table = fromSample(sample)

    val results = toJson(table.transform {
      Typed(Leaf(Source), 
        JObjectFixedT(Map("value" -> JNumberT, "key" -> JArrayUnfixedT)))
    })

    val expected = Stream(JObject(List(JField("value", JNum(23)), JField("key", JArray(List(JNum(1), JNum(3)))))))

    results.copoint must_== expected
  }  

  def checkTypedNumber2 = {
    val data: Stream[JValue] = 
      Stream(
        JObject(List(JField("value", JNum(23)), JField("key", JArray(List(JNum(1), JNum(3)))))),
        JObject(List(JField("value", JNum(12.5)), JField("key", JArray(List(JNum(2), JNum(4)))))))
    val sample = SampleData(data)
    val table = fromSample(sample)

    val results = toJson(table.transform {
      Typed(Leaf(Source), 
        JObjectFixedT(Map("value" -> JNumberT, "key" -> JArrayUnfixedT)))
    })

    val expected = data

    results.copoint must_== expected
  }

  def checkTypedEmpty = {
    val data: Stream[JValue] = 
      Stream(
        JObject(List(JField("value", JField("foo", JArray(List()))), JField("key", JArray(List(JNum(1)))))))
    val sample = SampleData(data)
    val table = fromSample(sample)

    val results = toJson(table.transform {
      Typed(Leaf(Source), 
        JObjectFixedT(Map("value" -> JArrayFixedT(Map()), "key" -> JArrayUnfixedT)))
    })

    results.copoint must beEmpty
  }

  def checkTyped = {
    implicit val gen = sample(schema)
    check { (sample: SampleData) =>
      val schema = sample.schema.getOrElse(0 -> List())._2
<<<<<<< HEAD
      val reducedSchema = schema.zipWithIndex.collect { case (ctpe, i) if i%2 == 0 => ctpe }
      val valuejtpe = Schema.mkType(reducedSchema map { case (path, ctype) => (CPath(path), ctype) }).getOrElse(JObjectFixedT(Map()))
=======
      //val reducedSchema = schema.zipWithIndex.collect { case (ctpe, i) if i%2 == 0 => ctpe }
      val valuejtpe = Schema.mkType(schema).getOrElse(JObjectFixedT(Map()))  //reducedSchema
>>>>>>> f22f3314
      val jtpe = JObjectFixedT(Map(
        "value" -> valuejtpe,
        "key" -> JArrayUnfixedT
      ))

      val table = fromSample(sample)
      val results = toJson(table.transform(
        Typed(Leaf(Source), jtpe)))

      val included = schema.toMap  //reducedSchema

      val sampleSchema = inferSchema(sample.data.toSeq)
      val subsumes: Boolean = Schema.subsumes(sampleSchema, jtpe)

      results.copoint must_== expectedResult(sample.data, included, subsumes)
    }.set(minTestsOk -> 10000)
  }
  
  def testTrivialScan = {
    val data = JObject(JField("value", JNum(BigDecimal("2705009941739170689"))) :: JField("key", JArray(JNum(1) :: Nil)) :: Nil) #::
               JObject(JField("value", JString("")) :: JField("key", JArray(JNum(2) :: Nil)) :: Nil) #::
               Stream.empty
               
    val sample = SampleData(data)
    val table = fromSample(sample)
    val results = toJson(table.transform {
      Scan(DerefObjectStatic(Leaf(Source), JPathField("value")), lookupScanner(Nil, "sum"))
    })

    val (_, expected) = sample.data.foldLeft((BigDecimal(0), Vector.empty[JValue])) { 
      case ((a, s), jv) => { 
        (jv \ "value") match {
          case JNum(i) => (a + i, s :+ JNum(a + i))
          case _ => (a, s)
        }
      }
    }

    results.copoint must_== expected.toStream
  }

  def testHetScan = {
    val data = JObject(JField("value", JNum(12)) :: JField("key", JArray(JNum(1) :: Nil)) :: Nil) #::
               JObject(JField("value", JNum(10)) :: JField("key", JArray(JNum(2) :: Nil)) :: Nil) #::
               JObject(JField("value", JArray(JNum(13) :: Nil)) :: JField("key", JArray(JNum(3) :: Nil)) :: Nil) #::
               Stream.empty

    val sample = SampleData(data)
    val table = fromSample(sample)
    val results = toJson(table.transform {
      Scan(DerefObjectStatic(Leaf(Source), JPathField("value")), lookupScanner(Nil, "sum"))
    })

    val (_, expected) = sample.data.foldLeft((BigDecimal(0), Vector.empty[JValue])) { 
      case ((a, s), jv) => { 
        (jv \ "value") match {
          case JNum(i) => (a + i, s :+ JNum(a + i))
          case _ => (a, s)
        }
      }
    }

    results.copoint must_== expected.toStream
  }

  def checkScan = {
    implicit val gen = sample(_ => Seq(JPath.Identity -> CLong))
    check { (sample: SampleData) =>
      val table = fromSample(sample)
      val results = toJson(table.transform {
        Scan(DerefObjectStatic(Leaf(Source), CPathField("value")), lookupScanner(Nil, "sum"))
      })

      val (_, expected) = sample.data.foldLeft((BigDecimal(0), Vector.empty[JValue])) { 
        case ((a, s), jv) => { 
          (jv \ "value") match {
            case JNum(i) => (a + i, s :+ JNum(a + i))
            case _ => (a, s)
          }
        }
      }

      results.copoint must_== expected.toStream
    }
  }

  def testDerefObjectDynamic = {
    val data =  JObject(JField("foo", JNum(1)) :: JField("ref", JString("foo")) :: Nil) #::
                JObject(JField("bar", JNum(2)) :: JField("ref", JString("bar")) :: Nil) #::
                JObject(JField("baz", JNum(3)) :: JField("ref", JString("baz")) :: Nil) #:: Stream.empty[JValue]

    val table = fromSample(SampleData(data))
    val results = toJson(table.transform {
      DerefObjectDynamic(
        Leaf(Source),
        DerefObjectStatic(Leaf(Source), CPathField("ref"))
      )
    })

    val expected = JNum(1) #:: JNum(2) #:: JNum(3) #:: Stream.empty[JValue]

    results.copoint must_== expected
  }

  def checkArraySwap = {
    implicit val gen = sample(arraySchema(_, 3))
    check { (sample0: SampleData) =>
      /***
      important note:
      `sample` is excluding the cases when we have JArrays of sizes 1 and 2 
      this is because then the array swap would go out of bounds of the index
      and insert an undefined in to the array
      this will never happen in the real system
      so the test ignores this case
      */
      val sample = SampleData(sample0.data flatMap { jv => 
        (jv \ "value") match {
          case JArray(x :: Nil) => None
          case JArray(x :: y :: Nil) => None
          case z => Some(z)
        }
      })
      val table = fromSample(sample)
      val results = toJson(table.transform {
        ArraySwap(DerefObjectStatic(Leaf(Source), CPathField("value")), 2)
      })

      val expected = sample.data flatMap { jv =>
        (jv \ "value") match {
          case JArray(x :: y :: z :: xs) => Some(JArray(z :: y :: x :: xs))
          case _ => None
        }
      }

      results.copoint must_== expected
    }
  }

  def checkConst = {
    implicit val gen = undefineRowsForColumn(sample(_ => Seq(JPath("field") -> CLong)), JPath("value") \ "field")
    check { (sample: SampleData) =>
      val table = fromSample(sample)
<<<<<<< HEAD
      val results = toJson(table.transform(ConstLiteral(CString("foo"), DerefObjectStatic(Leaf(Source), CPathField("value")))))
=======
      val results = toJson(table.transform(ConstLiteral(CString("foo"), DerefObjectStatic(DerefObjectStatic(Leaf(Source), JPathField("value")), JPathField("field")))))
>>>>>>> f22f3314
      
      val expected = sample.data flatMap {
        case jv if jv \ "value" \ "field" == JNothing => None
        case _ => Some(JString("foo"))
      }

      results.copoint must_== expected
    }
  }

  def expectedResult(data: Stream[JValue], included: Map[JPath, CType], subsumes: Boolean): Stream[JValue] = {
    if (subsumes) { 
      data flatMap { jv =>
        val paths = jv.flattenWithPath.toMap.keys.toList

        val includes: Boolean = included.keys forall {
          case JPath(tail) => paths.contains(JPath(JPathField("value"), tail)) 
          case _ => true
        } 

        val filtered = jv.flattenWithPath filter {
          case (JPath(JPathField("value"), tail @ _*), _) if included.contains(JPath(tail: _*)) => true
          case (JPath(JPathField("key"), _*), _) => true
          case _ => false
        }

        lazy val back = JValue.unflatten(
          if (filtered forall {
            case (path @ JPath(JPathField("key"), _*), _) => true
            case (path @ JPath(JPathField("value"), tail @ _*), value) => {
              val (inc, vau) = (included(JPath(tail : _*)), value) 
              (inc, vau) match {
                case (CBoolean, JBool(_)) => true
                case (CString, JString(_)) => true
                case (CLong | CDouble | CNum, JNum(_)) => true
                case (CEmptyObject, JObject.empty) => true
                case (CEmptyArray, JArray.empty) => true
                case (CNull, JNull) => true
                case _ => false
              }
            }
            case _ => false
          }) filtered else List())

        if (includes) 
          if (back \ "value" == JNothing)
            None
          else
            Some(back)
        else None
      }
    } else {
      Stream()
    }
  }
}

// vim: set ts=4 sw=4 et:<|MERGE_RESOLUTION|>--- conflicted
+++ resolved
@@ -98,7 +98,7 @@
   }
 
   def checkFilter = {
-    implicit val gen = sample(_ => Gen.value(Seq(JPath.Identity -> CLong)))
+    implicit val gen = sample(_ => Gen.value(Seq(CPath.Identity -> CLong)))
     check { (sample: SampleData) =>
       val table = fromSample(sample)
       val results = toJson(table.transform {
@@ -129,10 +129,10 @@
       val fieldHead = field.head.get
       val table = fromSample(sample)
       val results = toJson(table.transform {
-        DerefObjectStatic(Leaf(Source), CPathField(fieldHead.asInstanceOf[JPathField].name))
-      })
-
-      val expected = sample.data.map { jv => jv(JPath(fieldHead)) } flatMap {
+        DerefObjectStatic(Leaf(Source), CPathField(fieldHead.asInstanceOf[CPathField].name))
+      })
+
+      val expected = sample.data.map { jv => jv(CPath(fieldHead)) } flatMap {
         case JNothing => None
         case jv       => Some(jv)
       }
@@ -148,10 +148,10 @@
       val fieldHead = field.head.get
       val table = fromSample(sample)
       val results = toJson(table.transform {
-        DerefArrayStatic(Leaf(Source), CPathIndex(fieldHead.asInstanceOf[JPathIndex].index))
-      })
-
-      val expected = sample.data.map { jv => jv(JPath(fieldHead)) } flatMap {
+        DerefArrayStatic(Leaf(Source), CPathIndex(fieldHead.asInstanceOf[CPathIndex].index))
+      })
+
+      val expected = sample.data.map { jv => jv(CPath(fieldHead)) } flatMap {
         case JNothing => None
         case jv       => Some(jv)
       }
@@ -161,7 +161,7 @@
   }
 
   def checkMap2 = {
-    implicit val gen = sample(_ => Seq(JPath("value1") -> CLong, JPath("value2") -> CLong))
+    implicit val gen = sample(_ => Seq(CPath("value1") -> CLong, CPath("value2") -> CLong))
     check { (sample: SampleData) =>
       val table = fromSample(sample)
       val results = toJson(table.transform {
@@ -215,15 +215,15 @@
     val sample2 = SampleData(data2)
     val table2 = fromSample(sample2)
     
-    val leftIdentitySpec = DerefObjectStatic(Leaf(SourceLeft), JPathField("key"))
-    val rightIdentitySpec = DerefObjectStatic(Leaf(SourceRight), JPathField("key"))
+    val leftIdentitySpec = DerefObjectStatic(Leaf(SourceLeft), CPathField("key"))
+    val rightIdentitySpec = DerefObjectStatic(Leaf(SourceRight), CPathField("key"))
     
     val newIdentitySpec = ArrayConcat(leftIdentitySpec, rightIdentitySpec)
     
     val wrappedIdentitySpec = trans.WrapObject(newIdentitySpec, "key")
 
-    val leftValueSpec = DerefObjectStatic(Leaf(SourceLeft), JPathField("value"))
-    val rightValueSpec = DerefObjectStatic(Leaf(SourceRight), JPathField("value"))
+    val leftValueSpec = DerefObjectStatic(Leaf(SourceLeft), CPathField("value"))
+    val rightValueSpec = DerefObjectStatic(Leaf(SourceRight), CPathField("value"))
     
     val wrappedValueSpec = trans.WrapObject(Equal(leftValueSpec, rightValueSpec), "value")
 
@@ -241,20 +241,20 @@
   }
 
   def checkEqual = {
-    val genBase: Gen[SampleData] = sample(_ => Seq(JPath("value1") -> CLong, JPath("value2") -> CLong)).arbitrary
+    val genBase: Gen[SampleData] = sample(_ => Seq(CPath("value1") -> CLong, CPath("value2") -> CLong)).arbitrary
     implicit val gen: Arbitrary[SampleData] = Arbitrary {
       genBase map { sd =>
         SampleData(
           sd.data.zipWithIndex map {
             case (jv, i) if i%2 == 0 => 
               // construct object with value1 == value2
-              jv.set(JPath("value/value2"), jv(JPath("value/value1")))
+              jv.set(CPath("value/value2"), jv(CPath("value/value1")))
 
             case (jv, i) if i%5 == 0 => // delete value1
-              jv.set(JPath("value/value1"), JNothing)
+              jv.set(CPath("value/value1"), JNothing)
 
             case (jv, i) if i%5 == 3 => // delete value2
-              jv.set(JPath("value/value2"), JNothing)
+              jv.set(CPath("value/value2"), JNothing)
 
             case (jv, _) => jv
           }
@@ -334,19 +334,13 @@
   }
 
   def checkObjectConcat = {
-    implicit val gen = sample(_ => Seq(JPath("value1") -> CLong, JPath("value2") -> CLong))
-    check { (sample: SampleData) =>
-      val table = fromSample(sample)
-      val results = toJson(table.transform {
-<<<<<<< HEAD
-        ObjectConcat(
+    implicit val gen = sample(_ => Seq(CPath("value1") -> CLong, CPath("value2") -> CLong))
+    check { (sample: SampleData) =>
+      val table = fromSample(sample)
+      val results = toJson(table.transform {
+        InnerObjectConcat(
           WrapObject(WrapObject(DerefObjectStatic(DerefObjectStatic(Leaf(Source), CPathField("value")), CPathField("value1")), "value1"), "value"), 
           WrapObject(WrapObject(DerefObjectStatic(DerefObjectStatic(Leaf(Source), CPathField("value")), CPathField("value2")), "value2"), "value") 
-=======
-        InnerObjectConcat(
-          WrapObject(WrapObject(DerefObjectStatic(DerefObjectStatic(Leaf(Source), JPathField("value")), JPathField("value1")), "value1"), "value"), 
-          WrapObject(WrapObject(DerefObjectStatic(DerefObjectStatic(Leaf(Source), JPathField("value")), JPathField("value2")), "value2"), "value") 
->>>>>>> f22f3314
         )
       })
 
@@ -365,19 +359,13 @@
   }
 
   def checkObjectConcatOverwrite = {
-    implicit val gen = sample(_ => Seq(JPath("value1") -> CLong, JPath("value2") -> CLong))
-    check { (sample: SampleData) =>
-      val table = fromSample(sample)
-      val results = toJson(table.transform {
-<<<<<<< HEAD
-        ObjectConcat(
+    implicit val gen = sample(_ => Seq(CPath("value1") -> CLong, CPath("value2") -> CLong))
+    check { (sample: SampleData) =>
+      val table = fromSample(sample)
+      val results = toJson(table.transform {
+        InnerObjectConcat(
           WrapObject(DerefObjectStatic(DerefObjectStatic(Leaf(Source), CPathField("value")), CPathField("value1")), "value1"),
           WrapObject(DerefObjectStatic(DerefObjectStatic(Leaf(Source), CPathField("value")), CPathField("value2")), "value1")
-=======
-        InnerObjectConcat(
-          WrapObject(DerefObjectStatic(DerefObjectStatic(Leaf(Source), JPathField("value")), JPathField("value1")), "value1"),
-          WrapObject(DerefObjectStatic(DerefObjectStatic(Leaf(Source), JPathField("value")), JPathField("value2")), "value1")
->>>>>>> f22f3314
         )
       })
 
@@ -389,7 +377,7 @@
   }
 
   def checkArrayConcat = {
-    implicit val gen = sample(_ => Seq(JPath("[0]") -> CLong, JPath("[1]") -> CLong))
+    implicit val gen = sample(_ => Seq(CPath("[0]") -> CLong, CPath("[1]") -> CLong))
     check { (sample0: SampleData) =>
       /***
       important note:
@@ -435,8 +423,8 @@
   def checkObjectDelete = {
     implicit val gen = sample(objectSchema(_, 3))
 
-    def randomDeletionMask(schema: CValueGenerators.JSchema): Option[JPathField] = {
-      Random.shuffle(schema).headOption.map({ case (JPath(x @ JPathField(_), _ @ _*), _) => x })
+    def randomDeletionMask(schema: CValueGenerators.JSchema): Option[CPathField] = {
+      Random.shuffle(schema).headOption.map({ case (CPath(x @ CPathField(_), _ @ _*), _) => x })
     }
 
     check { (sample: SampleData) =>
@@ -450,7 +438,7 @@
           ObjectDelete(DerefObjectStatic(Leaf(Source), CPathField("value")), Set(CPathField(field.name)))
         })
 
-        val expected = sample.data.flatMap { jv => (jv \ "value").delete(JPath(field)) }
+        val expected = sample.data.flatMap { jv => (jv \ "value").delete(CPath(field)) }
 
         result.copoint must_== expected
       }
@@ -461,16 +449,16 @@
   def checkObjectDelete = {
     implicit val gen = sample(schema)
     def randomDeleteMask(schema: JSchema): Option[JType]  = {
-      lazy val buildJType: PartialFunction[(JPath, CType), JType] = {
-        case (JPath(JPathField(f), xs @ _*), ctype) => 
-          if (Random.nextBoolean) JObjectFixedT(Map(f -> buildJType((JPath(xs: _*), ctype))))
+      lazy val buildJType: PartialFunction[(CPath, CType), JType] = {
+        case (CPath(CPathField(f), xs @ _*), ctype) => 
+          if (Random.nextBoolean) JObjectFixedT(Map(f -> buildJType((CPath(xs: _*), ctype))))
           else JObjectFixedT(Map(f -> JType.JUnfixedT))
 
-        case (JPath(JPathIndex(i), xs @ _*), ctype) => 
-          if (Random.nextBoolean) JArrayFixedT(Map(i -> buildJType((JPath(xs: _*), ctype))))
+        case (CPath(CPathIndex(i), xs @ _*), ctype) => 
+          if (Random.nextBoolean) JArrayFixedT(Map(i -> buildJType((CPath(xs: _*), ctype))))
           else JArrayFixedT(Map(i -> JType.JUnfixedT))
 
-        case (JPath.Identity, ctype) => 
+        case (CPath.Identity, ctype) => 
           if (Random.nextBoolean) {
             JType.JUnfixedT
           } else {
@@ -587,7 +575,7 @@
         val Some(jtpe) = toDelete
 
         val result = toJson(table.transform {
-          ObjectDelete(DerefObjectStatic(Leaf(Source), JPathField("value")), jtpe) 
+          ObjectDelete(DerefObjectStatic(Leaf(Source), CPathField("value")), jtpe) 
         })
 
         val expected = sample.data.map { jv => mask(jv \ "value", jtpe).remove(v => v == JNothing || v == JArray(Nil)) } 
@@ -599,7 +587,7 @@
   */
 
   def checkTypedTrivial = {
-    implicit val gen = sample(_ => Seq(JPath("value1") -> CLong, JPath("value2") -> CBoolean, JPath("value3") -> CLong))
+    implicit val gen = sample(_ => Seq(CPath("value1") -> CLong, CPath("value2") -> CBoolean, CPath("value3") -> CLong))
     check { (sample: SampleData) =>
       val table = fromSample(sample)
 
@@ -644,7 +632,7 @@
       Typed(Leaf(Source), jtpe)
     })
     
-    val included: Map[JPath, CType] = Map(JPath(List()) -> CString)
+    val included: Map[CPath, CType] = Map(CPath(List()) -> CString)
 
     val sampleSchema = inferSchema(data.toSeq)
     val subsumes: Boolean = Schema.subsumes(sampleSchema, jtpe)
@@ -702,7 +690,7 @@
       Typed(Leaf(Source), jtpe)
     })
    
-    val included: Map[JPath, CType] = Map(JPath(List(JPathIndex(1))) -> CBoolean)
+    val included: Map[CPath, CType] = Map(CPath(List(CPathIndex(1))) -> CBoolean)
 
     val sampleSchema = inferSchema(data.toSeq)
     val subsumes: Boolean = Schema.subsumes(sampleSchema, jtpe)
@@ -723,8 +711,8 @@
       Typed(Leaf(Source), jtpe)
     })
     
-    val included: Map[JPath, CType] = 
-      Map(JPath(List(JPathIndex(0))) -> CNum, JPath(List(JPathIndex(1))) -> CNum, JPath(List(JPathIndex(2))) -> CBoolean, JPath(List(JPathIndex(3))) -> CEmptyArray)
+    val included: Map[CPath, CType] = 
+      Map(CPath(List(CPathIndex(0))) -> CNum, CPath(List(CPathIndex(1))) -> CNum, CPath(List(CPathIndex(2))) -> CBoolean, CPath(List(CPathIndex(3))) -> CEmptyArray)
 
     val sampleSchema = inferSchema(data.toSeq)
     val subsumes: Boolean = Schema.subsumes(sampleSchema, jtpe)
@@ -746,7 +734,7 @@
       Typed(Leaf(Source), jtpe)
     })
       
-    val included: Map[JPath, CType] = Map(JPath(List(JPathIndex(0))) -> CEmptyArray, JPath(List(JPathIndex(1))) -> CEmptyArray, JPath(List(JPathIndex(2))) -> CNull)
+    val included: Map[CPath, CType] = Map(CPath(List(CPathIndex(0))) -> CEmptyArray, CPath(List(CPathIndex(1))) -> CEmptyArray, CPath(List(CPathIndex(2))) -> CNull)
 
     val sampleSchema = inferSchema(data.toSeq)
     val subsumes: Boolean = Schema.subsumes(sampleSchema, jtpe)
@@ -825,13 +813,8 @@
     implicit val gen = sample(schema)
     check { (sample: SampleData) =>
       val schema = sample.schema.getOrElse(0 -> List())._2
-<<<<<<< HEAD
-      val reducedSchema = schema.zipWithIndex.collect { case (ctpe, i) if i%2 == 0 => ctpe }
-      val valuejtpe = Schema.mkType(reducedSchema map { case (path, ctype) => (CPath(path), ctype) }).getOrElse(JObjectFixedT(Map()))
-=======
       //val reducedSchema = schema.zipWithIndex.collect { case (ctpe, i) if i%2 == 0 => ctpe }
       val valuejtpe = Schema.mkType(schema).getOrElse(JObjectFixedT(Map()))  //reducedSchema
->>>>>>> f22f3314
       val jtpe = JObjectFixedT(Map(
         "value" -> valuejtpe,
         "key" -> JArrayUnfixedT
@@ -858,7 +841,7 @@
     val sample = SampleData(data)
     val table = fromSample(sample)
     val results = toJson(table.transform {
-      Scan(DerefObjectStatic(Leaf(Source), JPathField("value")), lookupScanner(Nil, "sum"))
+      Scan(DerefObjectStatic(Leaf(Source), CPathField("value")), lookupScanner(Nil, "sum"))
     })
 
     val (_, expected) = sample.data.foldLeft((BigDecimal(0), Vector.empty[JValue])) { 
@@ -882,7 +865,7 @@
     val sample = SampleData(data)
     val table = fromSample(sample)
     val results = toJson(table.transform {
-      Scan(DerefObjectStatic(Leaf(Source), JPathField("value")), lookupScanner(Nil, "sum"))
+      Scan(DerefObjectStatic(Leaf(Source), CPathField("value")), lookupScanner(Nil, "sum"))
     })
 
     val (_, expected) = sample.data.foldLeft((BigDecimal(0), Vector.empty[JValue])) { 
@@ -898,7 +881,7 @@
   }
 
   def checkScan = {
-    implicit val gen = sample(_ => Seq(JPath.Identity -> CLong))
+    implicit val gen = sample(_ => Seq(CPath.Identity -> CLong))
     check { (sample: SampleData) =>
       val table = fromSample(sample)
       val results = toJson(table.transform {
@@ -971,14 +954,10 @@
   }
 
   def checkConst = {
-    implicit val gen = undefineRowsForColumn(sample(_ => Seq(JPath("field") -> CLong)), JPath("value") \ "field")
-    check { (sample: SampleData) =>
-      val table = fromSample(sample)
-<<<<<<< HEAD
-      val results = toJson(table.transform(ConstLiteral(CString("foo"), DerefObjectStatic(Leaf(Source), CPathField("value")))))
-=======
-      val results = toJson(table.transform(ConstLiteral(CString("foo"), DerefObjectStatic(DerefObjectStatic(Leaf(Source), JPathField("value")), JPathField("field")))))
->>>>>>> f22f3314
+    implicit val gen = undefineRowsForColumn(sample(_ => Seq(CPath("field") -> CLong)), CPath("value") \ "field")
+    check { (sample: SampleData) =>
+      val table = fromSample(sample)
+      val results = toJson(table.transform(ConstLiteral(CString("foo"), DerefObjectStatic(DerefObjectStatic(Leaf(Source), CPathField("value")), CPathField("field")))))
       
       val expected = sample.data flatMap {
         case jv if jv \ "value" \ "field" == JNothing => None
@@ -989,27 +968,27 @@
     }
   }
 
-  def expectedResult(data: Stream[JValue], included: Map[JPath, CType], subsumes: Boolean): Stream[JValue] = {
+  def expectedResult(data: Stream[JValue], included: Map[CPath, CType], subsumes: Boolean): Stream[JValue] = {
     if (subsumes) { 
       data flatMap { jv =>
         val paths = jv.flattenWithPath.toMap.keys.toList
 
         val includes: Boolean = included.keys forall {
-          case JPath(tail) => paths.contains(JPath(JPathField("value"), tail)) 
+          case CPath(tail) => paths.contains(CPath(CPathField("value"), tail)) 
           case _ => true
         } 
 
         val filtered = jv.flattenWithPath filter {
-          case (JPath(JPathField("value"), tail @ _*), _) if included.contains(JPath(tail: _*)) => true
-          case (JPath(JPathField("key"), _*), _) => true
+          case (CPath(CPathField("value"), tail @ _*), _) if included.contains(CPath(tail: _*)) => true
+          case (CPath(CPathField("key"), _*), _) => true
           case _ => false
         }
 
         lazy val back = JValue.unflatten(
           if (filtered forall {
-            case (path @ JPath(JPathField("key"), _*), _) => true
-            case (path @ JPath(JPathField("value"), tail @ _*), value) => {
-              val (inc, vau) = (included(JPath(tail : _*)), value) 
+            case (path @ CPath(CPathField("key"), _*), _) => true
+            case (path @ CPath(CPathField("value"), tail @ _*), value) => {
+              val (inc, vau) = (included(CPath(tail : _*)), value) 
               (inc, vau) match {
                 case (CBoolean, JBool(_)) => true
                 case (CString, JString(_)) => true
