/*
 *  ____    ____    _____    ____    ___     ____ 
 * |  _ \  |  _ \  | ____|  / ___|  / _/    / ___|        Precog (R)
 * | |_) | | |_) | |  _|   | |     | |  /| | |  _         Advanced Analytics Engine for NoSQL Data
 * |  __/  |  _ <  | |___  | |___  |/ _| | | |_| |        Copyright (C) 2010 - 2013 SlamData, Inc.
 * |_|     |_| \_\ |_____|  \____|   /__/   \____|        All Rights Reserved.
 *
 * This program is free software: you can redistribute it and/or modify it under the terms of the 
 * GNU Affero General Public License as published by the Free Software Foundation, either version 
 * 3 of the License, or (at your option) any later version.
 *
 * This program is distributed in the hope that it will be useful, but WITHOUT ANY WARRANTY; 
 * without even the implied warranty of MERCHANTABILITY or FITNESS FOR A PARTICULAR PURPOSE. See 
 * the GNU Affero General Public License for more details.
 *
 * You should have received a copy of the GNU Affero General Public License along with this 
 * program. If not, see <http://www.gnu.org/licenses/>.
 *
 */
package com.precog.yggdrasil
package nihdb

import com.google.common.util.concurrent.ThreadFactoryBuilder

import com.precog.common.ingest._
import com.precog.common.security._
import com.precog.niflheim._
import com.precog.yggdrasil.table._
import com.precog.util.IOUtils

import akka.actor.{ActorSystem, Props}
import akka.dispatch.{Await, Future}
import akka.util.Duration

import blueeyes.akka_testing.FutureMatchers
import blueeyes.bkka.FutureMonad
import blueeyes.json._

import org.specs2.mutable.{After, Specification}
import org.specs2.specification.{Fragments, Step}
import org.specs2.ScalaCheck

import scalaz.effect.IO

import java.io.File
import java.util.concurrent.atomic.AtomicInteger
import java.util.concurrent.ScheduledThreadPoolExecutor

class NIHDBProjectionSpecs extends Specification with ScalaCheck with FutureMatchers {
  val actorSystem = ActorSystem("NIHDBActorSystem")

  val chef = actorSystem.actorOf(Props(new Chef(
    VersionedCookedBlockFormat(Map(1 -> V1CookedBlockFormat)),
    VersionedSegmentFormat(Map(1 -> V1SegmentFormat)))
  ))

<<<<<<< HEAD
  def newProjection(workDir: File, threshold: Int = 1000) =
    NIHDB.create(chef, Authorities("test"), workDir, threshold, Duration(60, "seconds"))(actorSystem).unsafePerformIO.map { db =>
      new NIHDBActorProjection(db)(actorSystem.dispatcher)
    }.valueOr { e => throw new Exception(e.message) }
=======
  val txLogScheduler = new ScheduledThreadPoolExecutor(10, (new ThreadFactoryBuilder()).setNameFormat("HOWL-sched-%03d").build())

  def newProjection(workDir: File, threshold: Int = 1000) = new NIHDBProjection(workDir, null, chef, threshold, actorSystem, Duration(60, "seconds"), txLogScheduler)
>>>>>>> 44dc1b87

  implicit val M = new FutureMonad(actorSystem.dispatcher)

  val maxDuration = Duration(60, "seconds")

  implicit val params = set(minTestsOk -> 10)

  val baseDir = IOUtils.createTmpDir("nihdbspecs").unsafePerformIO

  val dirSeq = new AtomicInteger

  assert(baseDir.isDirectory && baseDir.canWrite)

  trait TempContext {
    val workDir = new File(baseDir, "nihdbspec%03d".format(dirSeq.getAndIncrement))

    if (!workDir.mkdirs) {
      throw new Exception("Failed to create work directory! " + workDir)
    }

    var projection = newProjection(workDir)

    def fromFuture[A](f: Future[A]): A = Await.result(f, Duration(60, "seconds"))

    def close(proj: NIHDBProjection) = fromFuture(proj.close(actorSystem))

    def stop = {
      (for {
        _ <- IO { close(projection) }
        _ <- IOUtils.recursiveDelete(workDir)
      } yield ()).unsafePerformIO
    }
  }

  "NIHDBProjections" should {
    "Properly initialize and close" in check { (discard: Int) =>
      val ctxt = new TempContext {}
      import ctxt._

      val results = projection.getBlockAfter(None, None)

      results.onComplete { _ => ctxt.stop } must awaited(maxDuration) { beNone }
    }

    "Insert and retrieve values below the cook threshold" in check { (discard: Int) =>
      val ctxt = new TempContext {}
      import ctxt._

      val expected: Seq[JValue] = Seq(JNum(0L), JNum(1L), JNum(2L))

      val toInsert = (0L to 2L).toSeq.map { i =>
        IngestRecord(EventId.fromLong(i), JNum(i))
      }

      val results =
        for {
          _ <- projection.insert(toInsert)
          result <- projection.getBlockAfter(None, None)
        } yield result

      results.onComplete { _ => ctxt.stop }  must awaited(maxDuration) (beLike {
        case Some(BlockProjectionData(min, max, data)) =>
          min mustEqual 0L
          max mustEqual 0L
          data.size mustEqual 3
          data.toJsonElements.map(_("value")) must containAllOf(expected).only.inOrder
      })
    }

    "Insert, close and re-read values below the cook threshold" in check { (discard: Int) =>
      val ctxt = new TempContext {}
      import ctxt._

      val expected: Seq[JValue] = Seq(JNum(0L), JNum(1L), JNum(2L))

      projection.insert((0L to 2L).toSeq.map { i =>
        IngestRecord(EventId.fromLong(i), JNum(i))
      })

      val result = for {
        _ <- projection.close(actorSystem)
        _ <- Future(projection = newProjection(workDir))(actorSystem.dispatcher)
        status <- projection.status
        r <- projection.getBlockAfter(None, None)
      } yield r

      result.onComplete { _ => ctxt.stop } must awaited(maxDuration) {
        beLike {
          case Some(BlockProjectionData(min, max, data)) =>
            min mustEqual 0L
            max mustEqual 0L
            data.size mustEqual 3
            data.toJsonElements.map(_("value")) must containAllOf(expected).only.inOrder
        }
      }
    }

    "Properly filter on constrainted columns" in todo

    "Properly convert raw blocks to cooked" in check { (discard: Int) =>
      val ctxt = new TempContext {}
      import ctxt._

      val expected: Seq[JValue] = (0L to 1950L).map(JNum(_)).toSeq

      (0L to 1950L).map {
        i => IngestRecord(EventId.fromLong(i), JNum(i))
      }.grouped(400).zipWithIndex.foreach { case (values, id) => projection.insert(values) }

      var waits = 10

      while (waits > 0 && fromFuture(projection.status).pending > 0) {
        Thread.sleep(200)
        waits -= 1
      }

      val status = fromFuture(projection.status)

      status.cooked mustEqual 1
      status.pending mustEqual 0
      status.rawSize mustEqual 751

      val result = for {
        firstBlock <- projection.getBlockAfter(None, None)
        secondBlock <- projection.getBlockAfter(Some(0), None)
      } yield {
        ctxt.stop
        (firstBlock, secondBlock)
      }

      result must awaited(maxDuration) (beLike {
        case (Some(BlockProjectionData(min1, max1, data1)), Some(BlockProjectionData(min2, max2, data2))) =>
          min1 mustEqual 0L
          max1 mustEqual 0L
          data1.size mustEqual 1200
          data1.toJsonElements.map(_("value")) must containAllOf(expected.take(1200)).only.inOrder

          min2 mustEqual 1L
          max2 mustEqual 1L
          data2.size mustEqual 751
          data2.toJsonElements.map(_("value")) must containAllOf(expected.drop(1200)).only.inOrder
      })
    }

  }

  def shutdown = {
    actorSystem.shutdown()
    IOUtils.recursiveDelete(baseDir).unsafePerformIO
    assert(!baseDir.isDirectory)
  }

  override def map(fs: => Fragments) = fs ^ Step(shutdown)
}<|MERGE_RESOLUTION|>--- conflicted
+++ resolved
@@ -54,16 +54,12 @@
     VersionedSegmentFormat(Map(1 -> V1SegmentFormat)))
   ))
 
-<<<<<<< HEAD
+  val txLogScheduler = new ScheduledThreadPoolExecutor(10, (new ThreadFactoryBuilder()).setNameFormat("HOWL-sched-%03d").build())
+
   def newProjection(workDir: File, threshold: Int = 1000) =
-    NIHDB.create(chef, Authorities("test"), workDir, threshold, Duration(60, "seconds"))(actorSystem).unsafePerformIO.map { db =>
+    NIHDB.create(chef, Authorities("test"), workDir, threshold, Duration(60, "seconds"), txLogScheduler)(actorSystem).unsafePerformIO.map { db =>
       new NIHDBActorProjection(db)(actorSystem.dispatcher)
     }.valueOr { e => throw new Exception(e.message) }
-=======
-  val txLogScheduler = new ScheduledThreadPoolExecutor(10, (new ThreadFactoryBuilder()).setNameFormat("HOWL-sched-%03d").build())
-
-  def newProjection(workDir: File, threshold: Int = 1000) = new NIHDBProjection(workDir, null, chef, threshold, actorSystem, Duration(60, "seconds"), txLogScheduler)
->>>>>>> 44dc1b87
 
   implicit val M = new FutureMonad(actorSystem.dispatcher)
 
