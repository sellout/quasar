/*
 *  ____    ____    _____    ____    ___     ____ 
 * |  _ \  |  _ \  | ____|  / ___|  / _/    / ___|        Precog (R)
 * | |_) | | |_) | |  _|   | |     | |  /| | |  _         Advanced Analytics Engine for NoSQL Data
 * |  __/  |  _ <  | |___  | |___  |/ _| | | |_| |        Copyright (C) 2010 - 2013 SlamData, Inc.
 * |_|     |_| \_\ |_____|  \____|   /__/   \____|        All Rights Reserved.
 *
 * This program is free software: you can redistribute it and/or modify it under the terms of the 
 * GNU Affero General Public License as published by the Free Software Foundation, either version 
 * 3 of the License, or (at your option) any later version.
 *
 * This program is distributed in the hope that it will be useful, but WITHOUT ANY WARRANTY; 
 * without even the implied warranty of MERCHANTABILITY or FITNESS FOR A PARTICULAR PURPOSE. See 
 * the GNU Affero General Public License for more details.
 *
 * You should have received a copy of the GNU Affero General Public License along with this 
 * program. If not, see <http://www.gnu.org/licenses/>.
 *
 */
package com.precog.yggdrasil
package nihdb

import com.google.common.util.concurrent.ThreadFactoryBuilder

import com.precog.common.ingest._
import com.precog.common.security._
import com.precog.niflheim._
import com.precog.yggdrasil.table._
import com.precog.util.IOUtils

import akka.actor.{ActorSystem, Props}
import akka.dispatch.{Await, Future}
import akka.util.Duration

import blueeyes.akka_testing.FutureMatchers
import blueeyes.bkka.FutureMonad
import blueeyes.json._

import org.specs2.mutable.{After, Specification}
import org.specs2.specification.{Fragments, Step}
import org.specs2.ScalaCheck

import scalaz.effect.IO

import java.io.File
import java.util.concurrent.atomic.AtomicInteger
import java.util.concurrent.ScheduledThreadPoolExecutor

class NIHDBProjectionSpecs extends Specification with ScalaCheck with FutureMatchers {
  val actorSystem = ActorSystem("NIHDBActorSystem")

  val chef = actorSystem.actorOf(Props(new Chef(
    VersionedCookedBlockFormat(Map(1 -> V1CookedBlockFormat)),
    VersionedSegmentFormat(Map(1 -> V1SegmentFormat)))
  ))

  val txLogScheduler = new ScheduledThreadPoolExecutor(10, (new ThreadFactoryBuilder()).setNameFormat("HOWL-sched-%03d").build())

  def newProjection(workDir: File, threshold: Int = 1000) =
    NIHDB.create(chef, Authorities("test"), workDir, threshold, Duration(60, "seconds"), txLogScheduler)(actorSystem).unsafePerformIO.map { db =>
      new NIHDBActorProjection(db)(actorSystem.dispatcher)
    }.valueOr { e => throw new Exception(e.message) }

  implicit val M = new FutureMonad(actorSystem.dispatcher)

  val maxDuration = Duration(60, "seconds")

  implicit val params = set(minTestsOk -> 10)

  val baseDir = IOUtils.createTmpDir("nihdbspecs").unsafePerformIO

  val dirSeq = new AtomicInteger

  assert(baseDir.isDirectory && baseDir.canWrite)

  trait TempContext {
    val workDir = new File(baseDir, "nihdbspec%03d".format(dirSeq.getAndIncrement))

    if (!workDir.mkdirs) {
      throw new Exception("Failed to create work directory! " + workDir)
    }

    var projection = newProjection(workDir)

    def fromFuture[A](f: Future[A]): A = Await.result(f, Duration(60, "seconds"))

    def close(proj: NIHDBProjection) = fromFuture(proj.close(actorSystem))

    def stop = {
      (for {
        _ <- IO { close(projection) }
        _ <- IOUtils.recursiveDelete(workDir)
      } yield ()).unsafePerformIO
    }
  }

  "NIHDBProjections" should {
    "Properly initialize and close" in check { (discard: Int) =>
      val ctxt = new TempContext {}
      import ctxt._

      val results = projection.getBlockAfter(None, None)

      results.onComplete { _ => ctxt.stop } must awaited(maxDuration) { beNone }
    }

    "Insert and retrieve values below the cook threshold" in check { (discard: Int) =>
      val ctxt = new TempContext {}
      import ctxt._

      val expected: Seq[JValue] = Seq(JNum(0L), JNum(1L), JNum(2L))

      val toInsert = (0L to 2L).toSeq.map { i =>
        (i, Seq(IngestRecord(EventId.fromLong(i), JNum(i))))
      }

      val results =
        for {
          _ <- projection.insert(toInsert)
          result <- projection.getBlockAfter(None, None)
        } yield result

      results.onComplete { _ => ctxt.stop }  must awaited(maxDuration) (beLike {
        case Some(BlockProjectionData(min, max, data)) =>
          min mustEqual 0L
          max mustEqual 0L
          data.size mustEqual 3
          data.toJsonElements.map(_("value")) must containAllOf(expected).only.inOrder
      })
    }

    "Insert, close and re-read values below the cook threshold" in check { (discard: Int) =>
      val ctxt = new TempContext {}
      import ctxt._

      val expected: Seq[JValue] = Seq(JNum(0L), JNum(1L), JNum(2L), JNum(3L), JNum(4L))

<<<<<<< HEAD
      projection.insert(Seq(0L -> (0L to 2L).toSeq.map { i =>
        IngestRecord(EventId.fromLong(i), JNum(i))
      }))
=======
      projection.insert((0L to 2L).toSeq.map { i =>
        i -> Seq(IngestRecord(EventId.fromLong(i), JNum(i)))
      })

      // Ensure we handle skips/overlap properly
      projection.insert((0L to 4L).toSeq.map { i =>
        i -> Seq(IngestRecord(EventId.fromLong(i), JNum(i)))
      })
>>>>>>> 2da927fb

      val result = for {
        _ <- projection.close(actorSystem)
        _ <- Future(projection = newProjection(workDir))(actorSystem.dispatcher)
        status <- projection.status
        r <- projection.getBlockAfter(None, None)
      } yield r

      result.onComplete { _ => ctxt.stop } must awaited(maxDuration) {
        beLike {
          case Some(BlockProjectionData(min, max, data)) =>
            min mustEqual 0L
            max mustEqual 0L
            data.size mustEqual 5
            data.toJsonElements.map(_("value")) must containAllOf(expected).only.inOrder
        }
      }
    }

    "Properly filter on constrainted columns" in todo

    "Properly convert raw blocks to cooked" in check { (discard: Int) =>
      val ctxt = new TempContext {}
      import ctxt._

      val expected: Seq[JValue] = (0L to 1950L).map(JNum(_)).toSeq

      (0L to 1950L).map {
        i => IngestRecord(EventId.fromLong(i), JNum(i))
      }.grouped(400).zipWithIndex.foreach { case (values, id) => projection.insert(Seq(id.toLong -> values)) }

      var waits = 10

      while (waits > 0 && fromFuture(projection.status).pending > 0) {
        Thread.sleep(200)
        waits -= 1
      }

      val status = fromFuture(projection.status)

      status.cooked mustEqual 1
      status.pending mustEqual 0
      status.rawSize mustEqual 751

      val result = for {
        firstBlock <- projection.getBlockAfter(None, None)
        secondBlock <- projection.getBlockAfter(Some(0), None)
      } yield {
        ctxt.stop
        (firstBlock, secondBlock)
      }

      result must awaited(maxDuration) (beLike {
        case (Some(BlockProjectionData(min1, max1, data1)), Some(BlockProjectionData(min2, max2, data2))) =>
          min1 mustEqual 0L
          max1 mustEqual 0L
          data1.size mustEqual 1200
          data1.toJsonElements.map(_("value")) must containAllOf(expected.take(1200)).only.inOrder

          min2 mustEqual 1L
          max2 mustEqual 1L
          data2.size mustEqual 751
          data2.toJsonElements.map(_("value")) must containAllOf(expected.drop(1200)).only.inOrder
      })
    }

  }

  def shutdown = {
    actorSystem.shutdown()
    IOUtils.recursiveDelete(baseDir).unsafePerformIO
    assert(!baseDir.isDirectory)
  }

  override def map(fs: => Fragments) = fs ^ Step(shutdown)
}<|MERGE_RESOLUTION|>--- conflicted
+++ resolved
@@ -135,11 +135,6 @@
 
       val expected: Seq[JValue] = Seq(JNum(0L), JNum(1L), JNum(2L), JNum(3L), JNum(4L))
 
-<<<<<<< HEAD
-      projection.insert(Seq(0L -> (0L to 2L).toSeq.map { i =>
-        IngestRecord(EventId.fromLong(i), JNum(i))
-      }))
-=======
       projection.insert((0L to 2L).toSeq.map { i =>
         i -> Seq(IngestRecord(EventId.fromLong(i), JNum(i)))
       })
@@ -148,7 +143,6 @@
       projection.insert((0L to 4L).toSeq.map { i =>
         i -> Seq(IngestRecord(EventId.fromLong(i), JNum(i)))
       })
->>>>>>> 2da927fb
 
       val result = for {
         _ <- projection.close(actorSystem)
