/*
 *  ____    ____    _____    ____    ___     ____ 
 * |  _ \  |  _ \  | ____|  / ___|  / _/    / ___|        Precog (R)
 * | |_) | | |_) | |  _|   | |     | |  /| | |  _         Advanced Analytics Engine for NoSQL Data
 * |  __/  |  _ <  | |___  | |___  |/ _| | | |_| |        Copyright (C) 2010 - 2013 SlamData, Inc.
 * |_|     |_| \_\ |_____|  \____|   /__/   \____|        All Rights Reserved.
 *
 * This program is free software: you can redistribute it and/or modify it under the terms of the 
 * GNU Affero General Public License as published by the Free Software Foundation, either version 
 * 3 of the License, or (at your option) any later version.
 *
 * This program is distributed in the hope that it will be useful, but WITHOUT ANY WARRANTY; 
 * without even the implied warranty of MERCHANTABILITY or FITNESS FOR A PARTICULAR PURPOSE. See 
 * the GNU Affero General Public License for more details.
 *
 * You should have received a copy of the GNU Affero General Public License along with this 
 * program. If not, see <http://www.gnu.org/licenses/>.
 *
 */
package com.precog.yggdrasil
package vfs

import Resource._
import table.Slice

import com.precog.common._
import com.precog.common.ingest._
import com.precog.common.security._
import com.precog.common.jobs._
import com.precog.yggdrasil.actor.IngestData

import akka.dispatch.Future
import akka.actor.ActorRef
import akka.pattern.ask
import akka.util.Timeout

import blueeyes.util.Clock

import java.util.UUID
import com.weiglewilczek.slf4s.Logging

import scalaz._
import scalaz.EitherT._
import scalaz.syntax.monad._
import scalaz.syntax.show._
import scalaz.effect.IO

sealed trait Version
object Version {
  case object Current extends Version
  case class Archived(uuid: UUID) extends Version
}

/**
 * VFS is an unsecured interface to the virtual filesystem; validation must be performed higher in the stack.
 */
<<<<<<< HEAD
abstract class VFS[M[+_]](implicit M: Monad[M]) {
  protected def IOT: IO ~> M

  def readResource(path: Path, version: Version): EitherT[M, ResourceError, Resource]  

  def readQuery(path: Path, version: Version): EitherT[M, ResourceError, String] = {
    readResource(path, version) flatMap {
      case blob: BlobResource => right(IOT { blob.asString })
      case _ => left(NotFound("Requested resource at %s version %s cannot be interpreted as a Quirrel query.".format(path.path, version)).point[M])
    }
  }

  def readProjection(path: Path, version: Version): EitherT[M, ResourceError, StreamT[M, Slice]]

  def persistingStream(apiKey: APIKey, path: Path, writeAs: Authorities, perms: Set[Permission], jobId: Option[JobId], stream: StreamT[M, Slice]): StreamT[M, Slice] 
=======
trait VFS[M[+_]] {
  def readQuery(path: Path, version: Version): M[Option[String]]
  def readResource(path: Path, version: Version): M[ReadResult]
  def readCache(path: Path, version: Version): M[Option[StreamT[M, Slice]]]
  def persistingStream(apiKey: APIKey, path: Path, writeAs: Authorities, perms: Set[Permission], jobId: Option[JobId], stream: StreamT[M, Slice]): StreamT[M, Slice]
}

object NoopVFS extends VFS[Future] {
  def readQuery(path: Path, version: Version): Future[Option[String]] = sys.error("stub VFS")
  def readResource(path: Path, version: Version): Future[ReadResult] = sys.error("stub VFS")
  def readCache(path: Path, version: Version): Future[Option[StreamT[Future, Slice]]] = sys.error("stub VFS")
  def persistingStream(apiKey: APIKey, path: Path, writeAs: Authorities, perms: Set[Permission], jobId: Option[JobId], stream: StreamT[Future, Slice]): StreamT[Future, Slice]  = sys.error("stub VFS")
>>>>>>> 18b3c460
}

class ActorVFS(projectionsActor: ActorRef, clock: Clock, projectionReadTimeout: Timeout, sliceIngestTimeout: Timeout)(implicit M: Monad[Future]) extends VFS[Future] with Logging {

<<<<<<< HEAD
  val IOT = new (IO ~> Future) {
    def apply[A](io: IO[A]) = M.point(io.unsafePerformIO)
=======
      case failure =>
        logger.warn("Unable to read query at path %s with version %s: %s".format(path.path, version, failure))
        None
    }
>>>>>>> 18b3c460
  }
  
  def readResource(path: Path, version: Version): EitherT[Future, ResourceError,Resource] = {
    implicit val t = projectionReadTimeout
<<<<<<< HEAD
    EitherT {
      (projectionsActor ? Read(path, version)).mapTo[ReadResult] map {
        case ReadSuccess(_, resource) => \/.right(resource)
        case ReadFailure(_, error) => \/.left(error)
      }
    }
  }

  def readProjection(path: Path, version: Version): EitherT[Future, ResourceError, StreamT[Future, Slice]] = {
    readResource(path, version) flatMap {
      case nihdb: NIHDBResource => right(nihdb.projection.map(_.getBlockStream(None)))
      case _ => left(NotFound("Requested resource at %s version %s cannot be interpreted as a Quirrel dataset.".format(path.path, version)).point[Future])
=======
    (projectionsActor ? Read(path, version, None)).mapTo[ReadResult]
  }

  def readCache(path: Path, version: Version): Future[Option[StreamT[Future, Slice]]] = {
    implicit val t = projectionReadTimeout
    (projectionsActor ? ReadProjection(path, version, None)).mapTo[ReadProjectionResult] map {
      case ReadProjectionSuccess(_, Some(projection)) => Some(projection.getBlockStream(None))
      case failure =>
        logger.warn("Unable to read projection at path %s with version %s: %s".format(path.path, version, failure))
        None
>>>>>>> 18b3c460
    }
  }

  def persistingStream(apiKey: APIKey, path: Path, writeAs: Authorities, perms: Set[Permission], jobId: Option[JobId], stream: StreamT[Future, Slice]): StreamT[Future, Slice] = {
    implicit val askTimeout = sliceIngestTimeout
    val streamId = java.util.UUID.randomUUID()
    val allPerms = Map(apiKey -> perms)

    StreamT.unfoldM((0, stream)) {
      case (pseudoOffset, s) =>
        s.uncons flatMap {
          case Some((x, xs)) =>
            val ingestRecords = x.toJsonElements.zipWithIndex map {
              case (v, i) => IngestRecord(EventId(pseudoOffset, i), v)
            }

            logger.debug("Persisting %d stream records to %s".format(ingestRecords.size, path))

            for {
              terminal <- xs.isEmpty
              par <- {
                // FIXME: is Replace always desired here? Any case
                // where we might want Create? AFAICT, this is only
                // used for caching queries right now.
                val streamRef = StreamRef.Replace(streamId, terminal)
                val msg = IngestMessage(apiKey, path, writeAs, ingestRecords, jobId, clock.instant(), streamRef)
                (projectionsActor ? IngestData(Seq((pseudoOffset, msg)))).mapTo[PathActionResponse]
              }
            } yield {
              par match {
                case UpdateSuccess(_) =>
                  Some((x, (pseudoOffset + 1, xs)))
                case PathFailure(_, errors) =>
                  logger.error("Unable to complete persistence of result stream by %s to %s as %s: %s".format(apiKey, path.path, writeAs, errors.shows))
                  None
                case UpdateFailure(_, errors) =>
                  logger.error("Unable to complete persistence of result stream by %s to %s as %s: %s".format(apiKey, path.path, writeAs, errors.shows))
                  None

                case invalid =>
                  logger.error("Unexpected response to persist: " + invalid)
                  None
              }
            }

          case None =>
            None.point[Future]
        }
    }
  }
}<|MERGE_RESOLUTION|>--- conflicted
+++ resolved
@@ -54,7 +54,6 @@
 /**
  * VFS is an unsecured interface to the virtual filesystem; validation must be performed higher in the stack.
  */
-<<<<<<< HEAD
 abstract class VFS[M[+_]](implicit M: Monad[M]) {
   protected def IOT: IO ~> M
 
@@ -70,38 +69,16 @@
   def readProjection(path: Path, version: Version): EitherT[M, ResourceError, StreamT[M, Slice]]
 
   def persistingStream(apiKey: APIKey, path: Path, writeAs: Authorities, perms: Set[Permission], jobId: Option[JobId], stream: StreamT[M, Slice]): StreamT[M, Slice] 
-=======
-trait VFS[M[+_]] {
-  def readQuery(path: Path, version: Version): M[Option[String]]
-  def readResource(path: Path, version: Version): M[ReadResult]
-  def readCache(path: Path, version: Version): M[Option[StreamT[M, Slice]]]
-  def persistingStream(apiKey: APIKey, path: Path, writeAs: Authorities, perms: Set[Permission], jobId: Option[JobId], stream: StreamT[M, Slice]): StreamT[M, Slice]
-}
-
-object NoopVFS extends VFS[Future] {
-  def readQuery(path: Path, version: Version): Future[Option[String]] = sys.error("stub VFS")
-  def readResource(path: Path, version: Version): Future[ReadResult] = sys.error("stub VFS")
-  def readCache(path: Path, version: Version): Future[Option[StreamT[Future, Slice]]] = sys.error("stub VFS")
-  def persistingStream(apiKey: APIKey, path: Path, writeAs: Authorities, perms: Set[Permission], jobId: Option[JobId], stream: StreamT[Future, Slice]): StreamT[Future, Slice]  = sys.error("stub VFS")
->>>>>>> 18b3c460
 }
 
 class ActorVFS(projectionsActor: ActorRef, clock: Clock, projectionReadTimeout: Timeout, sliceIngestTimeout: Timeout)(implicit M: Monad[Future]) extends VFS[Future] with Logging {
 
-<<<<<<< HEAD
   val IOT = new (IO ~> Future) {
     def apply[A](io: IO[A]) = M.point(io.unsafePerformIO)
-=======
-      case failure =>
-        logger.warn("Unable to read query at path %s with version %s: %s".format(path.path, version, failure))
-        None
-    }
->>>>>>> 18b3c460
   }
   
   def readResource(path: Path, version: Version): EitherT[Future, ResourceError,Resource] = {
     implicit val t = projectionReadTimeout
-<<<<<<< HEAD
     EitherT {
       (projectionsActor ? Read(path, version)).mapTo[ReadResult] map {
         case ReadSuccess(_, resource) => \/.right(resource)
@@ -114,18 +91,6 @@
     readResource(path, version) flatMap {
       case nihdb: NIHDBResource => right(nihdb.projection.map(_.getBlockStream(None)))
       case _ => left(NotFound("Requested resource at %s version %s cannot be interpreted as a Quirrel dataset.".format(path.path, version)).point[Future])
-=======
-    (projectionsActor ? Read(path, version, None)).mapTo[ReadResult]
-  }
-
-  def readCache(path: Path, version: Version): Future[Option[StreamT[Future, Slice]]] = {
-    implicit val t = projectionReadTimeout
-    (projectionsActor ? ReadProjection(path, version, None)).mapTo[ReadProjectionResult] map {
-      case ReadProjectionSuccess(_, Some(projection)) => Some(projection.getBlockStream(None))
-      case failure =>
-        logger.warn("Unable to read projection at path %s with version %s: %s".format(path.path, version, failure))
-        None
->>>>>>> 18b3c460
     }
   }
 
