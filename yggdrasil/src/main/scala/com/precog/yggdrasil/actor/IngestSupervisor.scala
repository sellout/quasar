/*
 *  ____    ____    _____    ____    ___     ____ 
 * |  _ \  |  _ \  | ____|  / ___|  / _/    / ___|        Precog (R)
 * | |_) | | |_) | |  _|   | |     | |  /| | |  _         Advanced Analytics Engine for NoSQL Data
 * |  __/  |  _ <  | |___  | |___  |/ _| | | |_| |        Copyright (C) 2010 - 2013 SlamData, Inc.
 * |_|     |_| \_\ |_____|  \____|   /__/   \____|        All Rights Reserved.
 *
 * This program is free software: you can redistribute it and/or modify it under the terms of the 
 * GNU Affero General Public License as published by the Free Software Foundation, either version 
 * 3 of the License, or (at your option) any later version.
 *
 * This program is distributed in the hope that it will be useful, but WITHOUT ANY WARRANTY; 
 * without even the implied warranty of MERCHANTABILITY or FITNESS FOR A PARTICULAR PURPOSE. See 
 * the GNU Affero General Public License for more details.
 *
 * You should have received a copy of the GNU Affero General Public License along with this 
 * program. If not, see <http://www.gnu.org/licenses/>.
 *
 */
package com.precog.yggdrasil
package actor 

import com.precog.common._
<<<<<<< HEAD
import com.precog.common.ingest._
=======
import com.precog.common.json._
>>>>>>> 2b0a9edc

import akka.actor.{Actor,ActorRef,Props,Scheduler}
import akka.dispatch.Await
import akka.dispatch.Future
import akka.dispatch.ExecutionContext
import akka.pattern.ask
import akka.pattern.gracefulStop
import akka.util.Timeout
import akka.util.duration._
import akka.util.Duration

import blueeyes.json._

import org.slf4j._

import annotation.tailrec
import collection.mutable
import java.util.concurrent.atomic.AtomicLong

import scalaz._
import scalaz.syntax.bind._

//////////////
// MESSAGES //
//////////////

case class GetMessages(sendTo: ActorRef)

sealed trait ShardIngestAction
sealed trait IngestResult extends ShardIngestAction
case class IngestErrors(errors: Seq[String]) extends IngestResult
case class IngestData(messages: Seq[EventMessage]) extends IngestResult

case class DirectIngestData(messages: Seq[EventMessage]) extends ShardIngestAction

////////////
// ACTORS //
////////////

/**
 * The purpose of the ingest supervisor is to coordinate multiple sources of data from which data
 * may be ingested. At present, there are two such sources: the inbound kafka queue, represented
 * by the ingestActor, and the "manual" ingest pipeline which may send direct ingest requests to
 * this actor. 
 */
class IngestSupervisor( ingestActor: Option[ActorRef], 
                        metadataActor: ActorRef,
                        projectionsActor: ActorRef,
                        scheduler: Scheduler,
                        metadataTimeout: Timeout,
                        idleDelay: Duration,
                        shutdownCheck: Duration) extends Actor {

  protected lazy val logger = LoggerFactory.getLogger("com.precog.yggdrasil.actor.IngestSupervisor")

  private val routingTable = new SingleColumnProjectionRoutingTable

  private var initiated = 0
  private var processed = 0
  private var errors = 0

  override def preStart() = {
    logger.info("Starting IngestSupervisor against IngestActor " + ingestActor)
    ingestActor.foreach { actor =>
      scheduler.schedule(idleDelay, idleDelay) {
        initiated += 1
        actor ! GetMessages(self)
      }
      logger.info("Recurring ingest request scheduled")
    }
  }

  override def postStop() = {
    logger.info("IngestSupervisor shutting down")
    ingestActor.foreach(gracefulStop(_, shutdownCheck)(context.system))
  }

  def receive = {
    case Status =>
      logger.debug("Ingest supervisor status")
      sender ! status

    case IngestErrors(messages) => 
      errors += 1
      messages.foreach(logger.error(_))

    case IngestData(messages)   => 
      processed += 1
      if (messages.nonEmpty) {
        logger.info("Ingesting " + messages.size + " messages")
        processMessages(messages, sender)
        scheduleIngestRequest(Duration.Zero)
      }

    case DirectIngestData(d) =>
      logger.info("Processing direct ingest of " + d.size + " messages")
      processMessages(d, sender) 
  }

  private def status: JValue = JObject(JField("Routing", JObject(JField("initiated", JNum(initiated)) :: 
                                                                 JField("processed", JNum(processed)) :: Nil)) :: Nil)

  /**
   * This method is responsible for processing a batch of messages, notifying the given coordinator
   * with ProjectionInsertsExpected to set the count, then sending either InsertMetadata or
   * InsertNoMetadata messages after processing each message.
   */
<<<<<<< HEAD
  protected def processMessages(messages: Seq[EventMessage], batchCoordinator: ActorRef): Unit 
=======
  def processMessages(messages: Seq[IngestMessage], batchCoordinator: ActorRef): Unit = {
    logger.debug("Beginning processing of %d messages".format(messages.size))
    implicit val to = metadataTimeout
    implicit val executor = context.dispatcher
    
    val archivePaths = messages.collect { case ArchiveMessage(_, Archive(path, _)) => path } 

    if (archivePaths.nonEmpty) {
      logger.debug("Processing archive paths: " + archivePaths)
    } else {
      logger.debug("No archive paths")
    }

    Future.sequence {
      archivePaths map { path =>
        (metadataActor ? FindDescriptors(path, CPath.Identity)).mapTo[Set[ProjectionDescriptor]]
      }
    } onSuccess {
      case descMaps : Seq[Set[ProjectionDescriptor]] => 
        val projectionMap: Map[Path, Seq[ProjectionDescriptor]] = (for {
          descMap <- descMaps
          desc    <- descMap
          column  <- desc.columns
        } yield (column.path, desc)).groupBy(_._1).mapValues(_.map(_._2))

        projectionMap.foreach { case (p,d) => logger.debug("Archiving %d projections on path %s".format(d.size, p)) }
      
        val updates = routingTable.batchMessages(messages, projectionMap)

        logger.debug("Sending " + updates.size + " update message(s)")
        batchCoordinator ! ProjectionUpdatesExpected(updates.size)
        for (update <- updates) projectionsActor.tell(update, batchCoordinator)
    }
  }
>>>>>>> 2b0a9edc

  private def scheduleIngestRequest(delay: Duration): Unit = ingestActor.foreach { actor =>
    initiated += 1
    scheduler.scheduleOnce(delay, actor, GetMessages(self))
  }
}
<|MERGE_RESOLUTION|>--- conflicted
+++ resolved
@@ -21,11 +21,8 @@
 package actor 
 
 import com.precog.common._
-<<<<<<< HEAD
 import com.precog.common.ingest._
-=======
 import com.precog.common.json._
->>>>>>> 2b0a9edc
 
 import akka.actor.{Actor,ActorRef,Props,Scheduler}
 import akka.dispatch.Await
@@ -47,6 +44,9 @@
 
 import scalaz._
 import scalaz.syntax.bind._
+import scalaz.syntax.semigroup._
+import scalaz.std.map._
+import scalaz.std.vector._
 
 //////////////
 // MESSAGES //
@@ -133,15 +133,14 @@
    * with ProjectionInsertsExpected to set the count, then sending either InsertMetadata or
    * InsertNoMetadata messages after processing each message.
    */
-<<<<<<< HEAD
-  protected def processMessages(messages: Seq[EventMessage], batchCoordinator: ActorRef): Unit 
-=======
-  def processMessages(messages: Seq[IngestMessage], batchCoordinator: ActorRef): Unit = {
+  //TODO: This needs review; not sure why only archive paths are being considered.
+  def processMessages(messages: Seq[EventMessage], batchCoordinator: ActorRef): Unit = {
     logger.debug("Beginning processing of %d messages".format(messages.size))
     implicit val to = metadataTimeout
-    implicit val executor = context.dispatcher
+    implicit val execContext = ExecutionContext.defaultExecutionContext(context.system)
     
-    val archivePaths = messages.collect { case ArchiveMessage(_, Archive(path, _)) => path } 
+    //TODO: Make sure that authorization has been checked here.
+    val archivePaths = messages.collect { case ArchiveMessage(_, Archive(_, path, jobId)) => path } 
 
     if (archivePaths.nonEmpty) {
       logger.debug("Processing archive paths: " + archivePaths)
@@ -155,22 +154,17 @@
       }
     } onSuccess {
       case descMaps : Seq[Set[ProjectionDescriptor]] => 
-        val projectionMap: Map[Path, Seq[ProjectionDescriptor]] = (for {
-          descMap <- descMaps
-          desc    <- descMap
-          column  <- desc.columns
-        } yield (column.path, desc)).groupBy(_._1).mapValues(_.map(_._2))
-
-        projectionMap.foreach { case (p,d) => logger.debug("Archiving %d projections on path %s".format(d.size, p)) }
-      
-        val updates = routingTable.batchMessages(messages, projectionMap)
+        val grouped: Map[Path, Seq[ProjectionDescriptor]] = descMaps.flatten.foldLeft(Map.empty[Path, Vector[ProjectionDescriptor]]) {
+          case (acc, descriptor) => descriptor.columns.map(c => (c.path -> Vector(descriptor))).toMap |+| acc
+        }
+        
+        val updates = routingTable.batchMessages(messages, grouped)
 
         logger.debug("Sending " + updates.size + " update message(s)")
         batchCoordinator ! ProjectionUpdatesExpected(updates.size)
         for (update <- updates) projectionsActor.tell(update, batchCoordinator)
     }
   }
->>>>>>> 2b0a9edc
 
   private def scheduleIngestRequest(delay: Duration): Unit = ingestActor.foreach { actor =>
     initiated += 1
