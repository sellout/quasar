/*
 *  ____    ____    _____    ____    ___     ____ 
 * |  _ \  |  _ \  | ____|  / ___|  / _/    / ___|        Precog (R)
 * | |_) | | |_) | |  _|   | |     | |  /| | |  _         Advanced Analytics Engine for NoSQL Data
 * |  __/  |  _ <  | |___  | |___  |/ _| | | |_| |        Copyright (C) 2010 - 2013 SlamData, Inc.
 * |_|     |_| \_\ |_____|  \____|   /__/   \____|        All Rights Reserved.
 *
 * This program is free software: you can redistribute it and/or modify it under the terms of the 
 * GNU Affero General Public License as published by the Free Software Foundation, either version 
 * 3 of the License, or (at your option) any later version.
 *
 * This program is distributed in the hope that it will be useful, but WITHOUT ANY WARRANTY; 
 * without even the implied warranty of MERCHANTABILITY or FITNESS FOR A PARTICULAR PURPOSE. See 
 * the GNU Affero General Public License for more details.
 *
 * You should have received a copy of the GNU Affero General Public License along with this 
 * program. If not, see <http://www.gnu.org/licenses/>.
 *
 */
package com.precog.yggdrasil
package actor 

import com.precog.common.json._
import metadata._
import ColumnMetadata._

import com.precog.util._
import com.precog.common._

import com.weiglewilczek.slf4s.Logging
import org.slf4j.MDC

import blueeyes.json._
import blueeyes.json.serialization.Decomposer
import blueeyes.json.serialization.DefaultSerialization._

import akka.actor.Actor
import akka.actor.ActorRef
import akka.dispatch.{ExecutionContext, Future, MessageDispatcher}

import scalaz.{Failure, Success, Validation, Show}
import scalaz.effect._
import scalaz.syntax.traverse._
import scalaz.syntax.semigroup._
import scalaz.syntax.show._
import scalaz.std.list._
import scalaz.std.map._
import scalaz.std.set._

class MetadataActor(shardId: String, storage: MetadataStorage, checkpointCoordination: CheckpointCoordination, initialCheckpoint: Option[YggCheckpoint]) extends Actor with Logging { metadataActor =>
  import ProjectionMetadata._
  
  private var messageClock: VectorClock = initialCheckpoint map { _.messageClock } getOrElse { VectorClock.empty }
  private var kafkaOffset: Option[Long] = initialCheckpoint map { _.offset }
  private var projections: Map[ProjectionDescriptor, ColumnMetadata] = Map()
  private var dirty: Set[ProjectionDescriptor] = Set()
  private var flushRequests = 0
  private var flushesComplete = 0

  override def preStart(): Unit = {
    logger.info("Loading yggCheckpoint...")

/*
    checkpointCoordination.loadYggCheckpoint(shardId) match {
      case Some(Success(checkpoint)) =>
        messageClock = checkpoint.messageClock
        kafkaOffset = Some(checkpoint.offset)
        logger.info("Successfully loaded checkpoint " + messageClock + " and kafka offset " + kafkaOffset)

      case Some(Failure(errors)) =>
        // TODO: This could be normal state on the first startup of a shard
        sys.error("Unable to load Kafka checkpoint: " + errors)

      case None =>
        logger.warn("No checkpoint loaded")
        messageClock = VectorClock.empty
        kafkaOffset = None
    } 
    */

    logger.info("MetadataActor yggCheckpoint load complete")
  }

  override def postStop(): Unit = {
    flush(None).unsafePerformIO
  }

  private val ingestBatchId = new java.util.concurrent.atomic.AtomicInteger()

  def receive = {
    case Status => 
      logger.trace(Status.toString)
      sender ! status

    case msg @ IngestBatchMetadata(updates, batchClock, batchOffset) =>
      MDC.put("metadata_batch", ingestBatchId.getAndIncrement().toString)
      for(update <- updates) update match {
        case (descriptor, Some(metadata)) =>
          val newMetadata = projections.get(descriptor).map { _ |+| metadata }.getOrElse(metadata)
          logger.trace("Updating descriptor from %s to %s".format(projections.get(descriptor), newMetadata))
          projections += (descriptor -> newMetadata)
          dirty += descriptor
        case (descriptor, None) =>
          logger.trace("Archive metadata on %s".format(descriptor))
          flush(None).flatMap(_ => storage.archiveMetadata(descriptor)).unsafePerformIO
          projections -= descriptor
          dirty -= descriptor
      }
      MDC.remove("metadata_batch")
      
      messageClock = messageClock |+| batchClock
      kafkaOffset = batchOffset orElse kafkaOffset
   
    case msg @ FindChildren(path) => 
      logger.trace(msg.toString)
      sender ! storage.findChildren(path)
      logger.trace("Completed " + msg.toString)
    
    case msg @ FindSelectors(path) => 
      logger.trace(msg.toString)
      sender ! storage.findSelectors(path)
      logger.trace("Completed " + msg.toString)

      // Locate just the ProjectionDescriptors that are children of the given path and match the selector
    case msg @ FindDescriptors(path, selector) => 
      logger.trace(msg.toString)
<<<<<<< HEAD
      val result = runIO(findDescriptors(path, selector), "FindDescriptors")
      logger.trace("Found descriptors: " + result)
      sender ! result
      logger.trace("Completed " + msg.toString)
=======
      val result: Set[ProjectionDescriptor] = findDescriptors(path, selector)
      logger.trace("Found descriptors: " + result)
      sender ! result
      logger.trace("Completed " + msg.toString)

    case msg @ FindProjections(path, selector) => 
      logger.trace(msg.toString)
      val result: Map[ProjectionDescriptor, ColumnMetadata] = runIO(fullDataFor(findDescriptors(path, selector)), "FindProjections")
      logger.trace("Found projections: " + result)
      sender ! result
      logger.trace("Completed " + msg.toString)
>>>>>>> 37fa64c6

    case msg @ FindPathMetadata(path, selector) => 
      logger.trace(msg.toString)
      sender ! runIO(storage.findPathMetadata(path, selector, columnMetadataFor), "FindPathMetadata")
      logger.trace("Completed " + msg.toString)
<<<<<<< HEAD

    case msg @ InitDescriptorRoot(descriptor) =>
      logger.trace(msg.toString)
      sender ! runIO(storage.ensureDescriptorRoot(descriptor), "InitDescriptorRoot")
      logger.trace("Completed " + msg.toString)

    case msg @ FindDescriptorRoot(descriptor) => 
      logger.trace(msg.toString)
=======

    case msg @ InitDescriptorRoot(descriptor) =>
      logger.trace(msg.toString)
      sender ! runIO(storage.ensureDescriptorRoot(descriptor), "InitDescriptorRoot")
      logger.trace("Completed " + msg.toString)

    case msg @ FindDescriptorRoot(descriptor) => 
      logger.trace(msg.toString)
>>>>>>> 37fa64c6
      sender ! storage.findDescriptorRoot(descriptor)
      logger.trace("Completed " + msg.toString)
    
    case msg @ FindDescriptorArchive(descriptor) => 
      logger.trace(msg.toString)
      sender ! runIO(storage.findArchiveRoot(descriptor), "FindDescriptorArchive")
      logger.trace("Completed " + msg.toString)
    
    case msg @ FlushMetadata => 
      flush(Some(sender)).unsafePerformIO

    case msg @ GetCurrentCheckpoint => 
      logger.trace(msg.toString)
      sender ! kafkaOffset.map(YggCheckpoint(_, messageClock)) 
      logger.trace("Completed " + msg.toString)
<<<<<<< HEAD
=======

    case bad =>
      logger.error("Unknown message: " + bad)
>>>>>>> 37fa64c6
  }

  private def runIO[A](io: IO[A], msg: String): A = io.except({ case ex => logger.error(msg, ex); throw ex }).unsafePerformIO

  private def flush(replyTo: Option[ActorRef]): IO[PrecogUnit] = {
    flushRequests += 1
    logger.debug("Flushing metadata (%s, request %d)...".format(if (replyTo.nonEmpty) "scheduled" else "forced", flushRequests))

    val io: IO[List[PrecogUnit]] = fullDataFor(dirty) flatMap { 
      _.toList.map({ case (desc, meta) => storage.updateMetadata(desc, MetadataRecord(meta, messageClock)) }).sequence[IO, PrecogUnit]
    }

    // if some metadata fails to be written and we consequently don't write the checkpoint,
    // then the restore process for each projection will need to skip all message ids prior
    // to the checkpoint clock associated with that metadata
    io.catchLeft.map { 
      case Left(error) =>
        logger.error("Error saving metadata for flush request %d; checkpoint at offset %s, clock %s ignored.".format(flushRequests, kafkaOffset.toString, messageClock.toString), error)
          
      case Right(_) =>
        for (offset <- kafkaOffset) checkpointCoordination.saveYggCheckpoint(shardId, YggCheckpoint(offset, messageClock))
        logger.debug("Flush " + flushRequests + " complete for projections: \n" + dirty.map(_.shows).mkString("\t", "\t\n", "\n"))
        dirty = Set()
        replyTo foreach { _ ! () }
    }.map(_ => PrecogUnit)
  }

  def status: JValue = JObject(JField("Metadata", JObject(JField("state", JString("Ice cream!")) :: Nil)) :: Nil) // TODO: no, really...

  def findDescriptors(path: Path, selector: CPath): Set[ProjectionDescriptor] = {
    @inline def matches(path: Path, selector: CPath) = {
      (col: ColumnDescriptor) => col.path == path && (col.selector.nodes startsWith selector.nodes)
    }

    storage.findDescriptors(_.columns.exists(matches(path, selector)))
  } 

  def ensureMetadataCached(descriptor: ProjectionDescriptor): IO[PrecogUnit] = {
    if (projections.contains(descriptor)) {
      IO(PrecogUnit)
    } else storage.getMetadata(descriptor) map { 
      case MetadataRecord(metadata, clock) => 
        projections += (descriptor -> metadata)
        PrecogUnit
    }
  }

  def fullDataFor(projs: Set[ProjectionDescriptor]): IO[Map[ProjectionDescriptor, ColumnMetadata]] = {
    projs.map(descriptor => columnMetadataFor(descriptor) map (descriptor -> _)).sequence.map(_.toMap)
  }

  private def columnMetadataFor(descriptor: ProjectionDescriptor): IO[ColumnMetadata] = {
    projections.get(descriptor).map(IO(_)).getOrElse {
      storage.getMetadata(descriptor) map {
        case MetadataRecord(metadata, clock) => 
          projections += (descriptor -> metadata)
          metadata
      }
    }
  }
}


object ProjectionMetadata {
  import metadata._
  import ProjectionInsert.Row

  def columnMetadata(desc: ProjectionDescriptor, rows: Seq[Row]): ColumnMetadata = {
    rows.foldLeft(ColumnMetadata.Empty) { 
      case (acc, Row(_, values, metadata)) => acc |+| columnMetadata(desc, values, metadata) 
    }
  }

  def columnMetadata(desc: ProjectionDescriptor, values: Seq[CValue], metadata: Seq[Set[Metadata]]): ColumnMetadata = {
    def addValueMetadata(values: Seq[CValue], metadata: Seq[MetadataMap]): Seq[MetadataMap] = {
      values zip metadata map { case (value, mmap) => valueStats(value).map(vs => mmap + (vs.metadataType -> vs)).getOrElse(mmap) }
    }

    val userAndValueMetadata: Seq[MetadataMap] = addValueMetadata(values, metadata.map { Metadata.toTypedMap _ })
    (desc.columns zip userAndValueMetadata).toMap
  }

  def updateColumnMetadata(initialMetadata: ColumnMetadata, desc: ProjectionDescriptor, values: Seq[CValue], metadata: Seq[Set[Metadata]]): ColumnMetadata = {
    columnMetadata(desc, values, metadata).foldLeft(initialMetadata) { 
      case (acc, (col, newColMetadata)) =>
        val updatedMetadata = acc.get(col) map { _ |+| newColMetadata } getOrElse { newColMetadata }

        acc + (col -> updatedMetadata)
    }
  }

  def initMetadata(desc: ProjectionDescriptor): ColumnMetadata = {
    desc.columns.foldLeft( Map[ColumnDescriptor, MetadataMap]() ) {
      (acc, col) => acc + (col -> Map[MetadataType, Metadata]())
    }
  }

  def valueStats(cval: CValue): Option[Metadata] = cval match { 
    case CString(s)  => Some(StringValueStats(1, s, s))
    case CBoolean(b) => Some(BooleanValueStats(1, if(b) 1 else 0))
    //case CInt(i)     => Some(LongValueStats(1, i, i))
    case CLong(l)    => Some(LongValueStats(1, l, l))
    //case CFloat(f)   => Some(DoubleValueStats(1, f, f))
    case CDouble(d)  => Some(DoubleValueStats(1, d, d))
    case CNum(bd)    => Some(BigDecimalValueStats(1, bd, bd))
    case _           => None
  }
}   

sealed trait ShardMetadataAction

case class ExpectedEventActions(eventId: EventId, count: Int) extends ShardMetadataAction

case class FindChildren(path: Path) extends ShardMetadataAction
case class FindSelectors(path: Path) extends ShardMetadataAction
case class FindDescriptors(path: Path, selector: CPath) extends ShardMetadataAction
case class FindProjections(path: Path, selector: CPath) extends ShardMetadataAction
case class FindPathMetadata(path: Path, selector: CPath) extends ShardMetadataAction
case class InitDescriptorRoot(desc: ProjectionDescriptor) extends ShardMetadataAction
case class FindDescriptorRoot(desc: ProjectionDescriptor) extends ShardMetadataAction
case class FindDescriptorArchive(desc: ProjectionDescriptor) extends ShardMetadataAction
case class MetadataSaved(saved: Set[ProjectionDescriptor]) extends ShardMetadataAction
case object GetCurrentCheckpoint

case class IngestBatchMetadata(updates: Seq[(ProjectionDescriptor, Option[ColumnMetadata])],  messageClock: VectorClock, kafkaOffset: Option[Long]) extends ShardMetadataAction
case object FlushMetadata extends ShardMetadataAction<|MERGE_RESOLUTION|>--- conflicted
+++ resolved
@@ -124,12 +124,6 @@
       // Locate just the ProjectionDescriptors that are children of the given path and match the selector
     case msg @ FindDescriptors(path, selector) => 
       logger.trace(msg.toString)
-<<<<<<< HEAD
-      val result = runIO(findDescriptors(path, selector), "FindDescriptors")
-      logger.trace("Found descriptors: " + result)
-      sender ! result
-      logger.trace("Completed " + msg.toString)
-=======
       val result: Set[ProjectionDescriptor] = findDescriptors(path, selector)
       logger.trace("Found descriptors: " + result)
       sender ! result
@@ -141,13 +135,11 @@
       logger.trace("Found projections: " + result)
       sender ! result
       logger.trace("Completed " + msg.toString)
->>>>>>> 37fa64c6
 
     case msg @ FindPathMetadata(path, selector) => 
       logger.trace(msg.toString)
       sender ! runIO(storage.findPathMetadata(path, selector, columnMetadataFor), "FindPathMetadata")
       logger.trace("Completed " + msg.toString)
-<<<<<<< HEAD
 
     case msg @ InitDescriptorRoot(descriptor) =>
       logger.trace(msg.toString)
@@ -156,16 +148,6 @@
 
     case msg @ FindDescriptorRoot(descriptor) => 
       logger.trace(msg.toString)
-=======
-
-    case msg @ InitDescriptorRoot(descriptor) =>
-      logger.trace(msg.toString)
-      sender ! runIO(storage.ensureDescriptorRoot(descriptor), "InitDescriptorRoot")
-      logger.trace("Completed " + msg.toString)
-
-    case msg @ FindDescriptorRoot(descriptor) => 
-      logger.trace(msg.toString)
->>>>>>> 37fa64c6
       sender ! storage.findDescriptorRoot(descriptor)
       logger.trace("Completed " + msg.toString)
     
@@ -181,12 +163,9 @@
       logger.trace(msg.toString)
       sender ! kafkaOffset.map(YggCheckpoint(_, messageClock)) 
       logger.trace("Completed " + msg.toString)
-<<<<<<< HEAD
-=======
 
     case bad =>
       logger.error("Unknown message: " + bad)
->>>>>>> 37fa64c6
   }
 
   private def runIO[A](io: IO[A], msg: String): A = io.except({ case ex => logger.error(msg, ex); throw ex }).unsafePerformIO
