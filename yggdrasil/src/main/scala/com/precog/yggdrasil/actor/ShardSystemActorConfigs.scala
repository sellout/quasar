/*
 *  ____    ____    _____    ____    ___     ____ 
 * |  _ \  |  _ \  | ____|  / ___|  / _/    / ___|        Precog (R)
 * | |_) | | |_) | |  _|   | |     | |  /| | |  _         Advanced Analytics Engine for NoSQL Data
 * |  __/  |  _ <  | |___  | |___  |/ _| | | |_| |        Copyright (C) 2010 - 2013 SlamData, Inc.
 * |_|     |_| \_\ |_____|  \____|   /__/   \____|        All Rights Reserved.
 *
 * This program is free software: you can redistribute it and/or modify it under the terms of the 
 * GNU Affero General Public License as published by the Free Software Foundation, either version 
 * 3 of the License, or (at your option) any later version.
 *
 * This program is distributed in the hope that it will be useful, but WITHOUT ANY WARRANTY; 
 * without even the implied warranty of MERCHANTABILITY or FITNESS FOR A PARTICULAR PURPOSE. See 
 * the GNU Affero General Public License for more details.
 *
 * You should have received a copy of the GNU Affero General Public License along with this 
 * program. If not, see <http://www.gnu.org/licenses/>.
 *
 */
package com.precog.yggdrasil
package actor

import metadata.ColumnMetadata
import com.precog.util._
import com.precog.common._
import com.precog.common.accounts.AccountFinder
import com.precog.common.kafka._

import akka.actor._
import akka.dispatch._
import akka.util._
import akka.util.duration._
import akka.pattern.ask
import akka.pattern.gracefulStop

import _root_.kafka.consumer._

import blueeyes.bkka._
import blueeyes.json._

import com.weiglewilczek.slf4s.Logging
import org.streum.configrity.converter.Extra._
import _root_.kafka.consumer._

import java.io.File
import java.net.InetAddress

import scalaz._
import scalaz.syntax.id._


trait KafkaIngestActorProjectionSystemConfig extends ShardConfig {
  case class IngestConfig(
    bufferSize: Int,
    maxParallel: Int, 
    batchTimeout: Timeout, 
    failureLogRoot: File,
    maxConsecutiveFailures: Int)

  def kafkaHost: String = config[String]("kafka.batch.host")
  def kafkaPort: Int = config[Int]("kafka.batch.port")
  def kafkaTopic: String = config[String]("kafka.batch.topic") 
  def kafkaSocketTimeout: Duration = config[Long]("kafka.socket_timeout", 5000) millis
  def kafkaBufferSize: Int = config[Int]("kafka.buffer_size", 64 * 1024)

  def ingestConfig = config.detach("ingest") |> { config =>
    for {
      failureLogRoot <- config.get[File]("failure_log_root") if config[Boolean]("enabled", false)
    } yield {
      IngestConfig(
        bufferSize = config[Int]("buffer_size", 1024 * 1024),
        maxParallel = config[Int]("max_parallel", 5),
        batchTimeout = config[Int]("timeout", 120) seconds,
        maxConsecutiveFailures = config[Int]("ingest.max_consecutive_failures", 3),
        failureLogRoot = failureLogRoot)
    }
  }

  def zookeeperHosts: String = config[String]("zookeeper.hosts")
  //def zookeeperBase: List[String] = config[List[String]]("zookeeper.basepath")
  //def zookeeperPrefix: String = config[String]("zookeeper.prefix")   

  def serviceUID: ServiceUID = ZookeeperSystemCoordination.extractServiceUID(config)

  lazy val shardId = {
    val suid = serviceUID
    serviceUID.hostId + serviceUID.serviceId
  }

  val logPrefix = "[Production Yggdrasil Shard]"
}

trait KafkaIngestActorProjectionSystem extends ShardSystemActorModule {
  type YggConfig <: KafkaIngestActorProjectionSystemConfig

<<<<<<< HEAD
  def executionContext: ExecutionContext

  def ingestFailureLog(checkpoint: YggCheckpoint): IngestFailureLog

  override def initIngestActor(actorSystem: ActorSystem, checkpoint: YggCheckpoint, metadataActor: ActorRef, accountFinder: AccountFinder[Future]) = {
    val consumer = new SimpleConsumer(yggConfig.kafkaHost, yggConfig.kafkaPort, yggConfig.kafkaSocketTimeout.toMillis.toInt, yggConfig.kafkaBufferSize)
    yggConfig.ingestConfig map { conf => actorSystem.actorOf(Props(
      new KafkaShardIngestActor(shardId = yggConfig.shardId, 
                                initialCheckpoint = checkpoint, 
                                consumer = consumer, 
                                topic = yggConfig.kafkaTopic, 
                                accountFinder = accountFinder,
                                ingestFailureLog = ingestFailureLog(checkpoint),
                                fetchBufferSize = conf.bufferSize,
                                ingestTimeout = conf.batchTimeout,
                                maxCacheSize = conf.maxParallel,
                                maxConsecutiveFailures = conf.maxConsecutiveFailures) {
        val M = new FutureMonad(executionContext)
        
        def handleBatchComplete(pendingCheckpoint: YggCheckpoint, updates: Seq[(ProjectionDescriptor, Option[ColumnMetadata])]) {
          logger.debug(pendingCheckpoint + " to be updated")
          metadataActor ! IngestBatchMetadata(updates, pendingCheckpoint.messageClock, Some(pendingCheckpoint.offset))
=======
  def ingestFailureLog(checkpoint: YggCheckpoint, logRoot: File): IngestFailureLog

  override def initIngestActor(actorSystem: ActorSystem, checkpoint: YggCheckpoint, metadataActor: ActorRef, accountManager: BasicAccountManager[Future]) = {
    yggConfig.ingestConfig map { conf => 
      val consumer = new SimpleConsumer(yggConfig.kafkaHost, 
                                        yggConfig.kafkaPort, 
                                        yggConfig.kafkaSocketTimeout.toMillis.toInt, 
                                        yggConfig.kafkaBufferSize)

      actorSystem.actorOf(Props(
        new KafkaShardIngestActor( shardId = yggConfig.shardId, 
                                   initialCheckpoint = checkpoint, 
                                   consumer = consumer, 
                                   topic = yggConfig.kafkaTopic, 
                                   accountManager = accountManager,
                                   ingestFailureLog = ingestFailureLog(checkpoint, conf.failureLogRoot),
                                   fetchBufferSize = conf.bufferSize,
                                   ingestTimeout = conf.batchTimeout,
                                   maxCacheSize = conf.maxParallel,
                                   maxConsecutiveFailures = conf.maxConsecutiveFailures) {

        def handleBatchComplete(ck: YggCheckpoint, updates: Seq[(ProjectionDescriptor, Option[ColumnMetadata])]) {
          logger.debug(ck + " to be updated")
          metadataActor ! IngestBatchMetadata(updates, ck.messageClock, Some(ck.offset))
>>>>>>> 1d17dd43
        }
      }), "ingest")
    }
  }

  override def checkpointCoordination = ZookeeperSystemCoordination(yggConfig.zookeeperHosts, yggConfig.serviceUID, yggConfig.ingestConfig.isDefined) 
}

trait StandaloneShardSystemConfig extends ShardConfig {
  def shardId = "standalone"
  def logPrefix = "[Standalone Yggdrasil Shard]"
}

trait StandaloneActorProjectionSystem extends ShardSystemActorModule {
  type YggConfig <: StandaloneShardSystemConfig
  override def initIngestActor(actorSystem: ActorSystem, checkpoint: YggCheckpoint, metadataActor: ActorRef, accountFinder: AccountFinder[Future]) = None
  override def checkpointCoordination = CheckpointCoordination.Noop
}

// vim: set ts=4 sw=4 et:
/* tmux
type ShardSystemActorConfigs */
<|MERGE_RESOLUTION|>--- conflicted
+++ resolved
@@ -93,33 +93,9 @@
 trait KafkaIngestActorProjectionSystem extends ShardSystemActorModule {
   type YggConfig <: KafkaIngestActorProjectionSystemConfig
 
-<<<<<<< HEAD
-  def executionContext: ExecutionContext
-
-  def ingestFailureLog(checkpoint: YggCheckpoint): IngestFailureLog
+  def ingestFailureLog(checkpoint: YggCheckpoint, logRoot: File): IngestFailureLog
 
   override def initIngestActor(actorSystem: ActorSystem, checkpoint: YggCheckpoint, metadataActor: ActorRef, accountFinder: AccountFinder[Future]) = {
-    val consumer = new SimpleConsumer(yggConfig.kafkaHost, yggConfig.kafkaPort, yggConfig.kafkaSocketTimeout.toMillis.toInt, yggConfig.kafkaBufferSize)
-    yggConfig.ingestConfig map { conf => actorSystem.actorOf(Props(
-      new KafkaShardIngestActor(shardId = yggConfig.shardId, 
-                                initialCheckpoint = checkpoint, 
-                                consumer = consumer, 
-                                topic = yggConfig.kafkaTopic, 
-                                accountFinder = accountFinder,
-                                ingestFailureLog = ingestFailureLog(checkpoint),
-                                fetchBufferSize = conf.bufferSize,
-                                ingestTimeout = conf.batchTimeout,
-                                maxCacheSize = conf.maxParallel,
-                                maxConsecutiveFailures = conf.maxConsecutiveFailures) {
-        val M = new FutureMonad(executionContext)
-        
-        def handleBatchComplete(pendingCheckpoint: YggCheckpoint, updates: Seq[(ProjectionDescriptor, Option[ColumnMetadata])]) {
-          logger.debug(pendingCheckpoint + " to be updated")
-          metadataActor ! IngestBatchMetadata(updates, pendingCheckpoint.messageClock, Some(pendingCheckpoint.offset))
-=======
-  def ingestFailureLog(checkpoint: YggCheckpoint, logRoot: File): IngestFailureLog
-
-  override def initIngestActor(actorSystem: ActorSystem, checkpoint: YggCheckpoint, metadataActor: ActorRef, accountManager: BasicAccountManager[Future]) = {
     yggConfig.ingestConfig map { conf => 
       val consumer = new SimpleConsumer(yggConfig.kafkaHost, 
                                         yggConfig.kafkaPort, 
@@ -131,17 +107,18 @@
                                    initialCheckpoint = checkpoint, 
                                    consumer = consumer, 
                                    topic = yggConfig.kafkaTopic, 
-                                   accountManager = accountManager,
+                                   accountFinder = accountFinder,
                                    ingestFailureLog = ingestFailureLog(checkpoint, conf.failureLogRoot),
                                    fetchBufferSize = conf.bufferSize,
                                    ingestTimeout = conf.batchTimeout,
                                    maxCacheSize = conf.maxParallel,
                                    maxConsecutiveFailures = conf.maxConsecutiveFailures) {
 
+        implicit val M = new FutureMonad(ExecutionContext.defaultExecutionContext(actorSystem))
+
         def handleBatchComplete(ck: YggCheckpoint, updates: Seq[(ProjectionDescriptor, Option[ColumnMetadata])]) {
           logger.debug(ck + " to be updated")
           metadataActor ! IngestBatchMetadata(updates, ck.messageClock, Some(ck.offset))
->>>>>>> 1d17dd43
         }
       }), "ingest")
     }
