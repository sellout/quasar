--- conflicted
+++ resolved
@@ -71,14 +71,7 @@
   import TransSpec.deepMap
   import SliceTransform._
     
-<<<<<<< HEAD
-  type YggConfig <: IdSourceConfig with BlockStoreColumnarTableModuleConfig
-=======
   type YggConfig <: IdSourceConfig with ColumnarTableModuleConfig with BlockStoreColumnarTableModuleConfig
-  override type UserId = String
-  type Key
-  type Projection <: BlockProjectionLike[Key, Slice]
->>>>>>> 50d9a402
   type TableCompanion <: BlockStoreColumnarTableCompanion
 
   protected class MergeEngine[KeyType, BlockData <: BlockProjectionData[KeyType, Slice]] {
