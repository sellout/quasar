--- conflicted
+++ resolved
@@ -27,14 +27,8 @@
 import blueeyes.json.JsonAST._
 import org.joda.time.DateTime
 
-<<<<<<< HEAD
-import scala.collection.BitSet
-
 class DerefSlice(source: Slice, derefBy: PartialFunction[Int, CPathNode]) extends Slice {
 
-=======
-class DerefSlice(source: Slice, derefBy: PartialFunction[Int, CPathNode]) extends Slice {
->>>>>>> 4eac4eac
   private val forwardIndex: Map[CPathNode, Map[ColumnRef, Column]] = source.columns.foldLeft(Map.empty[CPathNode, Map[ColumnRef, Column]]) {
     case (acc, (ColumnRef(CPath(root, xs @ _*), ctype), col)) => 
       val resultRef = ColumnRef(CPath(xs: _*), ctype)
