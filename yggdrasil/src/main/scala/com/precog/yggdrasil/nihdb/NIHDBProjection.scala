--- conflicted
+++ resolved
@@ -72,22 +72,10 @@
   *
   * @param cookThreshold The threshold, in rows, of raw data for cooking a raw store file
   */
-<<<<<<< HEAD
 class NIHDBActorProjection(val db: NIHDB)(implicit executor: ExecutionContext) extends NIHDBProjection with Logging { projection =>
   // FIXME: projection IDs must be stable, globally unique, and assigned on creation!
   private[this] val projectionId = NIHDBProjection.projectionIdGen.getAndIncrement
 
-=======
-class NIHDBProjection(val baseDir: File, val path: Path, chef: ActorRef, cookThreshold: Int, actorSystem: ActorSystem, actorTimeout: Timeout, txLogScheduler: ScheduledExecutorService)
-    extends Logging { projection =>
-  private[this] val projectionId = NIHDBProjection.projectionIdGen.getAndIncrement
-
-  private implicit val asyncContext: ExecutionContext = actorSystem.dispatcher
-  implicit val M = new FutureMonad(asyncContext)
-
-  private val db = new NIHDB(baseDir, chef, cookThreshold, actorTimeout, txLogScheduler)(actorSystem)
-
->>>>>>> 44dc1b87
   def authorities = db.authorities
 
   // TODO: Rewrite NIHDBProjection to use a snapshot.
