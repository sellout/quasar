/*
 *  ____    ____    _____    ____    ___     ____ 
 * |  _ \  |  _ \  | ____|  / ___|  / _/    / ___|        Precog (R)
 * | |_) | | |_) | |  _|   | |     | |  /| | |  _         Advanced Analytics Engine for NoSQL Data
 * |  __/  |  _ <  | |___  | |___  |/ _| | | |_| |        Copyright (C) 2010 - 2013 SlamData, Inc.
 * |_|     |_| \_\ |_____|  \____|   /__/   \____|        All Rights Reserved.
 *
 * This program is free software: you can redistribute it and/or modify it under the terms of the 
 * GNU Affero General Public License as published by the Free Software Foundation, either version 
 * 3 of the License, or (at your option) any later version.
 *
 * This program is distributed in the hope that it will be useful, but WITHOUT ANY WARRANTY; 
 * without even the implied warranty of MERCHANTABILITY or FITNESS FOR A PARTICULAR PURPOSE. See 
 * the GNU Affero General Public License for more details.
 *
 * You should have received a copy of the GNU Affero General Public License along with this 
 * program. If not, see <http://www.gnu.org/licenses/>.
 *
 */
package com.precog.yggdrasil
package nihdb

import com.google.common.util.concurrent.ThreadFactoryBuilder

import scala.annotation.tailrec

import com.precog.common.accounts._
import com.precog.common.ingest._
import com.precog.common.security._
import com.precog.niflheim._
import com.precog.yggdrasil.table._
import com.precog.util.IOUtils

import akka.actor.{ActorSystem, Props}
import akka.dispatch.{Await, Future}
import akka.routing._
import akka.util.Duration

import blueeyes.akka_testing.FutureMatchers
import blueeyes.bkka.FutureMonad
import blueeyes.json._

import scalaz.NonEmptyList
import scalaz.effect.IO

import java.io._
import java.nio.ByteBuffer
import java.util.concurrent.ScheduledThreadPoolExecutor

class StressTest {
  val actorSystem = ActorSystem("NIHDBActorSystem")

  def makechef = new Chef(
    VersionedCookedBlockFormat(Map(1 -> V1CookedBlockFormat)),
    VersionedSegmentFormat(Map(1 -> V1SegmentFormat))
  )

  val chefs = (1 to 4).map { _ => actorSystem.actorOf(Props(makechef)) }

  val chef = actorSystem.actorOf(Props[Chef].withRouter(RoundRobinRouter(chefs)))

  val owner: AccountId = "account999"

  val txLogScheduler = new ScheduledThreadPoolExecutor(10, (new ThreadFactoryBuilder()).setNameFormat("HOWL-sched-%03d").build())

  def newNihProjection(workDir: File, threshold: Int = 1000) =
    NIHDB.create(chef, Authorities(NonEmptyList(owner)), workDir, threshold, Duration(60, "seconds"), txLogScheduler)(actorSystem).unsafePerformIO.map {
      db => new NIHDBActorProjection(db)(actorSystem.dispatcher)
    }.valueOr { e => throw new Exception(e.message) }

  implicit val M = new FutureMonad(actorSystem.dispatcher)

  def shutdown() = actorSystem.shutdown()

  class TempContext {
    val workDir = IOUtils.createTmpDir("nihdbspecs").unsafePerformIO
    var projection = newNihProjection(workDir)

    def fromFuture[A](f: Future[A]): A = Await.result(f, Duration(60, "seconds"))

    def close(proj: NIHDBProjection) = fromFuture(proj.close(actorSystem))

    def finish() = {
        (for {
          _ <- IO { close(projection) }
          _ <- IOUtils.recursiveDelete(workDir)
        } yield ()).unsafePerformIO
    }

    def runNihAsync(i: Int, f: File, bufSize: Int, _eventid: Long): Long = {
      var t: Long = 0L
      def startit(): Unit = t = System.currentTimeMillis()

      def timeit(s: String) {
        val tt = System.currentTimeMillis()
        println("%s in %.3fs" format (s, (tt - t) * 0.001))
        t = tt
      }

      def timeit2(s: String) {
        val tt = System.currentTimeMillis()
        val d = (tt - t) * 0.001
        println("%s in %.3fs (%.3fs/M)" format (s, d, d / i))
        t = tt
      }

      var eventid: Long = _eventid

      startit()

      val ch = new FileInputStream(f).getChannel
      val bb = ByteBuffer.allocate(bufSize)

      @tailrec def loop(p: AsyncParser) {
        val n = ch.read(bb)
        bb.flip()

        val input = if (n >= 0) Some(bb) else None
        val (AsyncParse(errors, results), parser) = p(input)
        if (!errors.isEmpty) sys.error("errors: %s" format errors)
        //projection.insert(Array(eventid), results)
        val eventidobj = EventId.fromLong(eventid)
        projection.insert(Seq((eventid, results.map(v => IngestRecord(eventidobj, v)))))
<<<<<<< HEAD
=======

>>>>>>> 2da927fb
        eventid += 1L
        bb.flip()
        if (n >= 0) loop(parser)
      }

      try {
        loop(AsyncParser())
      } finally {
        ch.close()
      }
      timeit("  finished ingesting")

      while (fromFuture(projection.status).pending > 0) Thread.sleep(100)
      timeit("  finished cooking")

      import scalaz._
      val stream = StreamT.unfoldM[Future, Unit, Option[Long]](None) { key =>
        projection.getBlockAfter(key, None).map(_.map { case BlockProjectionData(_, maxKey, _) => ((), Some(maxKey)) })
      }

      Await.result(stream.length, Duration(300, "seconds"))
      timeit2("  evaluated")

      eventid
    }
  }

 def main(args: Array[String]) {
    var eventid: Long = 1L
    val ctxt = new TempContext()
    val f = new File("yggdrasil/src/test/resources/z1m_nl.json")
    //val f = new File("yggdrasil/src/test/resources/z100k_nl.json")

    val t0 = System.currentTimeMillis()

    try {
      try {
        for (i <- 1 to 100) {
          println("iteration %d" format i)
          eventid = ctxt.runNihAsync(i, f, 8 * 1024 * 1024, eventid)
          val t = System.currentTimeMillis()
          println("total rows: %dM, total time: %.3fs" format (i, (t - t0) / 1000.0))
        }
      } finally {
        ctxt.finish()
      }
    } finally {
      shutdown()
    }
  }
}<|MERGE_RESOLUTION|>--- conflicted
+++ resolved
@@ -121,10 +121,8 @@
         //projection.insert(Array(eventid), results)
         val eventidobj = EventId.fromLong(eventid)
         projection.insert(Seq((eventid, results.map(v => IngestRecord(eventidobj, v)))))
-<<<<<<< HEAD
-=======
 
->>>>>>> 2da927fb
+
         eventid += 1L
         bb.flip()
         if (n >= 0) loop(parser)
