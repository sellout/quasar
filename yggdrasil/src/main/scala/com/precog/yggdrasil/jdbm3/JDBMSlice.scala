/*
 *  ____    ____    _____    ____    ___     ____ 
 * |  _ \  |  _ \  | ____|  / ___|  / _/    / ___|        Precog (R)
 * | |_) | | |_) | |  _|   | |     | |  /| | |  _         Advanced Analytics Engine for NoSQL Data
 * |  __/  |  _ <  | |___  | |___  |/ _| | | |_| |        Copyright (C) 2010 - 2013 SlamData, Inc.
 * |_|     |_| \_\ |_____|  \____|   /__/   \____|        All Rights Reserved.
 *
 * This program is free software: you can redistribute it and/or modify it under the terms of the 
 * GNU Affero General Public License as published by the Free Software Foundation, either version 
 * 3 of the License, or (at your option) any later version.
 *
 * This program is distributed in the hope that it will be useful, but WITHOUT ANY WARRANTY; 
 * without even the implied warranty of MERCHANTABILITY or FITNESS FOR A PARTICULAR PURPOSE. See 
 * the GNU Affero General Public License for more details.
 *
 * You should have received a copy of the GNU Affero General Public License along with this 
 * program. If not, see <http://www.gnu.org/licenses/>.
 *
 */
package com.precog.yggdrasil
package jdbm3

import com.precog.common.json._
import com.weiglewilczek.slf4s.Logging

import org.joda.time.DateTime

import java.nio.ByteBuffer
import java.util.SortedMap

import com.precog.util.Bijection._
import com.precog.yggdrasil.table._
import com.precog.yggdrasil.serialization.bijections._

import scala.collection.JavaConverters._

import blueeyes.json.JPath

import scala.annotation.tailrec
import JDBMProjection._

object JDBMSlice {
  def load(size: Int, source: Iterator[java.util.Map.Entry[Array[Byte],Array[Byte]]], keyDecoder: ColumnDecoder, valDecoder: ColumnDecoder): (Array[Byte], Array[Byte], Int) = {
    var firstKey: Array[Byte] = null.asInstanceOf[Array[Byte]]
    var lastKey: Array[Byte]  = null.asInstanceOf[Array[Byte]]

    @tailrec
    def consumeRows(source: Iterator[java.util.Map.Entry[Array[Byte], Array[Byte]]], row: Int): Int = {
      if (source.hasNext) {
        val entry = source.next
        val rowKey = entry.getKey
        if (row == 0) { firstKey = rowKey }
        lastKey = rowKey

        keyDecoder.decodeToRow(row, rowKey)
        valDecoder.decodeToRow(row, entry.getValue)

        consumeRows(source, row + 1)
      } else {
        row
      }
    }
    
    val rows = consumeRows(source.take(size), 0)

    (firstKey, lastKey, rows)
  }

<<<<<<< HEAD
object JDBMSlice {
  def columnFor(prefix: CPath, sliceSize: Int)(ref: ColumnRef): (ColumnRef, ArrayColumn[_]) =
=======
  def columnFor(prefix: JPath, sliceSize: Int)(ref: ColumnRef): (ColumnRef, ArrayColumn[_]) =
>>>>>>> 5fc9a842
    (ref.copy(selector = (prefix \ ref.selector)), (ref.ctype match {
      case CString      => ArrayStrColumn.empty(sliceSize)
      case CBoolean     => ArrayBoolColumn.empty()
      case CLong        => ArrayLongColumn.empty(sliceSize)
      case CDouble      => ArrayDoubleColumn.empty(sliceSize)
      case CNum         => ArrayNumColumn.empty(sliceSize)
      case CDate        => ArrayDateColumn.empty(sliceSize)
      case CNull        => MutableNullColumn.empty()
      case CEmptyObject => MutableEmptyObjectColumn.empty()
      case CEmptyArray  => MutableEmptyArrayColumn.empty()
      case CUndefined   => sys.error("CUndefined cannot be serialized")
    }))
}
<|MERGE_RESOLUTION|>--- conflicted
+++ resolved
@@ -66,12 +66,7 @@
     (firstKey, lastKey, rows)
   }
 
-<<<<<<< HEAD
-object JDBMSlice {
   def columnFor(prefix: CPath, sliceSize: Int)(ref: ColumnRef): (ColumnRef, ArrayColumn[_]) =
-=======
-  def columnFor(prefix: JPath, sliceSize: Int)(ref: ColumnRef): (ColumnRef, ArrayColumn[_]) =
->>>>>>> 5fc9a842
     (ref.copy(selector = (prefix \ ref.selector)), (ref.ctype match {
       case CString      => ArrayStrColumn.empty(sliceSize)
       case CBoolean     => ArrayBoolColumn.empty()
