/*
 *  ____    ____    _____    ____    ___     ____ 
 * |  _ \  |  _ \  | ____|  / ___|  / _/    / ___|        Precog (R)
 * | |_) | | |_) | |  _|   | |     | |  /| | |  _         Advanced Analytics Engine for NoSQL Data
 * |  __/  |  _ <  | |___  | |___  |/ _| | | |_| |        Copyright (C) 2010 - 2013 SlamData, Inc.
 * |_|     |_| \_\ |_____|  \____|   /__/   \____|        All Rights Reserved.
 *
 * This program is free software: you can redistribute it and/or modify it under the terms of the 
 * GNU Affero General Public License as published by the Free Software Foundation, either version 
 * 3 of the License, or (at your option) any later version.
 *
 * This program is distributed in the hope that it will be useful, but WITHOUT ANY WARRANTY; 
 * without even the implied warranty of MERCHANTABILITY or FITNESS FOR A PARTICULAR PURPOSE. See 
 * the GNU Affero General Public License for more details.
 *
 * You should have received a copy of the GNU Affero General Public License along with this 
 * program. If not, see <http://www.gnu.org/licenses/>.
 *
 */
package com.precog.yggdrasil
package jdbm3

import com.precog.common.json._
import com.precog.common.Path
import com.precog.yggdrasil.table._
import com.precog.yggdrasil.TableModule._

import blueeyes.json._

import org.apache.jdbm._
import org.joda.time.DateTime
import com.weiglewilczek.slf4s.Logging

import scalaz.effect.IO

import java.io.File
import java.util.SortedMap
import java.nio.ByteBuffer

import scala.collection.JavaConverters._

/**
 * A Projection wrapping a raw JDBM TreeMap index used for sorting. It's assumed that
 * the index has been created and filled prior to creating this wrapper.
 */
class JDBMRawSortProjection private[yggdrasil] (dbFile: File, indexName: String, sortKeyRefs: Seq[ColumnRef], valRefs: Seq[ColumnRef], sortOrder: DesiredSortOrder, sliceSize: Int = JDBMProjection.DEFAULT_SLICE_SIZE) extends BlockProjectionLike[Array[Byte],Slice] with Logging {

  // These should not actually be used in sorting
  def descriptor: ProjectionDescriptor = sys.error("Sort projections do not have full ProjectionDescriptors")
  def insert(id : Identities, v : Seq[CValue], shouldSync: Boolean = false): IO[Unit] = sys.error("Insertion on sort projections is unsupported")

  def foreach(f : java.util.Map.Entry[Array[Byte], Array[Byte]] => Unit) {
    val DB = DBMaker.openFile(dbFile.getCanonicalPath).make()
    val index: SortedMap[Array[Byte],Array[Byte]] = DB.getTreeMap(indexName)

    index.entrySet().iterator().asScala.foreach(f)

    DB.close()
  }

  val keyAfterDelta = if (sortOrder.isAscending) 1 else -1

  val rowFormat = RowFormat.forValues(valRefs)
  val keyFormat = RowFormat.forSortingKey(sortKeyRefs)

  def getBlockAfter(id: Option[Array[Byte]], columns: Set[ColumnDescriptor] = Set()): Option[BlockProjectionData[Array[Byte], Slice]] = {
    // TODO: Make this far, far less ugly
    if (columns.size > 0) {
      throw new IllegalArgumentException("JDBM Sort Projections may not be constrained by column descriptor")
    }

    // At this point we have completed all valid writes, so we open readonly + no locks, allowing for concurrent use of sorted data
    //println("opening: " + dbFile.getCanonicalPath)
    val db = DBMaker.openFile(dbFile.getCanonicalPath).readonly().disableLocking().make()
    try {
      val index: SortedMap[Array[Byte],Array[Byte]] = db.getTreeMap(indexName)

      if (index == null) {
        throw new IllegalArgumentException("No such index in DB: %s:%s".format(dbFile, indexName))
      }

      val constrainedMap = id.map { idKey => index.tailMap(idKey) }.getOrElse(index)
      val rawIterator = constrainedMap.entrySet.iterator.asScala
      if (id.isDefined && rawIterator.hasNext) rawIterator.next(); // TODO Ensure first matches id before drop?

      if (rawIterator.isEmpty) {
        None
      } else {
        val keyColumns = sortKeyRefs.map(JDBMSlice.columnFor(JPath("[0]"), sliceSize))
        val valColumns = valRefs.map(JDBMSlice.columnFor(JPath("[1]"), sliceSize))

        val keyColumnDecoder = keyFormat.ColumnDecoder(keyColumns.map(_._2)(collection.breakOut))
        val valColumnDecoder = rowFormat.ColumnDecoder(valColumns.map(_._2)(collection.breakOut))

<<<<<<< HEAD
          val keyColumns: Array[(ColumnRef, ArrayColumn[_])] = sortKeyRefs.map(JDBMSlice.columnFor(CPath("[0]"), sliceSize))(collection.breakOut)

          val valColumns: Array[(ColumnRef, ArrayColumn[_])] = valRefs.map(JDBMSlice.columnFor(CPath("[1]"), sliceSize))(collection.breakOut)

          val columnDecoder = rowFormat.ColumnDecoder(valColumns map (_._2))
          val keyColumnDecoder = keyFormat.ColumnDecoder(keyColumns map (_._2))

          def loadRowFromKey(row: Int, rowKey: Array[Byte]) {
            if (row == 0) { firstKey = rowKey }
            lastKey = rowKey

            keyColumnDecoder.decodeToRow(row, rowKey)
          }

          load(constrainedMap.entrySet.iterator.asScala)
=======
        val (firstKey, lastKey, rows) = JDBMSlice.load(sliceSize, rawIterator, keyColumnDecoder, valColumnDecoder)

        val slice = new Slice { 
          val size = rows 
          val columns = keyColumns.toMap ++ valColumns
>>>>>>> 5fc9a842
        }

        Some(BlockProjectionData[Array[Byte],Slice](firstKey, lastKey, slice))
      }
    } finally {
      db.close() // creating the slice should have already read contents into memory
    }
  }
}<|MERGE_RESOLUTION|>--- conflicted
+++ resolved
@@ -92,29 +92,11 @@
         val keyColumnDecoder = keyFormat.ColumnDecoder(keyColumns.map(_._2)(collection.breakOut))
         val valColumnDecoder = rowFormat.ColumnDecoder(valColumns.map(_._2)(collection.breakOut))
 
-<<<<<<< HEAD
-          val keyColumns: Array[(ColumnRef, ArrayColumn[_])] = sortKeyRefs.map(JDBMSlice.columnFor(CPath("[0]"), sliceSize))(collection.breakOut)
-
-          val valColumns: Array[(ColumnRef, ArrayColumn[_])] = valRefs.map(JDBMSlice.columnFor(CPath("[1]"), sliceSize))(collection.breakOut)
-
-          val columnDecoder = rowFormat.ColumnDecoder(valColumns map (_._2))
-          val keyColumnDecoder = keyFormat.ColumnDecoder(keyColumns map (_._2))
-
-          def loadRowFromKey(row: Int, rowKey: Array[Byte]) {
-            if (row == 0) { firstKey = rowKey }
-            lastKey = rowKey
-
-            keyColumnDecoder.decodeToRow(row, rowKey)
-          }
-
-          load(constrainedMap.entrySet.iterator.asScala)
-=======
         val (firstKey, lastKey, rows) = JDBMSlice.load(sliceSize, rawIterator, keyColumnDecoder, valColumnDecoder)
 
         val slice = new Slice { 
           val size = rows 
           val columns = keyColumns.toMap ++ valColumns
->>>>>>> 5fc9a842
         }
 
         Some(BlockProjectionData[Array[Byte],Slice](firstKey, lastKey, slice))
