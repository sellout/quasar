/*
 *  ____    ____    _____    ____    ___     ____ 
 * |  _ \  |  _ \  | ____|  / ___|  / _/    / ___|        Precog (R)
 * | |_) | | |_) | |  _|   | |     | |  /| | |  _         Advanced Analytics Engine for NoSQL Data
 * |  __/  |  _ <  | |___  | |___  |/ _| | | |_| |        Copyright (C) 2010 - 2013 SlamData, Inc.
 * |_|     |_| \_\ |_____|  \____|   /__/   \____|        All Rights Reserved.
 *
 * This program is free software: you can redistribute it and/or modify it under the terms of the 
 * GNU Affero General Public License as published by the Free Software Foundation, either version 
 * 3 of the License, or (at your option) any later version.
 *
 * This program is distributed in the hope that it will be useful, but WITHOUT ANY WARRANTY; 
 * without even the implied warranty of MERCHANTABILITY or FITNESS FOR A PARTICULAR PURPOSE. See 
 * the GNU Affero General Public License for more details.
 *
 * You should have received a copy of the GNU Affero General Public License along with this 
 * program. If not, see <http://www.gnu.org/licenses/>.
 *
 */
package com.precog.yggdrasil
package jdbm3

import com.precog.common.json._
import com.precog.common.Path
import com.precog.yggdrasil.table._

<<<<<<< HEAD
=======
import blueeyes.json._

>>>>>>> f22f3314
import org.apache.jdbm._
import org.joda.time.DateTime
import com.weiglewilczek.slf4s.Logging

import scalaz.effect.IO

import java.io.File
import java.util.SortedMap
import java.nio.ByteBuffer

import scala.collection.JavaConverters._

/**
 * A Projection wrapping a raw JDBM TreeMap index used for sorting. It's assumed that
 * the index has been created and filled prior to creating this wrapper.
 */
class JDBMRawSortProjection private[yggdrasil] (dbFile: File, indexName: String, sortKeyRefs: Seq[ColumnRef], valRefs: Seq[ColumnRef], sliceSize: Int = JDBMProjection.DEFAULT_SLICE_SIZE) extends BlockProjectionLike[Array[Byte],Slice] with Logging {

  // These should not actually be used in sorting
  def descriptor: ProjectionDescriptor = sys.error("Sort projections do not have full ProjectionDescriptors")
  def insert(id : Identities, v : Seq[CValue], shouldSync: Boolean = false): IO[Unit] = sys.error("Insertion on sort projections is unsupported")

  def foreach(f : java.util.Map.Entry[Array[Byte], Array[Byte]] => Unit) {
    val DB = DBMaker.openFile(dbFile.getCanonicalPath).make()
    val index: SortedMap[Array[Byte],Array[Byte]] = DB.getTreeMap(indexName)

    index.entrySet().iterator().asScala.foreach(f)

    DB.close()
  }

  private def keyAfter(k: Array[Byte]): Array[Byte] = {

    // TODO This won't be nearly as fast as Derek's, since JDBMSlice can no
    // longer get into the same level of detail about the encoded format. Is
    // this a problem? Should we allow writes w/ "holes?"

    val vals = keyFormat.decode(k)
    val last = vals.last match {
      case CLong(n) => CLong(n + 1)
      case v => sys.error("Expected a CLong (global ID) in the last position, but found " + v + " (more: " + vals + ")")
    }
    keyFormat.encode(vals.init :+ last)
  }

  val rowFormat = RowFormat.forValues(valRefs)
  val keyFormat = RowFormat.forSortingKey(sortKeyRefs)

  def getBlockAfter(id: Option[Array[Byte]], columns: Set[ColumnDescriptor] = Set()): Option[BlockProjectionData[Array[Byte], Slice]] = {
    // TODO: Make this far, far less ugly
    if (columns.size > 0) {
      throw new IllegalArgumentException("JDBM Sort Projections may not be constrained by column descriptor")
    }

    val db = DBMaker.openFile(dbFile.getCanonicalPath).readonly().make()
    try {
      val index: SortedMap[Array[Byte],Array[Byte]] = db.getTreeMap(indexName)

      if (index == null) {
        throw new IllegalArgumentException("No such index in DB: %s:%s".format(dbFile, indexName))
      }

      val constrainedMap = id.map { idKey => index.tailMap(keyAfter(idKey)) }.getOrElse(index)
      if (constrainedMap.isEmpty) {
        None
      } else {
        var firstKey: Array[Byte] = null
        var lastKey: Array[Byte]  = null

<<<<<<< HEAD
    val slice = new JDBMSlice[SortingKey] {
      def source = constrainedMap.entrySet.iterator.asScala
      def requestedSize = sliceSize
      lazy val idColumns      = (0 until idCount).map { idx => (ColumnRef(CPath(Key :: CPathIndex(idx) :: Nil), CLong), ArrayLongColumn.empty(sliceSize)) }.toArray
      lazy val sortKeyColumns = sortKeyRefs.map(JDBMSlice.columnFor(CPath(SortKey), sliceSize)).toArray

      lazy val keyColumns = (idColumns ++ sortKeyColumns).asInstanceOf[Array[(ColumnRef,ArrayColumn[_])]]
      lazy val valColumns = valRefs.map(JDBMSlice.columnFor(CPath(Value), sliceSize)).toArray.asInstanceOf[Array[(ColumnRef,ArrayColumn[_])]]
=======
        val slice = new JDBMSlice[Array[Byte]] {
          def requestedSize = sliceSize

          val keyColumns: Array[(ColumnRef, ArrayColumn[_])] = sortKeyRefs.map(JDBMSlice.columnFor(JPath("[0]"), sliceSize))(collection.breakOut)
>>>>>>> f22f3314

          val valColumns: Array[(ColumnRef, ArrayColumn[_])] = valRefs.map(JDBMSlice.columnFor(JPath("[1]"), sliceSize))(collection.breakOut)

          val columnDecoder = rowFormat.ColumnDecoder(valColumns map (_._2))
          val keyColumnDecoder = keyFormat.ColumnDecoder(keyColumns map (_._2))

          def loadRowFromKey(row: Int, rowKey: Array[Byte]) {
            if (row == 0) { firstKey = rowKey }
            lastKey = rowKey

            keyColumnDecoder.decodeToRow(row, rowKey)
          }

          load(constrainedMap.entrySet.iterator.asScala)
        }

        if (firstKey == null) { // Just guard against an empty slice
          None
        } else {
          Some(BlockProjectionData[Array[Byte],Slice](firstKey, lastKey, slice))
        }
      }
    } finally {
      db.close() // creating the slice should have already read contents into memory
    }
  }
}<|MERGE_RESOLUTION|>--- conflicted
+++ resolved
@@ -24,11 +24,8 @@
 import com.precog.common.Path
 import com.precog.yggdrasil.table._
 
-<<<<<<< HEAD
-=======
 import blueeyes.json._
 
->>>>>>> f22f3314
 import org.apache.jdbm._
 import org.joda.time.DateTime
 import com.weiglewilczek.slf4s.Logging
@@ -98,23 +95,12 @@
         var firstKey: Array[Byte] = null
         var lastKey: Array[Byte]  = null
 
-<<<<<<< HEAD
-    val slice = new JDBMSlice[SortingKey] {
-      def source = constrainedMap.entrySet.iterator.asScala
-      def requestedSize = sliceSize
-      lazy val idColumns      = (0 until idCount).map { idx => (ColumnRef(CPath(Key :: CPathIndex(idx) :: Nil), CLong), ArrayLongColumn.empty(sliceSize)) }.toArray
-      lazy val sortKeyColumns = sortKeyRefs.map(JDBMSlice.columnFor(CPath(SortKey), sliceSize)).toArray
-
-      lazy val keyColumns = (idColumns ++ sortKeyColumns).asInstanceOf[Array[(ColumnRef,ArrayColumn[_])]]
-      lazy val valColumns = valRefs.map(JDBMSlice.columnFor(CPath(Value), sliceSize)).toArray.asInstanceOf[Array[(ColumnRef,ArrayColumn[_])]]
-=======
         val slice = new JDBMSlice[Array[Byte]] {
           def requestedSize = sliceSize
 
-          val keyColumns: Array[(ColumnRef, ArrayColumn[_])] = sortKeyRefs.map(JDBMSlice.columnFor(JPath("[0]"), sliceSize))(collection.breakOut)
->>>>>>> f22f3314
+          val keyColumns: Array[(ColumnRef, ArrayColumn[_])] = sortKeyRefs.map(JDBMSlice.columnFor(CPath("[0]"), sliceSize))(collection.breakOut)
 
-          val valColumns: Array[(ColumnRef, ArrayColumn[_])] = valRefs.map(JDBMSlice.columnFor(JPath("[1]"), sliceSize))(collection.breakOut)
+          val valColumns: Array[(ColumnRef, ArrayColumn[_])] = valRefs.map(JDBMSlice.columnFor(CPath("[1]"), sliceSize))(collection.breakOut)
 
           val columnDecoder = rowFormat.ColumnDecoder(valColumns map (_._2))
           val keyColumnDecoder = keyFormat.ColumnDecoder(keyColumns map (_._2))
