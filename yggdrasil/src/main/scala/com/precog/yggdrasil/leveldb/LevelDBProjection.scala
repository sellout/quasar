/*
 *  ____    ____    _____    ____    ___     ____ 
 * |  _ \  |  _ \  | ____|  / ___|  / _/    / ___|        Precog (R)
 * | |_) | | |_) | |  _|   | |     | |  /| | |  _         Advanced Analytics Engine for NoSQL Data
 * |  __/  |  _ <  | |___  | |___  |/ _| | | |_| |        Copyright (C) 2010 - 2013 SlamData, Inc.
 * |_|     |_| \_\ |_____|  \____|   /__/   \____|        All Rights Reserved.
 *
 * This program is free software: you can redistribute it and/or modify it under the terms of the 
 * GNU Affero General Public License as published by the Free Software Foundation, either version 
 * 3 of the License, or (at your option) any later version.
 *
 * This program is distributed in the hope that it will be useful, but WITHOUT ANY WARRANTY; 
 * without even the implied warranty of MERCHANTABILITY or FITNESS FOR A PARTICULAR PURPOSE. See 
 * the GNU Affero General Public License for more details.
 *
 * You should have received a copy of the GNU Affero General Public License along with this 
 * program. If not, see <http://www.gnu.org/licenses/>.
 *
 */
package com.precog.yggdrasil
package leveldb

import iterable._
import com.precog.common._ 
import com.precog.util._ 
import com.precog.util.Bijection._

import org.iq80.leveldb._
import org.fusesource.leveldbjni.JniDBFactory._
import org.fusesource.leveldbjni.DataWidth

import java.io._
import java.nio.ByteBuffer
import java.util.concurrent.TimeoutException

import com.weiglewilczek.slf4s.Logger
import scala.collection.JavaConverters._
import scala.collection.mutable.ArrayBuffer

import scalaz.{Ordering => _, _}
import scalaz.effect._
import scalaz.iteratee._
import scalaz.iteratee.Input._
import scalaz.syntax.plus._
import scalaz.syntax.monad._
import scalaz.syntax.applicativePlus._
import scalaz.syntax.biFunctor
import scalaz.Scalaz._
import IterateeT._

trait LevelDBProjection extends LevelDBByteProjection {
  val baseDir: File
  val descriptor: ProjectionDescriptor

  val chunkSize = 32000 // bytes
  val maxOpenFiles = 25

  val logger = Logger("col:" + baseDir)
  logger.debug("Opening column index files")

  private val createOptions = (new Options)
    .createIfMissing(true)
    .maxOpenFiles(maxOpenFiles)
<<<<<<< HEAD

  protected lazy val idIndexFile: DB = factory.open(new File(baseDir, "idIndex"), createOptions)
=======
    .blockSize(1024 * 1024) // Based on rudimentary benchmarking. Gains in the high single digit percents

  private lazy val idIndexFile: DB = factory.open(new File(baseDir, "idIndex"), createOptions)
  //private lazy val valIndexFile: DB = {
  //   factory.open(new File(baseDir, "valIndex"), createOptions.comparator(comparator))
  //}
>>>>>>> 21eae162

  private final val syncOptions = (new WriteOptions).sync(true)

  def close = {
    logger.info("Closing column index files")
    idIndexFile.close()
  }

  def sync: IO[Unit] = IO { } 

  def valueOffsets(values: Array[Byte]): List[Int] = {
    val buf = ByteBuffer.wrap(values)
    val positions = descriptor.columns.map(_.valueType.format).foldLeft(List(0)) {
      case (v :: vx, FixedWidth(w))  => (v + w) :: v :: vx
      case (v :: vx, LengthEncoded)  => (v + buf.getInt(v)) :: v :: vx
    } 

    positions.tail.reverse
  }

  def insert(id : Identities, v : Seq[CValue], shouldSync: Boolean = false): this.type = {
    val (idBytes, valueBytes) = project(id, v)

    if (shouldSync) {
      idIndexFile.put(idBytes, valueBytes, syncOptions)
    } else {
      idIndexFile.put(idBytes, valueBytes)
    }

    this
  }

  ///////////////////
  // ID Traversals //
  ///////////////////

  val readAheadSize = 2 // TODO: Make configurable
  val readPollTime = 100l

  import java.util.concurrent.{ArrayBlockingQueue,TimeUnit}
  import java.util.concurrent.atomic.AtomicBoolean
  import org.fusesource.leveldbjni.internal.JniDBIterator
  import org.fusesource.leveldbjni.KeyValueChunk
  import org.fusesource.leveldbjni.KeyValueChunk.KeyValuePair

  class ChunkReader(iterator: JniDBIterator, expiresAt: Long) extends Thread {
    val bufferQueue = new ArrayBlockingQueue[Pair[ByteBuffer,ByteBuffer]](readAheadSize) // Need a key and value buffer for each readahead

    // pre-fill the buffer queue
    (1 to readAheadSize).foreach {
      _ => bufferQueue.put((ByteBuffer.allocate(chunkSize), ByteBuffer.allocate(chunkSize)))
    }

    def returnBuffers(chunk: KeyValueChunk) {
      bufferQueue.put((chunk.keyData, chunk.valueData))
    }
    
    val chunkQueue  = new ArrayBlockingQueue[Input[KeyValueChunk]](readAheadSize + 1)

    val running = new AtomicBoolean(true)

    override def run() {
      while (running.get && iterator.hasNext) {
        var buffers : Pair[ByteBuffer,ByteBuffer] = null
        while (running.get && buffers == null) {
          if (System.currentTimeMillis > expiresAt) {
            iterator.close()
            running.set(false)
            chunkQueue.put(emptyInput)
            return
          }
          buffers = bufferQueue.poll(readPollTime, TimeUnit.MILLISECONDS)
        } 

        if (buffers != null) {
          val chunk = elInput(iterator.nextChunk(buffers._1, buffers._2, DataWidth.VARIABLE, DataWidth.VARIABLE))

          while (running.get && ! chunkQueue.offer(chunk, readPollTime, TimeUnit.MILLISECONDS)) {
            if (System.currentTimeMillis > expiresAt) {
              iterator.close()
              running.set(false)
              chunkQueue.put(emptyInput)
              return
            }
          }
        }
      }

      chunkQueue.put(eofInput) // We're here because we reached the end of the iterator, so block and submit

      iterator.close()
    }
  }

  protected def emptyJavaIterator = new java.util.Iterator[KeyValuePair] {
    def hasNext() = false
    def next() = throw new NoSuchElementException("Empty iterator")
    def remove() = throw new UnsupportedOperationException("Iterators cannot remove")
  }

//  def traverseIndexEnumerator[E, F[_]](expiresAt: Long)(f: (Identities, Seq[CValue]) => E)(implicit MO: F |>=| IO): EnumeratorT[X, Vector[E], F] = {
//    import MO._
//    import MO.MG.bindSyntax._
//
//    new EnumeratorT[X, Vector[E], F] { self =>
//      def apply[A] = {
//        val iterIO : IO[ChunkReader] = IO(idIndexFile.iterator) map { i => i.seekToFirst; val reader = new ChunkReader(i.asInstanceOf[JniDBIterator], expiresAt); reader.start(); reader }
//
//        def step(s : StepT[X, Vector[E], F, A], ioF: F[ChunkReader]): IterateeT[X, Vector[E], F, A] = {
//          @inline def _done = iterateeT[X, Vector[E], F, A](ioF.flatMap(reader => MO.promote(IO(reader.running.set(false)))) >> s.pointI.value)
//
//          @inline def next(k: Input[Vector[E]] => IterateeT[X, Vector[E], F, A], reader: ChunkReader) = {
//            val buffer = new ArrayBuffer[E](chunkSize / 8) // Assume longs as a *very* rough target
//            val chunkInput : Input[KeyValueChunk] = reader.chunkQueue.poll(readPollTime, TimeUnit.MILLISECONDS)
//            val _empty = k(emptyInput) >>== (s => step(s, MO.MG.point(reader)))
//
//
//            if (chunkInput == null) {
//              _empty
//            } else {
//              chunkInput.fold(
//                empty = _empty,
//                el = chunk => {
//                  val chunkIter: java.util.Iterator[KeyValuePair] = chunk.getIterator()
//                  while (chunkIter.hasNext) {
//                      val kvPair = chunkIter.next()
//                    buffer += unproject(kvPair.getKey, kvPair.getValue)(f)
//                  }
//                  val outChunk = Vector(buffer: _*)
//
//                  // return the backing buffers for the next readahead
//                  reader.returnBuffers(chunk)
//
//                  k(elInput(outChunk)) >>== (s => step(s, MO.MG.point(reader)))
//                },
//                eof = _done
//              )
//            }
//          }
//
//          s.fold(
//            cont = k => {
//              if (System.currentTimeMillis >= expiresAt) {
//                iterateeT(ioF.flatMap(reader => MO.promote(IO(reader.running.set(false)))) >>  Monad[F].point(StepT.serr[X, Vector[E], F, A](new TimeoutException("Iteration expired"))))
//              } else {
//                iterateeT(ioF.flatMap(reader => next(k, reader).value))
//              }
//            },
//            done = (_, _) => _done,
//            err = _ => _done
//          )
//        }
//
//        step(_, MO.promote(iterIO))
//      }
//    }
//  }
//
//  def getAllPairs(expiresAt: Long) : EnumeratorP[X, Vector[(Identities, Seq[CValue])], IO] = new EnumeratorP[X, Vector[(Identities, Seq[CValue])], IO] {
//    def apply[F[_]](implicit MO: F |>=| IO) = traverseIndex[(Identities, Seq[CValue]), F](expiresAt) {
//      (id, b) => (id, b)
//    }
//  }
//
//  def getAllColumnPairs(columnIndex: Int, expiresAt: Long) : EnumeratorP[X, Vector[(Identities, CValue)], IO] = new EnumeratorP[X, Vector[(Identities, CValue)], IO] {
//    def apply[F[_]](implicit MO: F |>=| IO) = traverseIndex[(Identities, CValue), F](expiresAt) {
//      (id, b) => (id, b(columnIndex))
//    }
//  }
//
//  def getAllIds(expiresAt: Long) : EnumeratorP[X, Vector[Identities], IO] = new EnumeratorP[X, Vector[Identities], IO] {
//    def apply[F[_]](implicit MO: F |>=| IO) = traverseIndex[Identities, F](expiresAt) {
//      (id, b) => id
//    }
//  }
//
//  def getAllValues(expiresAt: Long) : EnumeratorP[X, Vector[Seq[CValue]], IO] = new EnumeratorP[X, Vector[Seq[CValue]], IO] {
//    def apply[F[_]](implicit MO: F |>=| IO) = traverseIndex[Seq[CValue], F](expiresAt) {
//      (id, b) => b
//    }
//  }


//  def traverseIndexRange[X, E, F[_]](range: Interval[Identities])(f: (Identities, Seq[CValue]) => E)(implicit MO : F |>=| IO): EnumeratorT[X, Vector[E], F] = {
//    import MO._
//    import MO.MG.bindSyntax._
//
//    new EnumeratorT[X, Vector[E], F] { 
//      def apply[A] = {
//        val iterIO = IO(idIndexFile.iterator) map { iter =>
//          range.start match {
//            case Some(id) => iter.seek(id.as[Array[Byte]])
//            case None => iter.seekToFirst()
//          }
//
//          iter
//        }
//
//        def step(s: StepT[X, Vector[E], F, A], iterF: F[DBIterator]): IterateeT[X, Vector[E], F, A] = {
//          @inline def _done = iterateeT[X, Vector[E], F, A](iterF.flatMap(iter => MO.promote(IO(iter.close))) >> s.pointI.value)
//
//          @inline def next(iter: DBIterator, k: Input[Vector[E]] => IterateeT[X, Vector[E], F, A]) = if (iter.hasNext) {
//            val rawValues = iter.asScala.map(n => (n, n.getKey.as[Identities])).take(chunkSize)
//            val chunk = Vector(range.end.map(end => rawValues.takeWhile(_._2 < end)).getOrElse(rawValues).map { case (n, ids) => unproject(n.getKey, n.getValue)(f) }.toSeq: _*)
//            
//            if (chunk.isEmpty) {
//              _done
//            } else {
//              k(elInput(chunk)) >>== (s => step(s, MO.MG.point(iter)))
//            }
////              val n = iter.next
////              val id = n.getKey.as[Identities]
////              range.end match {
////                case Some(end) if end <= id => _done
////                case _ => k(elInput(unproject(n.getKey, n.getValue)(f))) >>== step
////              }
//          } else {
//            _done
//          } 
//
//          s.fold(
//            cont = k => iterateeT(iterF flatMap (next(_, k).value)),
//            done = (_, _) => _done,
//            err = _ => _done
//          )
//        }
//
//        step(_, MO.promote(iterIO))
//      }
//    }
//  }
//
//  def getPairsByIdRange[X](range: Interval[Identities]): EnumeratorP[X, Vector[(Identities, Seq[CValue])], IO] = new EnumeratorP[X, Vector[(Identities, Seq[CValue])], IO] {
//    def apply[F[_]](implicit MO: F |>=| IO) = traverseIndexRange[X, (Identities, Seq[CValue]), F](range) {
//      (id, b) => (id, b)
//    }
//  }

  //////////////////////
  // Value Traversals //
  //////////////////////

//  /**
//   * Retrieve all distinct values.
//   */
//  def getAllValues[F[_] : MonadIO, A] : EnumeratorT[Unit, Array[Byte], F, A] = {
//    def valuePart(arr: Array[Byte]) = arr.take(arr.length - 8)
//    def enumerator(iter : DBIterator, close : F[Unit]): EnumeratorT[Unit, Array[Byte], F, A] = { s =>
//      s.fold(
//        cont = k => if (iter.hasNext) {
//          logger.trace("Processing next valIndex value")
//          val valueKey = iter.next.getKey
//          val value = valuePart(valueKey)
//
//          // advance the iterator until the next value to be taken from it is either the end of the iterator
//          // or not equal to the current value (this operation gives 'distinct' semantics)
//          while (iter.hasNext && comparator.compare(valueKey, iter.peekNext.getKey) == 0) {
//            logger.trace("  advancing iterator on same value")
//            iter.next
//          }
//
//          k(elInput(value)) >>== enumerator(iter, close)
//        } else {
//          logger.trace("No more values")
//          iterateeT(close >> s.pointI.value)
//        }, 
//        done = (_, _) => { logger.trace("Done with iteration"); iterateeT(close >> s.pointI.value) },
//        err = _ => { logger.trace("Error on iteration"); iterateeT(close >> s.pointI.value) }
//      )
//    }
//       
//    val iter = valIndexFile.iterator 
//    iter.seekToFirst()
//    enumerator(iter, IO(iter.close).liftIO[F])
//  }
//
//  /**
//   * Retrieve all IDs for values in the given range [start,end]
//   */
//  def getIdsByValueRange[F[_] : MonadIO, A](range : Interval[Array[Byte]]): EnumeratorT[Unit, Identities, F, A] = {
//    def enumerator(iter: DBIterator, close: F[Unit]): EnumeratorT[Unit, Identities, F, A] = { s =>
//      s.fold(
//        cont = k => if (iter.hasNext) {
//          val n = iter.next
//          val (cv, ci) = n.getKey.splitAt(n.getKey.length - 8)
//          range.end match {
//            case Some(end) if comparator.compare(cv, end) >= 0 => iterateeT(close >> s.pointI.value)
//            case _ => k(elInput(ci.as[Identities])) >>== enumerator(iter, close)
//          }
//        } else {
//          iterateeT(close >> s.pointI.value)
//        },
//        done = (_, _) => iterateeT(close >> s.pointI.value),
//        err = _ => iterateeT(close >> s.pointI.value)
//      )
//    }
//
//    val iter = valIndexFile.iterator
//    range.start match {
//      case Some(v) => iter.seek(columnKeys(0L, v)._2)
//      case None    => iter.seekToFirst()
//    }
//
//    enumerator(iter, IO(iter.close).liftIO[F])
//  }
//
//  /**
//   * Retrieve all IDs for the given value
//   */
//  def getIdsForValue[F[_] : MonadIO, A](v : Array[Byte]): EnumeratorT[Unit, Identities, F, A] = 
//    getIdsByValueRange(Interval(Some(v), Some(v)))
//
//  /**
//   * Retrieve all values in the given range [start,end]
//   */
//  def getValuesInRange[F[_] : MonadIO, A](range : Interval[Array[Byte]]): EnumeratorT[Unit, Array[Byte], F, A] = {
//    def enumerator(iter: DBIterator, close: F[Unit]): EnumeratorT[Unit, Array[Byte], F, A] = { s =>
//      s.fold(
//        cont = k => if (iter.hasNext) {
//          val n = iter.next
//          val (cv,ci) = n.getKey.splitAt(n.getKey.length - 8)
//          range.end match {
//            case Some(end) if comparator.compare(cv, end) >= 0 => iterateeT(close >> s.pointI.value)
//            case _ => k(elInput(cv)) >>== enumerator(iter, close)
//          }
//        } else {
//          iterateeT(close >> s.pointI.value)
//        },
//        done = (_, _) => iterateeT(close >> s.pointI.value),
//        err = _ => iterateeT(close >> s.pointI.value)
//      )
//    }
//
//    val iter = valIndexFile.iterator
//    range.start match {
//      case Some(v) => 
//        val (_, valIndexBytes) = columnKeys(0L, v)
//        iter.seek(valIndexBytes)
//      case None => iter.seekToFirst()
//    }
//    enumerator(iter, IO(iter.close).liftIO[F])
//  }
}<|MERGE_RESOLUTION|>--- conflicted
+++ resolved
@@ -61,17 +61,9 @@
   private val createOptions = (new Options)
     .createIfMissing(true)
     .maxOpenFiles(maxOpenFiles)
-<<<<<<< HEAD
+    .blockSize(1024 * 1024) // Based on rudimentary benchmarking. Gains in the high single digit percents
 
   protected lazy val idIndexFile: DB = factory.open(new File(baseDir, "idIndex"), createOptions)
-=======
-    .blockSize(1024 * 1024) // Based on rudimentary benchmarking. Gains in the high single digit percents
-
-  private lazy val idIndexFile: DB = factory.open(new File(baseDir, "idIndex"), createOptions)
-  //private lazy val valIndexFile: DB = {
-  //   factory.open(new File(baseDir, "valIndex"), createOptions.comparator(comparator))
-  //}
->>>>>>> 21eae162
 
   private final val syncOptions = (new WriteOptions).sync(true)
 
