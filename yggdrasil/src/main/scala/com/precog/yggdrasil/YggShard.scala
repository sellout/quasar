--- conflicted
+++ resolved
@@ -25,29 +25,20 @@
 import akka.dispatch.Future 
 import akka.util.Timeout
 
-<<<<<<< HEAD
-trait YggShardComponent[Dataset] {
-=======
 import scalaz.effect._
 import scalaz.syntax.bind._
 
-trait YggShardComponent {
-  type Dataset[E]
->>>>>>> cf83711d
+trait YggShardComponent[Dataset] {
   type Storage <: YggShard[Dataset]
   def storage: Storage
 }
 
 trait YggShardMetadata {
   def userMetadataView(uid: String): MetadataView
-<<<<<<< HEAD
 }
 
 trait YggShard[Dataset] extends YggShardMetadata { self =>
-  def projection(descriptor: ProjectionDescriptor, timeout: Timeout): Future[Projection[Dataset]]
-=======
   def projection(descriptor: ProjectionDescriptor, timeout: Timeout): Future[(Projection[Dataset], Release)]
->>>>>>> cf83711d
   def store(msg: EventMessage, timeout: Timeout): Future[Unit] = storeBatch(Vector(msg), timeout) 
   def storeBatch(msgs: Seq[EventMessage], timeout: Timeout): Future[Unit]
 }
