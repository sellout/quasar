/*
 *  ____    ____    _____    ____    ___     ____ 
 * |  _ \  |  _ \  | ____|  / ___|  / _/    / ___|        Precog (R)
 * | |_) | | |_) | |  _|   | |     | |  /| | |  _         Advanced Analytics Engine for NoSQL Data
 * |  __/  |  _ <  | |___  | |___  |/ _| | | |_| |        Copyright (C) 2010 - 2013 SlamData, Inc.
 * |_|     |_| \_\ |_____|  \____|   /__/   \____|        All Rights Reserved.
 *
 * This program is free software: you can redistribute it and/or modify it under the terms of the 
 * GNU Affero General Public License as published by the Free Software Foundation, either version 
 * 3 of the License, or (at your option) any later version.
 *
 * This program is distributed in the hope that it will be useful, but WITHOUT ANY WARRANTY; 
 * without even the implied warranty of MERCHANTABILITY or FITNESS FOR A PARTICULAR PURPOSE. See 
 * the GNU Affero General Public License for more details.
 *
 * You should have received a copy of the GNU Affero General Public License along with this 
 * program. If not, see <http://www.gnu.org/licenses/>.
 *
 */
package com.reportgrid.yggdrasil
package leveldb

import com.reportgrid.util.Bijection._
import java.nio.ByteBuffer
import scalaz.Order
import scalaz.Ordering
import scalaz.syntax.biFunctor._
import scalaz.std.AllInstances._

import scala.collection.immutable.ListSet
import scala.annotation.tailrec

object LevelDBByteProjection {
  val trueByte: Byte = 0x01
  val falseByte: Byte = 0x00
  val nullByte: Byte = 0xff.toByte
}

trait LevelDBByteProjection extends ByteProjection {
  import LevelDBByteProjection._

  private class LevelDBWriteBuffer(length: Int) {
    private final val buf = ByteBuffer.allocate(length)
    def writeIdentity(id: Identity): Unit = buf.putLong(id)

    def writeValue(colDesc: ColumnDescriptor, v: CValue) = v.fold[Unit](
      str     = s => {
        val sbytes = s.getBytes("UTF-8")
        colDesc.valueType.format match {
          case FixedWidth(w) => buf.put(sbytes, 0, w)
          case LengthEncoded => buf.putInt(sbytes.length).put(sbytes)
        }
      },
      bool    = b => buf.put(if (b) trueByte else falseByte), 
      int     = i => buf.putInt(i), 
      long    = l => buf.putLong(l),
      float   = f => buf.putFloat(f), 
      double  = d => buf.putDouble(d), 
      num     = d => {
        val dbytes = d.as[Array[Byte]]
        buf.putInt(dbytes.length).put(dbytes)
      },
      emptyObj = (), emptyArr = (), 
      nul = colDesc.valueType match {
        case SStringFixed(width)    => buf.put(Array.fill[Byte](width)(0x00))
        case SStringArbitrary       => buf.putInt(0)
        case SBoolean               => buf.put(nullByte)
        case SInt                   => buf.putInt(Int.MaxValue)
        case SLong                  => buf.putLong(Long.MaxValue)
        case SFloat                 => buf.putFloat(Float.MaxValue)
        case SDouble                => buf.putDouble(Double.MaxValue)
        case SDecimalArbitrary      => buf.putInt(0)
        case _                      => ()
      }
    )
    
    def toArray: Array[Byte] = buf.array
  }

  private val incompatible = (_: Any) => sys.error("Column values incompatible with projection descriptor.")

  private def listWidths(cvalues: Seq[CValue]): List[Int] = 
    descriptor.columns.map(_.valueType.format) zip cvalues map {
      case (FixedWidth(w), sv) => w
      case (LengthEncoded, sv) => 
        sv.fold[Int](
          str     = s => s.getBytes("UTF-8").length + 4,
          bool    = incompatible, int     = incompatible, long    = incompatible,
          float   = incompatible, double  = incompatible, 
          num     = _.as[Array[Byte]].length + 4,
          emptyObj = incompatible(()), emptyArr = incompatible(()), nul = incompatible(())
        )
    }

<<<<<<< HEAD
  def allocateWidth(valueWidths: Seq[Int]): (Int) = {
=======
  private def allocateWidth(valueWidths: Seq[Int]): (Int) = 
>>>>>>> aecf2045
    descriptor.sorting.foldLeft(0) { 
      case (width, (col, ById)) =>
        if (descriptor.indexedColumns.map(_._2).toList.indexOf(descriptor.indexedColumns(col)) == descriptor.columns.indexOf(col)) (width + 8)
        else width

      case (width, (col, ByValue)) => 
        val valueIndex = descriptor.columns.indexOf(col)
        (width + valueWidths(valueIndex))

      case (width, (col, ByValueThenId)) => 
        val valueIndex = descriptor.columns.indexOf(col)
        if (descriptor.indexedColumns.map(_._2).toList.indexOf(descriptor.indexedColumns(col)) == descriptor.columns.indexOf(col)) (width + valueWidths(valueIndex) + 8)
        else (width + valueWidths(valueIndex))
    }
  }


  def project(identities: Identities, cvalues: Seq[CValue]): (Array[Byte], Array[Byte]) = {

    lazy val valueWidths = listWidths(cvalues)
    val indexWidth = allocateWidth(valueWidths) 

    val (usedIdentities, usedValues): (Set[Int], Set[Int]) = descriptor.sorting.foldLeft((Set.empty[Int], Set.empty[Int])) { 
      case ((ids, values), (col, ById)) => 
        (ids + descriptor.indexedColumns(col), values)

      case ((ids, values), (col, ByValue)) => 
        val valueIndex = descriptor.columns.indexOf(col)
        (ids, values + valueIndex)

      case ((ids, values), (col, ByValueThenId)) => 
        val valueIndex = descriptor.columns.indexOf(col)
        (ids + descriptor.indexedColumns(col), values + valueIndex)
    }

    // all of the identities must be included in the key; also, any values of columns that
    // use by-value ordering must be included in the key.
    val keyBuffer = new LevelDBWriteBuffer(indexWidth + ((identities.size - usedIdentities.size) * 8))
    descriptor.sorting.foreach {
      case (col, ById)          =>
        //checks that the identity has not been written already
        if (descriptor.indexedColumns.map(_._2).toList.indexOf(descriptor.indexedColumns(col)) == descriptor.columns.indexOf(col))
          keyBuffer.writeIdentity(identities(descriptor.indexedColumns(col)))
      case (col, ByValue)       => keyBuffer.writeValue(col, cvalues(descriptor.columns.indexOf(col)))        
      case (col, ByValueThenId) =>
        keyBuffer.writeValue(col, cvalues(descriptor.columns.indexOf(col)))
        if (descriptor.indexedColumns.map(_._2).toList.indexOf(descriptor.indexedColumns(col)) == descriptor.columns.indexOf(col))
          keyBuffer.writeIdentity(identities(descriptor.indexedColumns(col)))
    }

    identities.zipWithIndex.foreach {
      case (id, i) => if (!usedIdentities.contains(i)) keyBuffer.writeIdentity(id)
      case _ =>
    }

    val valuesBuffer = new LevelDBWriteBuffer(valueWidths.zipWithIndex collect { case (w, i) if !usedValues.contains(i) => w } sum)
    (cvalues zip descriptor.columns).zipWithIndex.foreach { //by zip we lose the extra cvalues not in bijection with descriptor - is this correct?
      case ((v, col), i) if !usedValues.contains(i) => valuesBuffer.writeValue(col, v)
      case _ => 
    }

    (keyBuffer.toArray, valuesBuffer.toArray)
  }

  /** Mutable wrapper around a byte array to allow direct extraction of CValues */
  private class LevelDBReadBuffer(arr: Array[Byte]) {
    private final val buf = ByteBuffer.wrap(arr)

    def readIdentity(): Long = buf.getLong

    def readValue(valueType: ColumnType): CValue = {
      valueType match {
        case SStringFixed(width)    => 
            val sstringbuffer: Array[Byte] = new Array(width)
            buf.get(sstringbuffer)
            CString(new String(sstringbuffer, "UTF-8"))
        
        case SStringArbitrary       => 
          val length: Int = buf.getInt
          val sstringarb: Array[Byte] = new Array(length)
          buf.get(sstringarb)
          CString(new String(sstringarb, "UTF-8"))

        case SBoolean               => 
          val b: Byte = buf.get
          if (b == trueByte)       CBoolean(true)
          else if (b == falseByte) CBoolean(false)
          else                     sys.error("Boolean byte value was not true or false")

        case SInt                   => CInt(buf.getInt)
        case SLong                  => CLong(buf.getLong)
        case SFloat                 => CFloat(buf.getFloat)
        case SDouble                => CDouble(buf.getDouble)
        case SDecimalArbitrary      => 
          val length: Int = buf.getInt
          val sdecimalarb: Array[Byte] = new Array(length)
          buf.get(sdecimalarb)
          CNum(sdecimalarb.as[BigDecimal])
      }
    }
  }

  private type RBuf = LevelDBReadBuffer
  private type IdentityRead = LevelDBReadBuffer => Long
  private type ValueRead    = LevelDBReadBuffer => CValue
  private lazy val keyParsers: Seq[Either[IdentityRead, ValueRead]] = { 
    val (initial, unused) = descriptor.sorting.foldLeft((Vector.empty[Either[IdentityRead, ValueRead]], ListSet(0.until(descriptor.identities): _*))) {
      case ((acc, ids), (col, ById))          => (acc :+ Left((_:RBuf).readIdentity()),                                           ids - descriptor.indexedColumns(col))
      case ((acc, ids), (col, ByValue))       => (acc :+ Right((_:RBuf).readValue(col.valueType)),                                ids)
      case ((acc, ids), (col, ByValueThenId)) => (acc :+ Right((_:RBuf).readValue(col.valueType)) :+ Left((_:RBuf).readIdentity), ids - descriptor.indexedColumns(col))
    }

    unused.foldLeft(initial) {
      case (acc, _) => acc :+ Left((_:RBuf).readIdentity())
    }
  }

  private lazy val valueParsers: List[ValueRead] = {
    descriptor.columns filter { col => 
      !(descriptor.sorting exists { 
        case (`col`, sortBy)  => sortBy == ByValue || sortBy == ByValueThenId
        case _                => false
      })
    } map { col => 
      (_: RBuf).readValue(col.valueType)
    }
  }

  private lazy val mergeDirectives: List[Boolean] = {
    descriptor.columns.map(c => descriptor.sorting exists { 
      case (`c`, sortBy)  => sortBy == ByValue || sortBy == ByValueThenId 
      case _              => false
    }) 
  }


  private def mergeValues(keyMembers: List[CValue], valueMembers: List[CValue]): List[CValue] = {  
    @tailrec def merge(mergeDirectives: List[Boolean], keyMembers: List[CValue], valueMembers: List[CValue], result: List[CValue]): List[CValue] = {
      //println(keyMembers)
      //println(valueMembers)
      //println(mergeDirectives)
      //println(result)
      mergeDirectives match {
        case true  :: ms => merge(ms, keyMembers.tail, valueMembers, keyMembers.head :: result)
        case false :: ms => merge(ms, keyMembers, valueMembers.tail, valueMembers.head :: result)
        case Nil => result
      }
    }

    merge(mergeDirectives.reverse, keyMembers, valueMembers, Nil)
  }


  def unproject[E](keyBytes: Array[Byte], valueBytes: Array[Byte])(f: (Identities, Seq[CValue]) => E): E = {
    val (_, (identities, valuesInKey)) = keyParsers.foldLeft((new LevelDBReadBuffer(keyBytes), (List.empty[Long], List.empty[CValue]))) {
      case ((buf, (ids, values)), Left(f)) => (buf, (f(buf) :: ids, values))
      case ((buf, (ids, values)), Right(f)) => (buf, (ids, f(buf) :: values))
    }

    val (_, valueMembers) = valueParsers.foldLeft((new LevelDBReadBuffer(valueBytes), List.empty[CValue])) {
      case ((buf, acc), f) => (buf, f(buf) :: acc)
    }

    val values = mergeValues(valuesInKey, valueMembers)
   
    
    f(identities.reverse, values)
  }



  def keyOrder: Order[Array[Byte]] = new Order[Array[Byte]] {
    def order(k1: Array[Byte], k2: Array[Byte]) = {
      val (_, elements1) = keyParsers.foldRight((new LevelDBReadBuffer(k1), List.empty[Either[Long, CValue]])) {
        case (f, (buf, acc)) => (buf, f.bimap(_(buf), _(buf)) :: acc)
      }

      val (_, elements2) = keyParsers.foldRight((new LevelDBReadBuffer(k2), List.empty[Either[Long, CValue]])) {
        case (f, (buf, acc)) => (buf, f.bimap(_(buf), _(buf)) :: acc)
      }

      (elements1 zip elements2).foldLeft[Ordering](Ordering.EQ) {
        case (Ordering.EQ, (Left(e1),  Left(e2)))  => Order[Long].order(e1, e2)
        case (Ordering.EQ, (Right(e1), Right(e2))) => Order[CValue].order(e1, e2)
        case (other, _) => other
      }
    }
  }

}

// vim: set ts=4 sw=4 et:<|MERGE_RESOLUTION|>--- conflicted
+++ resolved
@@ -92,11 +92,7 @@
         )
     }
 
-<<<<<<< HEAD
-  def allocateWidth(valueWidths: Seq[Int]): (Int) = {
-=======
   private def allocateWidth(valueWidths: Seq[Int]): (Int) = 
->>>>>>> aecf2045
     descriptor.sorting.foldLeft(0) { 
       case (width, (col, ById)) =>
         if (descriptor.indexedColumns.map(_._2).toList.indexOf(descriptor.indexedColumns(col)) == descriptor.columns.indexOf(col)) (width + 8)
