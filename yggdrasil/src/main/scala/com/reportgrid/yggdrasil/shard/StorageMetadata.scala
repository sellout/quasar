/*
 *  ____    ____    _____    ____    ___     ____ 
 * |  _ \  |  _ \  | ____|  / ___|  / _/    / ___|        Precog (R)
 * | |_) | | |_) | |  _|   | |     | |  /| | |  _         Advanced Analytics Engine for NoSQL Data
 * |  __/  |  _ <  | |___  | |___  |/ _| | | |_| |        Copyright (C) 2010 - 2013 SlamData, Inc.
 * |_|     |_| \_\ |_____|  \____|   /__/   \____|        All Rights Reserved.
 *
 * This program is free software: you can redistribute it and/or modify it under the terms of the 
 * GNU Affero General Public License as published by the Free Software Foundation, either version 
 * 3 of the License, or (at your option) any later version.
 *
 * This program is distributed in the hope that it will be useful, but WITHOUT ANY WARRANTY; 
 * without even the implied warranty of MERCHANTABILITY or FITNESS FOR A PARTICULAR PURPOSE. See 
 * the GNU Affero General Public License for more details.
 *
 * You should have received a copy of the GNU Affero General Public License along with this 
 * program. If not, see <http://www.gnu.org/licenses/>.
 *
 */
package com.reportgrid.yggdrasil
package shard

import com.reportgrid.common._
import com.reportgrid.analytics.Path

import blueeyes.json._
import blueeyes.json.JsonAST._
import blueeyes.json.xschema._
import blueeyes.json.xschema.Extractor._
import blueeyes.json.xschema.DefaultSerialization._

import akka.actor.{IO => _, _}
import akka.actor.Actor._
import akka.pattern.ask
import akka.routing._
import akka.dispatch.Future
import akka.dispatch.MessageDispatcher
import akka.util.Timeout
import akka.util.duration._

import scala.collection._
import scala.collection.immutable.ListMap
import scala.collection.immutable.Set

import scalaz._
import scalaz.syntax
import scalaz.effect._
import scalaz.Scalaz._

<<<<<<< HEAD

trait StorageMetadata {
 
=======
object StorageMetadata {
>>>>>>> 59aaa330
  type ColumnMetadata = Map[ColumnDescriptor, Map[MetadataType, Metadata]]
}

trait StorageMetadata {
  import StorageMetadata._

  implicit val dispatcher: MessageDispatcher

  def findSelectors(path: Path): Future[Seq[JPath]]

  def findProjections(path: Path): Future[Map[ProjectionDescriptor, ColumnMetadata]] = {
    findSelectors(path).flatMap { selectors => 
      Future.traverse( selectors )( findProjections(path, _) ) map { _.reduce(_ ++ _) }
    }
  }

  def findProjections(path: Path, selector: JPath): Future[Map[ProjectionDescriptor, ColumnMetadata]]

  def findProjections(path: Path, selector: JPath, valueType: SType): Future[Map[ProjectionDescriptor, ColumnMetadata]] = 
    findProjections(path, selector) map { m => m.filter(typeFilter(path, selector, valueType) _ ) }

  def typeFilter(path: Path, selector: JPath, valueType: SType)(t: (ProjectionDescriptor, ColumnMetadata)): Boolean = {
    t._1.columns.exists( col => col.path == path && col.selector == selector && col.valueType == valueType )
  }
}

class ShardMetadata(actor: ActorRef, messageDispatcher: MessageDispatcher) extends StorageMetadata {
  import StorageMetadata._

  implicit val dispatcher = messageDispatcher

  implicit val serviceTimeout: Timeout = 2 seconds
 
  def findSelectors(path: Path) = Future[Seq[JPath]] { List() }

  def findProjections(path: Path, selector: JPath) = Future[Map[ProjectionDescriptor, ColumnMetadata]] { Map() }

  def checkpoints: Future[Map[Int, Int]] = {
    actor ? GetCheckpoints map { _.asInstanceOf[Map[Int, Int]] }
  }

  def update(eventId: EventId, desc: ProjectionDescriptor, values: Seq[JValue], metadata: Seq[Set[Metadata]]): Future[Unit] = {
    actor ? UpdateMetadata(eventId, desc, values, metadata) map { _.asInstanceOf[Unit] } 
  }

  def close(): Future[Unit] = actor ? PoisonPill map { _ => () } 

}


object ShardMetadata {
  def shardMetadata(filename: String) = dummyShardMetadata

  def dummyShardMetadata = {
    new ShardMetadata(dummyShardMetadataActor, actorSystem.dispatcher)
  }
  
  def actorSystem = ActorSystem("test actor system")

  def dummyShardMetadataActor = actorSystem.actorOf(Props(new ShardMetadataActor(dummyProjections, dummyCheckpoints)))

  def dummyProjections = {
    mutable.Map[ProjectionDescriptor, Seq[mutable.Map[MetadataType, Metadata]]](
      projectionHelper(List(
        ColumnDescriptor(Path("/test/path/"), JPath(".selector"), SLong, Ownership(Set())),
        ColumnDescriptor(Path("/test/path/one"), JPath(".selector"), SLong, Ownership(Set())),
        ColumnDescriptor(Path("/test/path/"), JPath(".notSelector"), SLong, Ownership(Set())))) -> List(mutable.Map(),mutable.Map(),mutable.Map()),
      projectionHelper(List(
        ColumnDescriptor(Path("/test/path/"), JPath(".selector"), SLong, Ownership(Set())),
        ColumnDescriptor(Path("/test/path/one"), JPath(".selector"), SLong, Ownership(Set())),
        ColumnDescriptor(Path("/test/path/"), JPath(".notSelector"), SLong, Ownership(Set())))) -> List(mutable.Map(),mutable.Map(),mutable.Map()),
      projectionHelper(List(
        ColumnDescriptor(Path("/test/path/"), JPath(".selector"), SLong, Ownership(Set())),
        ColumnDescriptor(Path("/test/path/one"), JPath(".selector"), SLong, Ownership(Set())),
        ColumnDescriptor(Path("/test/path/"), JPath(".notSelector"), SLong, Ownership(Set())))) -> List(mutable.Map(),mutable.Map(),mutable.Map()))
  }
 
  def projectionHelper(cds: Seq[ColumnDescriptor]): ProjectionDescriptor = {
    val columns = cds.foldLeft(ListMap[ColumnDescriptor, Int]()) { (acc, el) =>
      acc + (el -> 0)
    }
    val sort = List( (cds(0), ById) ) 
    ProjectionDescriptor(columns, sort) match {
      case Success(pd) => pd
      case _           => sys.error("Bang, bang on the door")
    }
  }

  def dummyCheckpoints = {
    mutable.Map() += (1 -> 100) += (2 -> 101) += (3 -> 1000)
  }
}

class ShardMetadataActor(projections: mutable.Map[ProjectionDescriptor, Seq[MetadataMap]], checkpoints: mutable.Map[Int, Int]) extends Actor {

  private val expectedEventActions = mutable.Map[EventId, Int]()
 
  def receive = {
   
    case ExpectedEventActions(eventId, expected) => 
      sender ! setExpectation(eventId, expected)
    
    case UpdateMetadata(eventId, desc, values, metadata) => 
      sender ! update(eventId, desc, values, metadata)
   
    case FindSelectors(path)                  => sender ! findSelectors(path)

    case FindDescriptors(path, selector)      => sender ! findDescriptors(path, selector)
    
    case GetCheckpoints                       => sender ! checkpoints.toMap
    
    case FlushMetadata(serializationActor)    => sender ! (serializationActor ! SaveMetadata(projections.clone))
    
    case FlushCheckpoints(serializationActor) => sender ! (serializationActor ! SaveCheckpoints(checkpoints.clone)) 
  
  }

  def setExpectation(eventId: EventId, expected: Int) = {
    expectedEventActions.put(eventId, expected)
  }

  def update(eventId: EventId, desc: ProjectionDescriptor, values: Seq[JValue], metadata: Seq[Set[Metadata]]): Unit = {
    def updateExpectation(eventId: EventId, ifSatisfied: (EventId) => Unit) = {
      decrementExpectation(eventId) match {
        case Some(0) => ifSatisfied(eventId)
        case _       => ()
      }
    }
    
    def decrementExpectation(eventId: EventId): Option[Int] = {
      val update = expectedEventActions.get(eventId).map( _ - 1 )
      update.foreach {
        case x if x > 0  => expectedEventActions.put(eventId, x)
        case x if x <= 0 => expectedEventActions.remove(eventId)
      }
      update
    }
    
    def recordCheckpoint(eventId: EventId) {
      eventId match {
        case EventId(pid, sid) => {
          val newVal = checkpoints.get(pid).map{ cur => if(cur < sid) sid else cur }.getOrElse(sid)
          checkpoints.put(pid, newVal)
        }
      }
    }

    def applyMetadata(desc: ProjectionDescriptor, values: Seq[JValue], metadata: Seq[Set[Metadata]]): Seq[MetadataMap] = {
      addValueMetadata(values) _ andThen combineMetadata(metadata) _ apply projections.get(desc).getOrElse(initMetadata(desc))
    }

    def addValueMetadata(values: Seq[JValue])(metadata: Seq[MetadataMap]): Seq[MetadataMap] = {
      values zip metadata map { t => Metadata.typedValueStats(t._1).map( t._2 + _ ).getOrElse(t._2) }
    }

    def combineMetadata(user: Seq[Set[Metadata]])(metadata: Seq[MetadataMap]): Seq[MetadataMap] = {
      user zip metadata map { t => Metadata.toTypedMap(t._1) |+| t._2 }
    }

    def initMetadata(desc: ProjectionDescriptor): Seq[MetadataMap] = {
      desc.columns map { cd => mutable.Map[MetadataType, Metadata]() } toSeq
    }
   
    updateExpectation(eventId, recordCheckpoint _)

    projections.put(desc, applyMetadata(desc, values, metadata))
  }
 
  def findSelectors(path: Path): Seq[JPath] = {
    projections.toSeq flatMap {
      case (descriptor, _) => descriptor.columns.collect { case ColumnDescriptor(cpath, cselector, _, _) if path == cpath => cselector }
    }
  }

  def findDescriptors(path: Path, selector: JPath): Map[ProjectionDescriptor, Map[ColumnDescriptor, Map[MetadataType, Metadata]]] = {
    
    def matches(path: Path, selector: JPath)(col: ColumnDescriptor) = col.path == path && col.selector == selector

    projections.filter {
      case (descriptor, _) => descriptor.columns.exists(matches(path, selector))
      case _               => false
    }.map {
      case (descriptor, metadata) => (descriptor, Map( (descriptor.columns zip metadata): _*))
    }
  }  
}

sealed trait ShardMetadataAction

case class ExpectedEventActions(eventId: EventId, count: Int) extends ShardMetadataAction

case class FindSelectors(path: Path) extends ShardMetadataAction
case class FindDescriptors(path: Path, selector: JPath) extends ShardMetadataAction

case class UpdateMetadata(eventId: EventId, desc: ProjectionDescriptor, values: Seq[JValue], metadata: Seq[Set[Metadata]]) extends ShardMetadataAction
case class FlushMetadata(serializationActor: ActorRef) extends ShardMetadataAction
case class FlushCheckpoints(serializationActor: ActorRef) extends ShardMetadataAction

case object GetCheckpoints extends ShardMetadataAction

class MetadataSerializationActor(metadataIO: MetadataIO, checkpointIO: CheckpointIO) extends Actor {
  def receive = {
    case SaveMetadata(metadata) =>  sender ! metadata.toList.map {
        case (pd, md) => metadataIO(pd, md)
      }.sequence[IO, Unit].map(_ => ()).unsafePerformIO

    case SaveCheckpoints(checkpoints) => sender ! checkpointIO(checkpoints).unsafePerformIO
  }
}

sealed trait MetadataSerializationAction

case class SaveMetadata(metadata: mutable.Map[ProjectionDescriptor, Seq[MetadataMap]]) extends MetadataSerializationAction
case class SaveCheckpoints(metadata: mutable.Map[Int, Int]) extends MetadataSerializationAction<|MERGE_RESOLUTION|>--- conflicted
+++ resolved
@@ -47,13 +47,7 @@
 import scalaz.effect._
 import scalaz.Scalaz._
 
-<<<<<<< HEAD
-
-trait StorageMetadata {
- 
-=======
 object StorageMetadata {
->>>>>>> 59aaa330
   type ColumnMetadata = Map[ColumnDescriptor, Map[MetadataType, Metadata]]
 }
 
