--- conflicted
+++ resolved
@@ -597,11 +597,7 @@
     implicit val ConstantWithRealFieldExtractor: Extractor[data.fringe.ConstantWithRealField] = new Extractor[data.fringe.ConstantWithRealField] {
       def extract(jvalue: JValue): data.fringe.ConstantWithRealField = {
         ConstantWithRealField(
-<<<<<<< HEAD
-          extractField[Long](jvalue, "value", JInt(-1), blueeyes.json.serialization.DefaultExtractors.LongExtractor)
-=======
           extractField[Long](jvalue, "value", JNum(-1), blueeyes.json.xschema.DefaultExtractors.LongExtractor)
->>>>>>> 99bf7f99
         )
       }
     }
