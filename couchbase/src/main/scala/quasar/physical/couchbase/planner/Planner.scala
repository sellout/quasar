--- conflicted
+++ resolved
@@ -50,56 +50,32 @@
     : Planner[T, F, Const[Read, ?]] =
     new UnreachablePlanner[T, F, Const[Read, ?]]
 
-  implicit def constShiftedRead[T[_[_]]: Corecursive, F[_]: Monad: NameGenerator]
+  implicit def constShiftedRead[T[_[_]]: CorecursiveT, F[_]: Monad: NameGenerator]
     : Planner[T, F, Const[ShiftedRead, ?]] =
     new ShiftedReadPlanner[T, F]
 
-<<<<<<< HEAD
-  implicit def equiJoinPlanner[F[_]: Monad: NameGenerator, T[_[_]]: BirecursiveT: ShowT]
-    : Planner[F, EquiJoin[T, ?]] =
-    new EquiJoinPlanner[F, T]
-
-  def mapFuncPlanner[F[_]: Monad: NameGenerator, T[_[_]]: RecursiveT: ShowT]
-    : Planner[F, MapFunc[T, ?]] =
-    new MapFuncPlanner[F, T]
-
-  implicit def projectBucketPlanner[F[_]: Monad: NameGenerator, T[_[_]]: RecursiveT: ShowT]
-    : Planner[F, ProjectBucket[T, ?]] =
-    new UnreachablePlanner[F, ProjectBucket[T, ?]]
-
-  implicit def qScriptCorePlanner[F[_]: Monad: NameGenerator, T[_[_]]: BirecursiveT: ShowT]
-    : Planner[F, QScriptCore[T, ?]] =
-    new QScriptCorePlanner[F, T]
-=======
-  implicit def equiJoinPlanner[T[_[_]]: Recursive: Corecursive: ShowT, F[_]: Monad: NameGenerator]
+  implicit def equiJoinPlanner[T[_[_]]: BirecursiveT: ShowT, F[_]: Monad: NameGenerator]
     : Planner[T, F, EquiJoin[T, ?]] =
     new EquiJoinPlanner[T, F]
 
-  def mapFuncPlanner[T[_[_]]: Recursive: Corecursive: ShowT, F[_]: Monad: NameGenerator]
+  def mapFuncPlanner[T[_[_]]: BirecursiveT: ShowT, F[_]: Monad: NameGenerator]
     : Planner[T, F, MapFunc[T, ?]] =
     new MapFuncPlanner[T, F]
 
-  implicit def projectBucketPlanner[T[_[_]]: Recursive: ShowT, F[_]: Monad: NameGenerator]
+  implicit def projectBucketPlanner[T[_[_]]: RecursiveT: ShowT, F[_]: Monad: NameGenerator]
     : Planner[T, F, ProjectBucket[T, ?]] =
     new UnreachablePlanner[T, F, ProjectBucket[T, ?]]
 
-  implicit def qScriptCorePlanner[T[_[_]]: Recursive: Corecursive: ShowT, F[_]: Monad: NameGenerator]
+  implicit def qScriptCorePlanner[T[_[_]]: BirecursiveT: ShowT, F[_]: Monad: NameGenerator]
     : Planner[T, F, QScriptCore[T, ?]] =
     new QScriptCorePlanner[T, F]
->>>>>>> e0b9869c
 
-  def reduceFuncPlanner[T[_[_]]: Corecursive, F[_]: Monad]
+  def reduceFuncPlanner[T[_[_]]: CorecursiveT, F[_]: Monad]
     : Planner[T, F, ReduceFunc] =
     new ReduceFuncPlanner[T, F]
 
-<<<<<<< HEAD
-  implicit def thetaJoinPlanner[F[_]: Monad: NameGenerator, T[_[_]]: RecursiveT: ShowT]
-    : Planner[F, ThetaJoin[T, ?]] =
-    new UnreachablePlanner[F, ThetaJoin[T, ?]]
-=======
-  implicit def thetaJoinPlanner[T[_[_]]: Recursive: ShowT, F[_]: Monad: NameGenerator]
+  implicit def thetaJoinPlanner[T[_[_]]: RecursiveT: ShowT, F[_]: Monad: NameGenerator]
     : Planner[T, F, ThetaJoin[T, ?]] =
     new UnreachablePlanner[T, F, ThetaJoin[T, ?]]
->>>>>>> e0b9869c
 
 }