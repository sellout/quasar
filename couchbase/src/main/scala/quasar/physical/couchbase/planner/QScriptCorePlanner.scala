--- conflicted
+++ resolved
@@ -17,23 +17,16 @@
 package quasar.physical.couchbase.planner
 
 import quasar.Predef._
-<<<<<<< HEAD
 import quasar.NameGenerator
-import quasar.common.PhaseResult.Detail
+import quasar.Planner.{InternalError, PlannerError}
+import quasar.common.PhaseResult.detail
+import quasar.common.PhaseResultT
 import quasar.contrib.matryoshka._
+import quasar.ejson
 import quasar.fp._, eitherT._
 import quasar.fp.ski.κ
 import quasar.physical.couchbase._, N1QL._, Select._
-=======
-import quasar.contrib.matryoshka._
-import quasar.fp._, eitherT._, ski.κ
-import quasar.{ejson, NameGenerator, PhaseResultT}
-import quasar.PhaseResult.Detail
-import quasar.physical.couchbase._
-import quasar.physical.couchbase.N1QL._, Select._
->>>>>>> 78de2610
 import quasar.physical.couchbase.planner.Planner._
-import quasar.Planner.{InternalError, PlannerError}
 import quasar.qscript, qscript.{Map => _, Read => _, _}
 
 import matryoshka.{Hole => _, _}, Recursive.ops._
@@ -89,7 +82,7 @@
                           let         = Map(tmpName -> srcN1ql))
                     }
         rN1qlStr =  n1ql(rN1ql)
-        _        <- prtell[M](Vector(Detail(
+        _        <- prtell[M](Vector(detail(
                      "N1QL Map",
                        s"""  src: ${n1ql(src)}
                           |  f:   $ffN1ql
@@ -120,7 +113,7 @@
                       },
                       mapFuncPlanner[F, T].plan))
         rN1ql    =  n1ql(r)
-        _        <- prtell[M](Vector(Detail(
+        _        <- prtell[M](Vector(detail(
                       "N1QL LeftShift",
                       s"""  src:    ${n1ql(src)}
                          |  struct: $sN1ql
@@ -148,7 +141,7 @@
                      keyspaceAlias = tmpName) |>
                      groupBy.set(bN1ql.some)
         sN1ql   =  n1ql(s)
-        _       <- prtell[M](Vector(Detail(
+        _       <- prtell[M](Vector(detail(
                      "N1QL Reduce",
                      s"""  src:      ${n1ql(src)}
                         |  bucket:   $bN1ql
@@ -176,7 +169,7 @@
                      keyspaceAlias = tmpName)     |>
                    groupBy.set(bN1ql.some) >>>
                    orderBy.set(o.some)
-        _       <- prtell[M](Vector(Detail(
+        _       <- prtell[M](Vector(detail(
                      "N1QL Sort",
                      s"""  src:    ${n1ql(src)}
                         |  bucket: $bN1ql
@@ -196,7 +189,7 @@
                       keyspace      = src,
                       keyspaceAlias = tmpName) |>
                     filter.set(fN1qlStr.some)
-        _        <- prtell[M](Vector(Detail(
+        _        <- prtell[M](Vector(detail(
                       "N1QL Filter",
                       s"""  src:  ${n1ql(src)}
                          |  f:    $fN1qlStr
@@ -217,7 +210,7 @@
         lbN1ql    =  n1ql(lb)
         rbN1ql    =  n1ql(rb)
         n1qlStr   =  s"($srcN1ql).($lbN1ql) union ($srcN1ql).($rbN1ql)"
-        _         <- prtell[M](Vector(Detail(
+        _         <- prtell[M](Vector(detail(
                        "N1QL Union",
                        s"""  src:     $src
                           |  lBranch: $lb
@@ -270,7 +263,7 @@
                     keyspaceAlias = tmpName4)           |>
                 unnest.set(s"$tmpName4 $tmpName5".some)
       selN1ql =  n1ql(sel)
-      _       <- prtell[M](Vector(Detail(
+      _       <- prtell[M](Vector(detail(
                    s"""N1QL ${takeOrDrop.bimap(κ("Take"), κ("Drop")).merge}""",
                    s"""  src:   $sN1ql
                       |  from:  $fN1ql
