--- conflicted
+++ resolved
@@ -64,8 +64,9 @@
 //  val Projection: ProjectionCompanion
   def projectionFor(descriptor: ProjectionDescriptor, data: Vector[JValue]): Projection
 
-<<<<<<< HEAD
+  implicit val ordering = IdentitiesOrder.toScalaOrdering
   private val routingTable: RoutingTable = new SingleColumnProjectionRoutingTable
+
   private val identity = new java.util.concurrent.atomic.AtomicInteger(0)
   private var projections: Map[ProjectionDescriptor, Vector[JValue]] = Map() 
 
@@ -82,39 +83,6 @@
         read = reader.read(buffer)
         if (read >= 0) {
           builder.append(buffer, 0, read)
-=======
-  abstract class Storage extends StorageLike[M, Projection] {
-    implicit val ordering = IdentitiesOrder.toScalaOrdering
-    val routingTable: RoutingTable = new SingleColumnProjectionRoutingTable
-
-    private val identity = new java.util.concurrent.atomic.AtomicInteger(0)
-    private var projections: Map[ProjectionDescriptor, Vector[JValue]] = Map() 
-
-    private def load(path: Path) = {
-      val resourceName = ("/test_data" + path.toString.init + ".json").replaceAll("/+", "/")   
-      using(getClass.getResourceAsStream(resourceName)) { in =>
-        // FIXME: Refactor as soon as JParser can parse from InputStreams
-        val reader = new InputStreamReader(in)
-        val buffer = new Array[Char](8192)
-        val builder = new java.lang.StringBuilder
-        var read = 0
-        do {
-          read = reader.read(buffer)
-          if (read >= 0) {
-            builder.append(buffer, 0, read)
-          }
-        } while (read >= 0)
-        
-        val json = JParser.parse(builder.toString) --> classOf[JArray]
-
-        projections = json.elements.foldLeft(projections) { 
-          case (acc, jobj) => 
-            val evID = EventId(0, identity.getAndIncrement)
-            routingTable.routeEvent(EventMessage(evID, Event("", path, None, jobj, Map()))).foldLeft(acc) {
-              case (acc, data) =>
-                acc + (data.descriptor -> (acc.getOrElse(data.descriptor, Vector.empty[JValue]) :+ data.toJValue))
-          }
->>>>>>> e01d2c56
         }
       } while (read >= 0)
       
