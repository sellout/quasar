/*
 *  ____    ____    _____    ____    ___     ____ 
 * |  _ \  |  _ \  | ____|  / ___|  / _/    / ___|        Precog (R)
 * | |_) | | |_) | |  _|   | |     | |  /| | |  _         Advanced Analytics Engine for NoSQL Data
 * |  __/  |  _ <  | |___  | |___  |/ _| | | |_| |        Copyright (C) 2010 - 2013 SlamData, Inc.
 * |_|     |_| \_\ |_____|  \____|   /__/   \____|        All Rights Reserved.
 *
 * This program is free software: you can redistribute it and/or modify it under the terms of the 
 * GNU Affero General Public License as published by the Free Software Foundation, either version 
 * 3 of the License, or (at your option) any later version.
 *
 * This program is distributed in the hope that it will be useful, but WITHOUT ANY WARRANTY; 
 * without even the implied warranty of MERCHANTABILITY or FITNESS FOR A PARTICULAR PURPOSE. See 
 * the GNU Affero General Public License for more details.
 *
 * You should have received a copy of the GNU Affero General Public License along with this 
 * program. If not, see <http://www.gnu.org/licenses/>.
 *
 */
package com.precog
package muspelheim

import common._
import common.kafka._

import com.precog.util._
import com.precog.common.accounts._

import daze._

import quirrel._
import quirrel.emitter._
import quirrel.parser._
import quirrel.typer._

import bytecode.JType

import yggdrasil._
import yggdrasil.actor._
import yggdrasil.serialization._
import yggdrasil.table._
import yggdrasil.util._
import muspelheim._

import org.specs2.mutable._

import org.joda.time.DateTime

import akka.dispatch.Future
import akka.dispatch.Await
import akka.util.Duration

import java.io.File

import scalaz._
import scalaz.std.anyVal._
import scalaz.effect.IO

import org.streum.configrity.Configuration
import org.streum.configrity.io.BlockFormat

import org.slf4j.LoggerFactory

import akka.actor.ActorSystem
import akka.dispatch.ExecutionContext

object ParseEvalStackSpecs {
  val testAPIKey = "dummyAPIKey"
  val testAccount = "dummyAccount"
}

trait ParseEvalStackSpecs[M[+_]] extends Specification
    with ParseEvalStack[M]
    with EchoHttpClientModule[M]
    with MemoryDatasetConsumer[M]
<<<<<<< HEAD
    with IdSourceScannerModule[M] { self =>
=======
    with IdSourceScannerModule { self =>
  import ParseEvalStackSpecs._
>>>>>>> 3da241d0

  protected lazy val parseEvalLogger = LoggerFactory.getLogger("com.precog.muspelheim.ParseEvalStackSpecs")

  val sliceSize = 10

  def controlTimeout = Duration(5, "minutes")      // it's just unreasonable to run tests longer than this

  implicit val actorSystem = ActorSystem("platformSpecsActorSystem")

  implicit def asyncContext = ExecutionContext.defaultExecutionContext(actorSystem)

  class ParseEvalStackSpecConfig extends BaseConfig with IdSourceConfig {
    parseEvalLogger.trace("Init yggConfig")
    val config = Configuration parse {
      Option(System.getProperty("precog.storage.root")) map { "precog.storage.root = " + _ } getOrElse { "" }
    }

    val sortWorkDir = scratchDir
    val memoizationBufferSize = sortBufferSize
    val memoizationWorkDir = scratchDir

    val flatMapTimeout = Duration(100, "seconds")
    val maxEvalDuration = controlTimeout
    val clock = blueeyes.util.Clock.System

    val maxSliceSize = self.sliceSize
    val smallSliceSize = 3

    val idSource = new FreshAtomicIdSource
  }

  private val dummyAccount = AccountDetails("dummyAccount", "nobody@precog.com",
    new DateTime, "dummyAPIKey", Path.Root, AccountPlan.Free)
  private def dummyEvaluationContext = EvaluationContext("dummyAPIKey", dummyAccount, Path.Root, new DateTime)

  def eval(str: String, debug: Boolean = false): Set[SValue] = evalE(str, debug) map { _._2 }

  def evalE(str: String, debug: Boolean = false): Set[SEvent] = {
    parseEvalLogger.debug("Beginning evaluation of query: " + str)

    val preForest = compile(str)
    val forest = preForest filter { _.errors filterNot isWarning isEmpty }

    forest must haveSize(1) or {
      forall(preForest) { tree =>
        tree.errors filterNot isWarning must beEmpty
      }
    }

    val tree = forest.head

    val Right(dag) = decorate(emit(tree))
<<<<<<< HEAD
    consumeEval(dag, dummyEvaluationContext) match {
=======
    consumeEval(testAPIKey, dag, Path.Root) match {
>>>>>>> 3da241d0
      case Success(result) =>
        parseEvalLogger.debug("Evaluation complete for query: " + str)
        result
      case Failure(error) => throw error
    }
  }
}

// vim: set ts=4 sw=4 et:<|MERGE_RESOLUTION|>--- conflicted
+++ resolved
@@ -73,12 +73,8 @@
     with ParseEvalStack[M]
     with EchoHttpClientModule[M]
     with MemoryDatasetConsumer[M]
-<<<<<<< HEAD
-    with IdSourceScannerModule[M] { self =>
-=======
     with IdSourceScannerModule { self =>
   import ParseEvalStackSpecs._
->>>>>>> 3da241d0
 
   protected lazy val parseEvalLogger = LoggerFactory.getLogger("com.precog.muspelheim.ParseEvalStackSpecs")
 
@@ -131,11 +127,7 @@
     val tree = forest.head
 
     val Right(dag) = decorate(emit(tree))
-<<<<<<< HEAD
     consumeEval(dag, dummyEvaluationContext) match {
-=======
-    consumeEval(testAPIKey, dag, Path.Root) match {
->>>>>>> 3da241d0
       case Success(result) =>
         parseEvalLogger.debug("Evaluation complete for query: " + str)
         result
