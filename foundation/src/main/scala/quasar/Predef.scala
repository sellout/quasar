--- conflicted
+++ resolved
@@ -26,16 +26,14 @@
 object Predef extends Predef
 
 class Predef extends LowPriorityImplicits {
-<<<<<<< HEAD
   type AnyVal = scala.AnyVal
   type StringBuilder = java.lang.StringBuilder
-=======
+
   /** The typelevel Predef additions which makes literal
    *  types more reasonable to use.
    */
   type ValueOf[A]                           = scala.ValueOf[A]
   def valueOf[A](implicit z: ValueOf[A]): A = z.value
->>>>>>> a782f550
 
   type deprecated = scala.deprecated
   type tailrec = scala.annotation.tailrec
