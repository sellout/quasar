/*
 *  ____    ____    _____    ____    ___     ____ 
 * |  _ \  |  _ \  | ____|  / ___|  / _/    / ___|        Precog (R)
 * | |_) | | |_) | |  _|   | |     | |  /| | |  _         Advanced Analytics Engine for NoSQL Data
 * |  __/  |  _ <  | |___  | |___  |/ _| | | |_| |        Copyright (C) 2010 - 2013 SlamData, Inc.
 * |_|     |_| \_\ |_____|  \____|   /__/   \____|        All Rights Reserved.
 *
 * This program is free software: you can redistribute it and/or modify it under the terms of the 
 * GNU Affero General Public License as published by the Free Software Foundation, either version 
 * 3 of the License, or (at your option) any later version.
 *
 * This program is distributed in the hope that it will be useful, but WITHOUT ANY WARRANTY; 
 * without even the implied warranty of MERCHANTABILITY or FITNESS FOR A PARTICULAR PURPOSE. See 
 * the GNU Affero General Public License for more details.
 *
 * You should have received a copy of the GNU Affero General Public License along with this 
 * program. If not, see <http://www.gnu.org/licenses/>.
 *
 */
<<<<<<< HEAD
package com.precog.ragnarok

import com.precog.common.security._
import com.precog.daze.LoggingQueryLogger
import com.precog.yggdrasil.{ ProjectionDescriptor, BaseConfig }
import com.precog.yggdrasil.jdbm3._
import com.precog.yggdrasil.actor._
import com.precog.yggdrasil.table.jdbm3.JDBMColumnarTableModule
import com.precog.yggdrasil.table.BlockStoreColumnarTableModuleConfig
import com.precog.yggdrasil.metadata.FileMetadataStorage
import com.precog.util.{ FileOps, FilesystemFileOps }
=======
package com.precog
package ragnarok

import com.precog.daze._
import com.precog.accounts.InMemoryAccountManager

import yggdrasil.{ ProjectionDescriptor, BaseConfig }
import yggdrasil.actor._
import yggdrasil.jdbm3._
import yggdrasil.table._
import yggdrasil.metadata.FileMetadataStorage

import common.security._

import util.{ FileOps, FilesystemFileOps }
>>>>>>> 2b0a9edc

import java.io.File

import akka.actor.{ActorSystem, Props}
import akka.dispatch.{ Future, Await, ExecutionContext }
import akka.util.Duration

import org.streum.configrity.Configuration

import blueeyes.bkka.AkkaTypeClasses

import scalaz._
import scalaz.effect._
import scalaz.std.anyVal._

trait StandalonePerfTestRunnerConfig extends BaseConfig
    with EvaluatingPerfTestRunnerConfig
    with StandaloneShardSystemConfig
    with JDBMProjectionModuleConfig
    with ActorStorageModuleConfig
    with ActorProjectionModuleConfig {
  def ingestConfig = None
}


abstract class StandalonePerfTestRunner[T](testTimeout: Duration) extends EvaluatingPerfTestRunner[Future, T]
    with ActorStorageModule
    with ActorProjectionModule[Array[Byte], Slice]
    with StandaloneActorProjectionSystem
    with BatchJsonStorageModule[Future] { self =>

  type YggConfig <: StandalonePerfTestRunnerConfig

  val ms = FileMetadataStorage.load(yggConfig.dataDir, yggConfig.archiveDir, FilesystemFileOps).unsafePerformIO

  val rawProjectionModule = new JDBMProjectionModule {
    type YggConfig = StandalonePerfTestRunnerConfig
    val yggConfig = self.yggConfig
    val Projection = new ProjectionCompanion {
      def fileOps = FilesystemFileOps
      def ensureBaseDir(descriptor: ProjectionDescriptor): IO[File] = ms.ensureDescriptorRoot(descriptor)
      def findBaseDir(descriptor: ProjectionDescriptor): Option[File] = ms.findDescriptorRoot(descriptor)
      def archiveDir(descriptor: ProjectionDescriptor): IO[Option[File]] = ms.findArchiveRoot(descriptor)
    }
  }

<<<<<<< HEAD
  val accountFinder = None
  val metadataStorage = FileMetadataStorage.load(yggConfig.dataDir, yggConfig.archiveDir, FilesystemFileOps).unsafePerformIO

  class Storage extends SystemActorStorageLike {
    val accessControl = new UnrestrictedAccessControl[Future]()
=======
  implicit val actorSystem = ActorSystem("StandalonePerfTestRunner")
  implicit val defaultAsyncContext = ExecutionContext.defaultExecutionContext(actorSystem)
  implicit val M: Monad[Future] with Copointed[Future] = new blueeyes.bkka.FutureMonad(defaultAsyncContext) with Copointed[Future] {
    def copoint[A](p: Future[A]): A = Await.result(p, testTimeout)
>>>>>>> 2b0a9edc
  }

  val projectionsActor = actorSystem.actorOf(Props(new ProjectionsActor), "projections")
  val shardActors @ ShardActors(ingestSupervisor, metadataActor, metadataSync) =
    initShardActors(ms, new InMemoryAccountManager[Future](), projectionsActor)

  object Projection extends ProjectionCompanion(projectionsActor, yggConfig.metadataTimeout)

  val accessControl = new UnrestrictedAccessControl[Future]()
  class Storage extends ActorStorageLike(actorSystem, ingestSupervisor, metadataActor)

  val storage = new Storage

  def userMetadataView(apiKey: APIKey) = storage.userMetadataView(apiKey)

  def startup() {}

  def shutdown() {
    Await.result(ShardActors.stop(yggConfig, shardActors), yggConfig.stopTimeout.duration)
    actorSystem.shutdown()
  }
}

final class JDBMPerfTestRunner[T](val timer: Timer[T], val apiKey: APIKey, val optimize: Boolean, _rootDir: Option[File], testTimeout: Duration = Duration(120, "seconds"))
    extends StandalonePerfTestRunner[T](testTimeout)
    with SliceColumnarTableModule[Future, Array[Byte]]
 { self =>

  trait JDBMPerfTestRunnerConfig 
      extends StandalonePerfTestRunnerConfig
      with JDBMProjectionModuleConfig
      with BlockStoreColumnarTableModuleConfig

  type YggConfig = JDBMPerfTestRunnerConfig
  object yggConfig extends JDBMPerfTestRunnerConfig {
    val apiKey = self.apiKey
    val optimize = self.optimize
    val commandLineConfig = Configuration.parse(_rootDir map ("precog.storage.root = " + _) getOrElse "")
    override val config = (Configuration parse {
      Option(System.getProperty("precog.storage.root")) map ("precog.storage.root = " + _) getOrElse "" }) ++ commandLineConfig
  }

  trait TableCompanion extends SliceColumnarTableCompanion
  object Table extends TableCompanion {
    implicit val geq: scalaz.Equal[Int] = intInstance
  }

  yggConfig.dataDir.mkdirs()
  val fileMetadataStorage = FileMetadataStorage.load(yggConfig.dataDir, yggConfig.archiveDir, FilesystemFileOps).unsafePerformIO

<<<<<<< HEAD
  object Projection extends JDBMProjectionCompanion {
    def fileOps = FilesystemFileOps
    def ensureBaseDir(descriptor: ProjectionDescriptor): IO[File] = fileMetadataStorage.ensureDescriptorRoot(descriptor)
    def findBaseDir(descriptor: ProjectionDescriptor): Option[File] = fileMetadataStorage.findDescriptorRoot(descriptor)
    def archiveDir(descriptor: ProjectionDescriptor): IO[Option[File]] = fileMetadataStorage.findArchiveRoot(descriptor)
  }

  val report = LoggingQueryLogger[Future, instructions.Line]
=======
  val report = LoggingQueryLogger[Future]
>>>>>>> 2b0a9edc
}<|MERGE_RESOLUTION|>--- conflicted
+++ resolved
@@ -17,35 +17,17 @@
  * program. If not, see <http://www.gnu.org/licenses/>.
  *
  */
-<<<<<<< HEAD
 package com.precog.ragnarok
 
+import com.precog.common.accounts._
 import com.precog.common.security._
 import com.precog.daze.LoggingQueryLogger
-import com.precog.yggdrasil.{ ProjectionDescriptor, BaseConfig }
+import com.precog.yggdrasil._
+import com.precog.yggdrasil.actor._
 import com.precog.yggdrasil.jdbm3._
-import com.precog.yggdrasil.actor._
-import com.precog.yggdrasil.table.jdbm3.JDBMColumnarTableModule
-import com.precog.yggdrasil.table.BlockStoreColumnarTableModuleConfig
+import com.precog.yggdrasil.table._
 import com.precog.yggdrasil.metadata.FileMetadataStorage
 import com.precog.util.{ FileOps, FilesystemFileOps }
-=======
-package com.precog
-package ragnarok
-
-import com.precog.daze._
-import com.precog.accounts.InMemoryAccountManager
-
-import yggdrasil.{ ProjectionDescriptor, BaseConfig }
-import yggdrasil.actor._
-import yggdrasil.jdbm3._
-import yggdrasil.table._
-import yggdrasil.metadata.FileMetadataStorage
-
-import common.security._
-
-import util.{ FileOps, FilesystemFileOps }
->>>>>>> 2b0a9edc
 
 import java.io.File
 
@@ -79,36 +61,30 @@
 
   type YggConfig <: StandalonePerfTestRunnerConfig
 
-  val ms = FileMetadataStorage.load(yggConfig.dataDir, yggConfig.archiveDir, FilesystemFileOps).unsafePerformIO
+  val metadataStorage = FileMetadataStorage.load(yggConfig.dataDir, yggConfig.archiveDir, FilesystemFileOps).unsafePerformIO
 
   val rawProjectionModule = new JDBMProjectionModule {
     type YggConfig = StandalonePerfTestRunnerConfig
     val yggConfig = self.yggConfig
     val Projection = new ProjectionCompanion {
       def fileOps = FilesystemFileOps
-      def ensureBaseDir(descriptor: ProjectionDescriptor): IO[File] = ms.ensureDescriptorRoot(descriptor)
-      def findBaseDir(descriptor: ProjectionDescriptor): Option[File] = ms.findDescriptorRoot(descriptor)
-      def archiveDir(descriptor: ProjectionDescriptor): IO[Option[File]] = ms.findArchiveRoot(descriptor)
+      def ensureBaseDir(descriptor: ProjectionDescriptor): IO[File] = metadataStorage.ensureDescriptorRoot(descriptor)
+      def findBaseDir(descriptor: ProjectionDescriptor): Option[File] = metadataStorage.findDescriptorRoot(descriptor)
+      def archiveDir(descriptor: ProjectionDescriptor): IO[Option[File]] = metadataStorage.findArchiveRoot(descriptor)
     }
   }
 
-<<<<<<< HEAD
   val accountFinder = None
-  val metadataStorage = FileMetadataStorage.load(yggConfig.dataDir, yggConfig.archiveDir, FilesystemFileOps).unsafePerformIO
 
-  class Storage extends SystemActorStorageLike {
-    val accessControl = new UnrestrictedAccessControl[Future]()
-=======
   implicit val actorSystem = ActorSystem("StandalonePerfTestRunner")
   implicit val defaultAsyncContext = ExecutionContext.defaultExecutionContext(actorSystem)
   implicit val M: Monad[Future] with Copointed[Future] = new blueeyes.bkka.FutureMonad(defaultAsyncContext) with Copointed[Future] {
     def copoint[A](p: Future[A]): A = Await.result(p, testTimeout)
->>>>>>> 2b0a9edc
   }
 
   val projectionsActor = actorSystem.actorOf(Props(new ProjectionsActor), "projections")
   val shardActors @ ShardActors(ingestSupervisor, metadataActor, metadataSync) =
-    initShardActors(ms, new InMemoryAccountManager[Future](), projectionsActor)
+    initShardActors(metadataStorage, AccountFinder.Empty[Future], projectionsActor)
 
   object Projection extends ProjectionCompanion(projectionsActor, yggConfig.metadataTimeout)
 
@@ -154,16 +130,5 @@
   yggConfig.dataDir.mkdirs()
   val fileMetadataStorage = FileMetadataStorage.load(yggConfig.dataDir, yggConfig.archiveDir, FilesystemFileOps).unsafePerformIO
 
-<<<<<<< HEAD
-  object Projection extends JDBMProjectionCompanion {
-    def fileOps = FilesystemFileOps
-    def ensureBaseDir(descriptor: ProjectionDescriptor): IO[File] = fileMetadataStorage.ensureDescriptorRoot(descriptor)
-    def findBaseDir(descriptor: ProjectionDescriptor): Option[File] = fileMetadataStorage.findDescriptorRoot(descriptor)
-    def archiveDir(descriptor: ProjectionDescriptor): IO[Option[File]] = fileMetadataStorage.findArchiveRoot(descriptor)
-  }
-
   val report = LoggingQueryLogger[Future, instructions.Line]
-=======
-  val report = LoggingQueryLogger[Future]
->>>>>>> 2b0a9edc
 }