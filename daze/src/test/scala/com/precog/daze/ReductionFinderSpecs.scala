/*
 *  ____    ____    _____    ____    ___     ____ 
 * |  _ \  |  _ \  | ____|  / ___|  / _/    / ___|        Precog (R)
 * | |_) | | |_) | |  _|   | |     | |  /| | |  _         Advanced Analytics Engine for NoSQL Data
 * |  __/  |  _ <  | |___  | |___  |/ _| | | |_| |        Copyright (C) 2010 - 2013 SlamData, Inc.
 * |_|     |_| \_\ |_____|  \____|   /__/   \____|        All Rights Reserved.
 *
 * This program is free software: you can redistribute it and/or modify it under the terms of the 
 * GNU Affero General Public License as published by the Free Software Foundation, either version 
 * 3 of the License, or (at your option) any later version.
 *
 * This program is distributed in the hope that it will be useful, but WITHOUT ANY WARRANTY; 
 * without even the implied warranty of MERCHANTABILITY or FITNESS FOR A PARTICULAR PURPOSE. See 
 * the GNU Affero General Public License for more details.
 *
 * You should have received a copy of the GNU Affero General Public License along with this 
 * program. If not, see <http://www.gnu.org/licenses/>.
 *
 */
package com.precog
package daze

import com.precog.common._
import com.precog.util.Identifier
import bytecode._
import org.specs2.mutable._
import com.precog.yggdrasil._


import scala.collection.mutable

trait ReductionFinderSpecs[M[+_]] extends Specification
    with EvaluatorTestSupport[M] {

  import instructions._
  import dag._
<<<<<<< HEAD
  import library.{ op1ForUnOp => _, _ }
=======
  import library._
  import TableModule.CrossOrder._
>>>>>>> 3da241d0

  val evalCtx = defaultEvaluationContext
  val morphCtx = defaultMorphContext

  object reductions extends ReductionFinder with StdLibOpFinder {
    def MorphContext(ctx: EvaluationContext, node: DepGraph): MorphContext = new MorphContext(ctx, null)
  }
  import reductions._

  "mega reduce" should {

    "in a load, rewrite to itself" in {
      val line = Line(1, 1, "")
      val input = dag.LoadLocal(Const(CString("/foo"))(line))(line)

      megaReduce(input, findReductions(input, evalCtx)) mustEqual input
    }

    "in a reduction of a singleton" in {
      val line = Line(1, 1, "")

      val input = dag.Reduce(Count, Const(CString("alpha"))(line))(line)
      val megaR = dag.MegaReduce(List((trans.Leaf(trans.Source), List(input.red))), Const(CString("alpha"))(line))

      val expected = joinDeref(megaR, 0, 0, line)

      megaReduce(input, findReductions(input, evalCtx)) mustEqual expected
    }

    "in a single reduction" in {
      val line = Line(1, 1, "")

      val input = dag.Reduce(Count, 
        dag.LoadLocal(Const(CString("/foo"))(line))(line))(line)


      val parent = dag.LoadLocal(Const(CString("/foo"))(line))(line)
      val red = Count
      val megaR = dag.MegaReduce(List((trans.Leaf(trans.Source), List(red))), parent)

      val expected = joinDeref(megaR, 0, 0, line)

      megaReduce(input, findReductions(input, evalCtx)) mustEqual expected
    } 

    "in joins where transpecs are eq, wrap object, operate, filter" in {
      val line = Line(1, 1, "")

      val clicks = dag.LoadLocal(Const(CString("/clicks"))(line))(line)

      val notEq = Join(NotEq, Cross(None),
        Join(DerefObject, Cross(None),
          clicks,
          Const(CString("foo"))(line))(line), 
        Const(CNum(5))(line))(line)

      val obj = Join(WrapObject, Cross(None),
        Const(CString("bar"))(line),
        clicks)(line)

      val op = Operate(Neg, 
        Join(DerefArray, Cross(None),
          clicks,
          Const(CNum(1))(line))(line))(line)

      val filter = Filter(IdentitySort, 
        clicks,
        Join(Eq, Cross(None),
          Join(DerefObject, Cross(None),
            clicks,
            Const(CString("baz"))(line))(line), 
          Const(CNum(12))(line))(line))(line)

      val fooDerefTrans = trans.DerefObjectStatic(trans.Leaf(trans.Source), CPathField("foo"))
      val nonEqTrans = trans.Map1(trans.Equal(fooDerefTrans, trans.ConstLiteral(CNum(5), fooDerefTrans)), Unary.Comp.f1(morphCtx))
      val objTrans = trans.WrapObject(trans.Leaf(trans.Source), "bar")
      val opTrans = op1ForUnOp(Neg).spec(morphCtx)(trans.DerefArrayStatic(trans.Leaf(trans.Source), CPathIndex(1)))
      val bazDerefTrans = trans.DerefObjectStatic(trans.Leaf(trans.Source), CPathField("baz"))
      val filterTrans = trans.Filter(trans.Leaf(trans.Source), trans.Equal(bazDerefTrans, trans.ConstLiteral(CNum(12), bazDerefTrans)))

      val reductions: List[(trans.TransSpec1, List[Reduction])] = List((filterTrans, List(StdDev)), (opTrans, List(Max)), (objTrans, List(Max, Sum)), (nonEqTrans, List(Min))).reverse
      val megaR = MegaReduce(reductions, clicks)

      val input = Join(Sub, Cross(None),
        dag.Reduce(Min, notEq)(line),
        Join(Sub, Cross(None),
          dag.Reduce(Max, obj)(line),
          Join(Sub, Cross(None),
            dag.Reduce(Max, op)(line),
            Join(Sub, Cross(None),
              dag.Reduce(StdDev, filter)(line),
              dag.Reduce(Sum, obj)(line))(line))(line))(line))(line)

      val expected = Join(Sub, Cross(None),
        joinDeref(megaR, 3, 0, line),
        Join(Sub, Cross(None),
          joinDeref(megaR, 2, 1, line),
          Join(Sub, Cross(None),
            joinDeref(megaR, 1, 0, line),
            Join(Sub, Cross(None),
              joinDeref(megaR, 0, 0, line),
              joinDeref(megaR, 2, 0, line))(line))(line))(line))(line)

      megaReduce(input, findReductions(input, evalCtx)) mustEqual expected
    }
    
    "in a join of two reductions on the same dataset" in {
      val line = Line(1, 1, "")

      val parent = dag.LoadLocal(Const(CString("/foo"))(line))(line)
      val red1 = Count
      val red2 = StdDev
      val left = dag.Reduce(red1, parent)(line)
      val right = dag.Reduce(red2, parent)(line)

      val input = Join(Add, Cross(None), left, right)(line)

      val reductions = List((trans.Leaf(trans.Source), List(red1, red2)))
      val megaR = dag.MegaReduce(reductions, parent)

      val expected = Join(Add, Cross(None),
        joinDeref(megaR, 0, 1, line),
        joinDeref(megaR, 0, 0, line))(line)

      val expectedReductions = MegaReduceState(
        Map(left -> parent, right -> parent),
        Map(parent -> List(parent)),
        Map(parent -> List(left, right)),
        Map(parent -> trans.Leaf(trans.Source))
      )

      findReductions(input, evalCtx) mustEqual expectedReductions

      megaReduce(input, findReductions(input, evalCtx)) mustEqual expected


    }

    "in a join where only one side is a reduction" in {
      val line = Line(1, 1, "")
      val load = dag.LoadLocal(Const(CString("/foo"))(line))(line)
      val reduction = StdDev
      val r = dag.Reduce(reduction, load)(line)

      val spec = trans.Leaf(trans.Source)
      val megaR = dag.MegaReduce(List((spec, List(reduction))), load)

      "right" in {
        val input = Join(Add, Cross(None), dag.Operate(Neg, load)(line), r)(line)
        val expected = Join(Add, Cross(None),
          dag.Operate(Neg, load)(line),
          joinDeref(megaR, 0, 0, line))(line)

        megaReduce(input, findReductions(input, evalCtx)) mustEqual expected
      }
      "left" in {
        val input = Join(Add, Cross(None), r, dag.Operate(Neg, load)(line))(line)
        val expected = Join(Add, Cross(None),
          joinDeref(megaR, 0, 0, line),
          dag.Operate(Neg, load)(line))(line)

        megaReduce(input, findReductions(input, evalCtx)) mustEqual expected
      }
    }


    "where two different sets are being reduced" in {
      val line = Line(1, 1, "")

      val load1 = dag.LoadLocal(Const(CString("/foo"))(line))(line)
      val load2 = dag.LoadLocal(Const(CString("/bar"))(line))(line)

      val red = Count
      val r1 = dag.Reduce(red, load1)(line)
      val r2 = dag.Reduce(red, load2)(line)

      val input = Join(Add, Cross(Some(CrossRight)), r1, r2)(line)
      val spec = trans.Leaf(trans.Source)

      val megaR1 = dag.MegaReduce(List((spec, List(red))), load1)
      val megaR2 = dag.MegaReduce(List((spec, List(red))), load2)

      val expected = Join(Add, Cross(Some(CrossRight)),
        joinDeref(megaR1, 0, 0, line),
        joinDeref(megaR2, 0, 0, line))(line)

      megaReduce(input, findReductions(input, evalCtx)) mustEqual expected
    }    
    
    "where two different sets are being reduced" in {
      val line = Line(1, 1, "")

      val load1 = dag.LoadLocal(Const(CString("/foo"))(line))(line)
      val load2 = dag.LoadLocal(Const(CString("/bar"))(line))(line)

      val r1 = dag.Reduce(Sum, load1)(line)
      val r2 = dag.Reduce(Max, load1)(line)
      val r3 = dag.Reduce(Count, load2)(line)
      val r4 = dag.Reduce(Max, load2)(line)
      val r5 = dag.Reduce(Min, load2)(line)

      val input = Join(Add, Cross(Some(CrossRight)), 
        r1, 
        Join(Add, Cross(Some(CrossRight)), 
          r2,
          Join(Add, Cross(Some(CrossRight)),
            r3,
            Join(Add, Cross(Some(CrossRight)),
              r4,
              r5)(line))(line))(line))(line)
            
      val spec = trans.Leaf(trans.Source)

      val megaR1 = dag.MegaReduce(List((spec, List(Sum, Max))), load1)
      val megaR2 = dag.MegaReduce(List((spec, List(Count, Max, Min))), load2)

      val expected = Join(Add, Cross(Some(CrossRight)),
        joinDeref(megaR1, 0, 1, line),
        Join(Add, Cross(Some(CrossRight)),
          joinDeref(megaR1, 0, 0, line),
          Join(Add, Cross(Some(CrossRight)),
            joinDeref(megaR2, 0, 2, line),
            Join(Add, Cross(Some(CrossRight)),
              joinDeref(megaR2, 0, 1, line),
              joinDeref(megaR2, 0, 0, line))(line))(line))(line))(line)

      megaReduce(input, findReductions(input, evalCtx)) mustEqual expected
    }

    "where a single set is being reduced three times" in {
      val line = Line(1, 1, "")
      val load = dag.LoadLocal(Const(CString("/foo"))(line))(line)
    
      val red1 = Count
      val r1 = dag.Reduce(red1, load)(line)
    
      val red3 = StdDev
      val r3 = dag.Reduce(red3, load)(line)
      
      val input = Join(Add, Cross(Some(CrossRight)), r1, Join(Sub, Cross(Some(CrossRight)), r1, r3)(line))(line)
    
      val leaf = trans.Leaf(trans.Source)
      val megaR = MegaReduce(List((leaf, List(red1, red3))), load)
    
      val expected = Join(Add, Cross(Some(CrossRight)),
        joinDeref(megaR, 0, 1, line),
        Join(Sub, Cross(Some(CrossRight)),
          joinDeref(megaR, 0, 1, line), 
          joinDeref(megaR, 0, 0, line))(line))(line) 

      megaReduce(input, findReductions(input, evalCtx)) mustEqual expected
    }

    "where three reductions use three different trans specs" in {
      import trans._

      val line = Line(1, 1, "")

      val load = dag.LoadLocal(Const(CString("/hom/heightWeightAcrossSlices"))(line))(line)

      val min = Min
      val max = Max
      val mean = Mean

      val id = Join(DerefObject, Cross(None), load, Const(CString("userId"))(line))(line)
      val height = Join(DerefObject, Cross(None), load, Const(CString("height"))(line))(line)
      val weight = Join(DerefObject, Cross(None), load, Const(CString("weight"))(line))(line)

      val r1 = dag.Reduce(min, id)(line)
      val r2 = dag.Reduce(max, height)(line)
      val r3 = dag.Reduce(mean, weight)(line)

      val input = Join(Add, Cross(None), r1, Join(Add, Cross(None), r2, r3)(line))(line)

      val mega = dag.MegaReduce(
        List(
          (DerefObjectStatic(Leaf(Source), CPathField("userId")), List(r1.red)),
          (DerefObjectStatic(Leaf(Source), CPathField("height")), List(r2.red)),
          (DerefObjectStatic(Leaf(Source), CPathField("weight")), List(r3.red))
        ),
        load
      )

      val expected = Join(Add, Cross(None),
        joinDeref(mega, 2, 0, line),
        Join(Add, Cross(None),
          joinDeref(mega, 1, 0, line),
          joinDeref(mega, 0, 0, line))(line))(line)

      megaReduce(input, findReductions(input, evalCtx)) mustEqual expected
    }

    "where three reductions use two trans specs" in {
      import trans._

      val line = Line(1, 1, "")

      val load = dag.LoadLocal(Const(CString("/hom/heightWeightAcrossSlices"))(line))(line)

      val min = Min
      val max = Max
      val mean = Mean

      val height = Join(DerefObject, Cross(None), load, Const(CString("height"))(line))(line)
      val weight = Join(DerefObject, Cross(None), load, Const(CString("weight"))(line))(line)

      val r1 = dag.Reduce(min, height)(line)
      val r2 = dag.Reduce(max, height)(line)
      val r3 = dag.Reduce(mean, weight)(line)

      val input = Join(Add, Cross(None), r1, Join(Add, Cross(None), r2, r3)(line))(line)

      val mega = dag.MegaReduce(
        List(
          (DerefObjectStatic(Leaf(Source), CPathField("height")), List(r1.red, r2.red)),
          (DerefObjectStatic(Leaf(Source), CPathField("weight")), List(r3.red))
        ),
        load
      )

      val expected = Join(Add, Cross(None),
        joinDeref(mega, 1, 1, line),
        Join(Add, Cross(None),
          joinDeref(mega, 1, 0, line),
          joinDeref(mega, 0, 0, line))(line))(line)

      megaReduce(input, findReductions(input, evalCtx)) mustEqual expected
    }

    "where three reductions use one trans spec" in {
      import trans._

      val line = Line(1, 1, "")

      val load = dag.LoadLocal(Const(CString("/hom/heightWeightAcrossSlices"))(line))(line)

      val min = Min
      val max = Max
      val mean = Mean

      val weight = Join(DerefObject, Cross(None), load, Const(CString("weight"))(line))(line)

      val r1 = dag.Reduce(min, weight)(line)
      val r2 = dag.Reduce(max, weight)(line)
      val r3 = dag.Reduce(mean, weight)(line)

      val input = Join(Add, Cross(None), r1, Join(Add, Cross(None), r2, r3)(line))(line)

      val mega = dag.MegaReduce(
        List(
          (DerefObjectStatic(Leaf(Source), CPathField("weight")), List(r1.red, r2.red, r3.red))
        ),
        load
      )

      val expected = Join(Add, Cross(None),
        joinDeref(mega, 0, 2, line),
        Join(Add, Cross(None),
          joinDeref(mega, 0, 1, line),
          joinDeref(mega, 0, 0, line))(line))(line)

      megaReduce(input, findReductions(input, evalCtx)) mustEqual expected
    }

    "where one reduction uses three trans spec" in {
      import trans._

      val line = Line(1, 1, "")

      val load = dag.LoadLocal(Const(CString("/hom/heightWeightAcrossSlices"))(line))(line)

      val mean = Mean

      val id = Join(DerefObject, Cross(None), load, Const(CString("userId"))(line))(line)
      val height = Join(DerefObject, Cross(None), load, Const(CString("height"))(line))(line)
      val weight = Join(DerefObject, Cross(None), load, Const(CString("weight"))(line))(line)

      val r1 = dag.Reduce(mean, id)(line)
      val r2 = dag.Reduce(mean, height)(line)
      val r3 = dag.Reduce(mean, weight)(line)

      val input = Join(Add, Cross(None), r1, Join(Add, Cross(None), r2, r3)(line))(line)

      val mega = dag.MegaReduce(
        List(
          (DerefObjectStatic(Leaf(Source), CPathField("userId")), List(mean)),
          (DerefObjectStatic(Leaf(Source), CPathField("height")), List(mean)),
          (DerefObjectStatic(Leaf(Source), CPathField("weight")), List(mean))
        ),
        load
      )

      val expected = Join(Add, Cross(None),
        joinDeref(mega, 2, 0, line),
        Join(Add, Cross(None),
          joinDeref(mega, 1, 0, line),
          joinDeref(mega, 0, 0, line))(line))(line)

      megaReduce(input, findReductions(input, evalCtx)) mustEqual expected
    }

    "in a split" in {
      val line = Line(1, 1, "")
      // 
      // nums := dataset(//hom/numbers)
      // sums('n) :=
      //   m := max(nums where nums < 'n)
      //   (nums where nums = 'n) + m     -- actually, we used split root, but close enough
      // sums
      // 
       
      val nums = dag.LoadLocal(Const(CString("/hom/numbers"))(line))(line)
      
      val reduction = Max
      
      val id = new Identifier

      val input = dag.Split(
        dag.Group(1, nums, UnfixedSolution(0, nums)),
        Join(Add, Cross(None),
          SplitGroup(1, nums.identities, id)(line),
          dag.Reduce(reduction, 
            Filter(IdentitySort,
              nums,
              Join(Lt, Cross(None),
                nums,
                SplitParam(0, id)(line))(line))(line))(line))(line), id)(line)

      val parent = Filter(IdentitySort,
        nums,
        Join(Lt, Cross(None),
          nums,
          SplitParam(0, id)(line))(line))(line)  //TODO need a window function

      val megaR = MegaReduce(List((trans.Leaf(trans.Source), List(reduction))), parent)

      val expected = dag.Split(
        dag.Group(1, nums, UnfixedSolution(0, nums)),
        Join(Add, Cross(None),
          SplitGroup(1, nums.identities, id)(line),
          joinDeref(megaR, 0, 0, line))(line), id)(line)

      megaReduce(input, findReductions(input, evalCtx)) mustEqual expected
    }

    "in a split that contains two reductions of the same dataset" in {
      val line = Line(1, 1, "")
      
      // 
      // clicks := dataset(//clicks)
      // histogram := solve 'user
      //   { user: 'user, min: min(clicks.foo where clicks.user = 'user), max: max(clicks.foo where clicks.user = 'user) }  
      //  
      //  --if max is taken instead of clicks.bar, the change in the DAG not show up inside the Reduce, and so is hard to track the reductions
      // histogram
      
      val clicks = dag.LoadLocal(Const(CString("/clicks"))(line))(line)
      
      val id = new Identifier
       
      val input = dag.Split(
        dag.Group(1,
          Join(DerefObject, Cross(None), clicks, Const(CString("foo"))(line))(line),
          UnfixedSolution(0,
            Join(DerefObject, Cross(None),
              clicks,
              Const(CString("user"))(line))(line))),
        Join(JoinObject, Cross(None),
          Join(WrapObject, Cross(None),
            Const(CString("user"))(line),
            SplitParam(0, id)(line))(line),
          Join(JoinObject, Cross(None),
            Join(WrapObject, Cross(None),
              Const(CString("min"))(line),
              dag.Reduce(Min,
                SplitGroup(1, Identities.Specs(Vector(LoadIds("/clicks"))), id)(line))(line))(line),
            Join(WrapObject, Cross(None),
              Const(CString("max"))(line),
              dag.Reduce(Max,
                SplitGroup(1, Identities.Specs(Vector(LoadIds("/clicks"))), id)(line))(line))(line))(line))(line), id)(line)

      val parent = SplitGroup(1, clicks.identities, id)(line)
      val red1 = dag.Reduce(Min, parent)(line)
      val red2 = dag.Reduce(Max, parent)(line)
      val megaR = MegaReduce(List((trans.Leaf(trans.Source), List(red1.red, red2.red))), parent)

      val expected = dag.Split(
        dag.Group(1,
          Join(DerefObject, Cross(None), clicks, Const(CString("foo"))(line))(line),
          UnfixedSolution(0,
            Join(DerefObject, Cross(None),
              clicks,
              Const(CString("user"))(line))(line))),
        Join(JoinObject, Cross(None),
          Join(WrapObject, Cross(None),
            Const(CString("user"))(line),
            SplitParam(0, id)(line))(line),
          Join(JoinObject, Cross(None),
            Join(WrapObject, Cross(None),
              Const(CString("min"))(line),
              joinDeref(megaR, 0, 1, line))(line),
            Join(WrapObject, Cross(None),
              Const(CString("max"))(line),
              joinDeref(megaR, 0, 0, line))(line))(line))(line), id)(line)

      megaReduce(input, findReductions(input, evalCtx)) mustEqual expected
    }
  }

  "reduction finder" should {
    "in a load, find no reductions when there aren't any" in {
      val line = Line(1, 1, "")

      val input = dag.LoadLocal(Const(CString("/foo"))(line))(line)
      val expected = MegaReduceState(
        Map(),
        Map(),
        Map(),
        Map()
      )

      findReductions(input, evalCtx) mustEqual expected
    }

    "in a single reduction" in {
      val line = Line(1, 1, "")

      val load = dag.LoadLocal(Const(CString("/foo"))(line))(line)
      val reduction = Count
      val r = dag.Reduce(reduction, load)(line)

      val expected = MegaReduceState(
        Map(r -> load),
        Map(load -> List(load)),
        Map(load -> List(r)),
        Map(load -> trans.Leaf(trans.Source))
      )

      findReductions(r, evalCtx) mustEqual expected
    }   

    "in a join of two reductions on the same dataset #2" in {
      val line = Line(1, 1, "")

      val load = dag.LoadLocal(Const(CString("/foo"))(line))(line)
      val r1 = dag.Reduce(Count, load)(line)
      val r2 = dag.Reduce(StdDev, load)(line)

      val input = Join(Add, Cross(None), r1, r2)(line)

      val expected = MegaReduceState(
        Map(r1 -> load, r2 -> load),
        Map(load -> List(load)),
        Map(load -> List(r1, r2)),
        Map(load -> trans.Leaf(trans.Source))
      )

      findReductions(input, evalCtx) mustEqual expected
    }

    "findReductions given a reduction inside a reduction" in {
      val line = Line(1, 1, "")

      val load = dag.LoadLocal(Const(CString("/foo"))(line))(line)
      val r1 = dag.Reduce(Mean, load)(line)
      val r2 = dag.Reduce(Count, r1)(line)

      val expected = MegaReduceState(
        Map(r2 -> r1, r1 -> load),
        Map(load -> List(load), r1 -> List(r1)),
        Map(load -> List(r1), r1 -> List(r2)),
        Map(load -> trans.Leaf(trans.Source), r1 -> trans.Leaf(trans.Source))
      )

      findReductions(r2, evalCtx) mustEqual expected
    }     

    "findReductions given two reductions inside a reduction" in {
      val line = Line(1, 1, "")

      val foo = dag.LoadLocal(Const(CString("/foo"))(line))(line)
      val mean = dag.Reduce(Mean, foo)(line)
      val stdDev = dag.Reduce(StdDev, foo)(line)
      val parentCount = dag.Join(Add, Cross(None), mean, stdDev)(line)

      val input = dag.Reduce(Count, parentCount)(line)

      val expected = MegaReduceState(
        Map(
          mean -> foo,
          stdDev -> foo,
          input -> parentCount
        ),
        Map(
          foo -> List(foo),
          parentCount -> List(parentCount)
        ),
        Map(
          foo -> List(mean, stdDev),
          parentCount -> List(input)
        ),
        Map(
          foo -> trans.Leaf(trans.Source),
          parentCount -> trans.Leaf(trans.Source)
        )
      )

      findReductions(input, evalCtx) mustEqual expected
    }

    // TODO: need to test reductions whose parents are splits
    "findReductions inside a Split" in {
      val line = Line(1, 1, "")

      val clicks = dag.LoadLocal(Const(CString("/clicks"))(line))(line)
      val red = Count
      val count = dag.Reduce(red, clicks)(line)
      
      val id = new Identifier

      val input = dag.Split(
        dag.Group(1,
          clicks,
          UnfixedSolution(0, count)),
        SplitParam(1, id)(line), id)(line)
        
      val expected = MegaReduceState(
        Map(count -> clicks),
        Map(clicks -> List(clicks)),
        Map(clicks -> List(count)),
        Map(clicks -> trans.Leaf(trans.Source))
      )

      findReductions(input, evalCtx) mustEqual expected
    }


    "in a join where only one side is a reduction" in {
      val line = Line(1, 1, "")
      val load = dag.LoadLocal(Const(CString("/foo"))(line))(line)

      "right" in {
        val r = dag.Reduce(StdDev, load)(line)
        val input = Join(Add, Cross(None), dag.Operate(Neg, load)(line), r)(line)

        val expected = MegaReduceState(
          Map(r -> load),
          Map(load -> List(load)),
          Map(load -> List(r)),
          Map(load -> trans.Leaf(trans.Source))
        )

        findReductions(input, evalCtx) mustEqual expected
      }
      "left" in {
        val r = dag.Reduce(Count, load)(line)
        val input = Join(Add, Cross(Some(CrossRight)), r, dag.Operate(Neg, load)(line))(line)

        val expected = MegaReduceState(
          Map(r -> load),
          Map(load -> List(load)),
          Map(load -> List(r)),
          Map(load -> trans.Leaf(trans.Source))
        )

        findReductions(input, evalCtx) mustEqual expected
      }
    }
    
    "in a split" in {
      val line = Line(1, 1, "")

      // nums := dataset(//hom/numbers)
      // sums('n) :=
      //   m := max(nums where nums < 'n)
      //   (nums where nums = 'n) + m     -- actually, we used split root, but close enough
      // sums

      val nums = dag.LoadLocal(Const(CString("/hom/numbers"))(line))(line)
      
      val id = new Identifier

      lazy val j = Join(Lt, Cross(None), nums, SplitParam(0, id)(line))(line)
      lazy val parent = Filter(IdentitySort, nums, j)(line)

      lazy val splitGroup = SplitGroup(1, nums.identities, id)(line)
      lazy val r = dag.Reduce(Max, parent)(line)

      lazy val group = dag.Group(1, nums, UnfixedSolution(0, nums))
      lazy val join = Join(Add, Cross(None), splitGroup, r)(line)
      lazy val input = dag.Split(group, join, id)(line)

      lazy val expected = MegaReduceState(
        Map(r -> parent),
        Map(parent -> List(parent)),
        Map(parent -> List(r)),
        Map(parent -> trans.Leaf(trans.Source))
      )

      findReductions(input, evalCtx) mustEqual expected
    }

    "in a split that contains two reductions of the same dataset #2" in {
      val line = Line(1, 1, "")
      
      // clicks := dataset(//clicks)
      // histogram('user) :=
      //   { user: 'user,
      //     min: min(clicks.foo where clicks.user = 'user),
      //     max: max(clicks.foo where clicks.user = 'user) }
      // histogram
      //  
      // -- if max is taken instead of clicks.bar, the change in the DAG does
      // -- not show up inside the Reduce, so it's hard to track the reductions
      
      val clicks = dag.LoadLocal(Const(CString("/clicks"))(line))(line)

      val fooRoot = Const(CString("foo"))(line)
      val userRoot = Const(CString("user"))(line)
      val minRoot = Const(CString("min"))(line)
      val maxRoot = Const(CString("max"))(line)

      val clicksFoo = Join(DerefObject, Cross(None), clicks, fooRoot)(line)
      val clicksUser = Join(DerefObject, Cross(None), clicks, userRoot)(line)
      val group1 = dag.Group(1, clicksFoo, UnfixedSolution(0, clicksUser))
      
      val id = new Identifier

      lazy val parent = SplitGroup(1, Identities.Specs(Vector(LoadIds("/clicks"))), id)(line)
      lazy val r1 = dag.Reduce(Min, parent)(line)
      lazy val r2 = dag.Reduce(Max, parent)(line)

      lazy val input: dag.Split = dag.Split(
        group1,
        Join(JoinObject, Cross(None),
          Join(WrapObject, Cross(None),
            userRoot,
            SplitParam(0, id)(line))(line),
          Join(JoinObject, Cross(None),
            Join(WrapObject, Cross(None), minRoot, r1)(line),
            Join(WrapObject, Cross(None), maxRoot, r2)(line))(line))(line), id)(line)

      val expected = MegaReduceState(
        Map(r1 -> parent, r2 -> parent),
        Map(parent -> List(parent)),
        Map(parent -> List(r1, r2)),
        Map(parent -> trans.Leaf(trans.Source))
      )

      findReductions(input, evalCtx) mustEqual expected
    }
  }

  def joinDeref(left: DepGraph, first: Int, second: Int, line: Line): DepGraph = 
    Join(DerefArray, Cross(Some(CrossLeft)),
      Join(DerefArray, Cross(Some(CrossLeft)),
        left,
        Const(CLong(first))(line))(line),
      Const(CLong(second))(line))(line)
}


object ReductionFinderSpecs extends ReductionFinderSpecs[test.YId] with test.YIdInstances <|MERGE_RESOLUTION|>--- conflicted
+++ resolved
@@ -34,12 +34,8 @@
 
   import instructions._
   import dag._
-<<<<<<< HEAD
   import library.{ op1ForUnOp => _, _ }
-=======
-  import library._
   import TableModule.CrossOrder._
->>>>>>> 3da241d0
 
   val evalCtx = defaultEvaluationContext
   val morphCtx = defaultMorphContext
