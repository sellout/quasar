/*
 *  ____    ____    _____    ____    ___     ____ 
 * |  _ \  |  _ \  | ____|  / ___|  / _/    / ___|        Precog (R)
 * | |_) | | |_) | |  _|   | |     | |  /| | |  _         Advanced Analytics Engine for NoSQL Data
 * |  __/  |  _ <  | |___  | |___  |/ _| | | |_| |        Copyright (C) 2010 - 2013 SlamData, Inc.
 * |_|     |_| \_\ |_____|  \____|   /__/   \____|        All Rights Reserved.
 *
 * This program is free software: you can redistribute it and/or modify it under the terms of the 
 * GNU Affero General Public License as published by the Free Software Foundation, either version 
 * 3 of the License, or (at your option) any later version.
 *
 * This program is distributed in the hope that it will be useful, but WITHOUT ANY WARRANTY; 
 * without even the implied warranty of MERCHANTABILITY or FITNESS FOR A PARTICULAR PURPOSE. See 
 * the GNU Affero General Public License for more details.
 *
 * You should have received a copy of the GNU Affero General Public License along with this 
 * program. If not, see <http://www.gnu.org/licenses/>.
 *
 */
package com.precog
package daze

import com.precog.common.Path

import com.precog.yggdrasil._
import com.precog.yggdrasil.memoization._
import com.precog.yggdrasil.serialization._
import com.precog.common.VectorCase
import com.precog.util.IOUtils
import com.precog.util.IdGen

import akka.dispatch.Await
import akka.util.duration._

import java.io._
import scalaz._
import scalaz.effect._
import scalaz.iteratee._
import scalaz.std.list._
import Iteratee._

import org.specs2.specification.Fragment
import org.specs2.specification.Fragments
import org.specs2.execute.Result
import org.specs2.mutable._

trait TestConfigComponent extends table.ColumnarTableModule {
  object yggConfig extends YggConfig
  
  trait StubTableOps extends ColumnarTableOps {
    private var initialIndices = collection.mutable.Map[Path, Int]()
    private var currentIndex = 0
    
    override def loadStatic(path: Path): Table = {
      import blueeyes.json._
      import JsonAST.{JObject, JField, JArray, JInt}
      
      val index = initialIndices get path getOrElse {
        initialIndices += (path -> currentIndex)
        currentIndex
      }
      
      val target = path.path.replaceAll("/$", ".json")
      val src = io.Source fromInputStream getClass.getResourceAsStream(target)
      val parsed = src.getLines map JsonParser.parse toStream
      
      currentIndex += parsed.length
      
      val attributed = parsed zip (Stream from index) map {
        case (value, id) => JObject(JField("key", JArray(JInt(id) :: Nil)) :: JField("value", value) :: Nil)
      }
      
      Table fromJson attributed
    }
    
    override def loadDynamic(source: Table): Table = sys.error("todo")
  }
  
  override def ops = new StubTableOps {}

  trait YggConfig extends EvaluatorConfig with DatasetConsumersConfig {
    val sortBufferSize = 1000
    val sortWorkDir: File = IOUtils.createTmpDir("idsoSpec").unsafePerformIO
    val clock = blueeyes.util.Clock.System
    val memoizationBufferSize = 1000
    val memoizationWorkDir: File = null //no filesystem storage in test!
    val flatMapTimeout = intToDurationInt(30).seconds
    val maxEvalDuration = intToDurationInt(30).seconds

    object valueSerialization extends SortSerialization[SValue] with SValueRunlengthFormatting with BinarySValueFormatting with ZippedStreamSerialization
    object eventSerialization extends SortSerialization[SEvent] with SEventRunlengthFormatting with BinarySValueFormatting with ZippedStreamSerialization
    object groupSerialization extends SortSerialization[(SValue, Identities, SValue)] with GroupRunlengthFormatting with BinarySValueFormatting with ZippedStreamSerialization
    object memoSerialization extends IncrementalSerialization[(Identities, SValue)] with SEventRunlengthFormatting with BinarySValueFormatting with ZippedStreamSerialization

    val idSource = new IdSource {
      private val source = new java.util.concurrent.atomic.AtomicLong
      def nextId() = source.getAndIncrement
    }
  }
}

class EvaluatorSpecs extends Specification
    with Evaluator
    with TestConfigComponent 
    with StdLib
    with MemoryDatasetConsumer 
    with TypeInferencer { self =>
  
  import Function._
  
  import dag._
  import instructions._

  val testUID = "testUID"

  def testEval(graph: DepGraph)(test: Set[SEvent] => Result): Result = withContext { ctx =>
    (consumeEval(testUID, graph, ctx) match {
      case Success(results) => test(results)
      case Failure(error) => throw error
    }) and 
    (consumeEval(testUID, inferTypes(graph, Schema.JUnfixedT), ctx) match {
      case Success(results) => test(results)
      case Failure(error) => throw error
    })
  }

  "evaluator" should {
    "evaluate simple two-value multiplication" in {
      val line = Line(0, "")
      
      val input = Join(line, Map2Cross(Mul),
        Root(line, PushNum("6")),
        Root(line, PushNum("7")))
        
      testEval(input) { result => 
      
      result must haveSize(1)
      
      val result2 = result collect {
        case (ids, SDecimal(d)) if ids.isEmpty => d.toInt
      }
      
      result2 must contain(42)
    }}
    
    "evaluate single value roots" >> {
      "push_string" >> {
        val line = Line(0, "")
        val input = Root(line, PushString("daniel"))
        testEval(input) { result =>
        
        result must haveSize(1)
        
        val result2 = result collect {
          case (ids, SString(str)) if ids.isEmpty => str
        }
        
        result2 must contain("daniel")
      }}
      
      "push_num" >> {
        val line = Line(0, "")
        val input = Root(line, PushNum("42"))
        testEval(input) { result =>
        
        result must haveSize(1)
          val result2 = result collect {
            case (ids, SDecimal(d)) if ids.isEmpty => d.toInt
          }
          
          result2 must contain(42)
        }
      }
      
      "push_true" >> {
        val line = Line(0, "")
        val input = Root(line, PushTrue)
        testEval(input) { result =>
        
        result must haveSize(1)
          val result2 = result collect {
            case (ids, SBoolean(b)) if ids.isEmpty => b
          }
          
          result2 must contain(true)
        }
      }
      
      "push_false" >> {
        val line = Line(0, "")
        val input = Root(line, PushFalse)
        testEval(input) { result =>
          result must haveSize(1)
          
          val result2 = result collect {
            case (ids, SBoolean(b)) if ids.isEmpty => b
          }
          
          result2 must contain(false)
        }      
      }

      "push_null" >> {
        val line = Line(0, "")
        val input = Root(line, PushNull)
        testEval(input) { result =>
          result must haveSize(1)
          
          result must contain((VectorCase(), SNull))
        }
      }
      
      "push_object" >> {
        val line = Line(0, "")
        val input = Root(line, PushObject)
        testEval(input) { result =>
          result must haveSize(1)
          
          val result2 = result collect {
            case (ids, SObject(obj)) if ids.isEmpty => obj
          }
          
          result2 must contain(Map())
        }
      }
      
      "push_array" >> {
        val line = Line(0, "")
        val input = Root(line, PushArray)
        testEval(input) { result =>
        
        result must haveSize(1)
          val result2 = result collect {
            case (ids, SArray(arr)) if ids.isEmpty => arr
          }
          
          result2 must contain(Vector())
        }
      }
    }
    
    "evaluate a load_local" in {
      val line = Line(0, "")
      val input = dag.LoadLocal(line, Root(line, PushString("/hom/numbers")))
      testEval(input) { result =>
      
      result must haveSize(5)
      
      val result2 = result collect {
        case (ids, SDecimal(d)) if ids.size == 1 => d.toInt
      }
      
      result2 must contain(42, 12, 77, 1, 13)
    }}
    
    "evaluate a negation mapped over numbers" in {
      val line = Line(0, "")
      
      val input = Operate(line, Neg,
        dag.LoadLocal(line, Root(line, PushString("/hom/numbers"))))
        
      testEval(input) { result =>
      
      result must haveSize(5)
      
      val result2 = result collect {
        case (ids, SDecimal(d)) if ids.size == 1 => d.toInt
      }
      
      result2 must contain(-42, -12, -77, -1, -13)
    }}
    
    "evaluate a new mapped over numbers as no-op" in {
      val line = Line(0, "")
      
      val input = dag.New(line,
        dag.LoadLocal(line, Root(line, PushString("/hom/numbers"))))
        
      testEval(input) { result =>
      
      result must haveSize(5)
      
      val result2 = result collect {
        case (ids, SDecimal(d)) if ids.size == 1 => d.toInt
      }
      
      result2 must contain(42, 12, 77, 1, 13)
    }}

    "join two sets with a match" >> {
      "from different paths" >> {
        val line = Line(0, "")

        val input = Join(line, Map2Match(Add),
          Join(line, Map2Cross(DerefObject), 
            dag.LoadLocal(line, Root(line, PushString("/clicks"))),
            Root(line, PushString("time"))),
          Join(line, Map2Cross(DerefObject),
            dag.LoadLocal(line, Root(line, PushString("/hom/heightWeight"))),
            Root(line, PushString("height"))))

        testEval(input) { result =>
          result must haveSize(500)
        }
      }

      "from the same path" >> {
        val line = Line(0, "")

        val input = Join(line, Map2Match(Add),
          Join(line, Map2Cross(DerefObject), 
            dag.LoadLocal(line, Root(line, PushString("/hom/heightWeight"))),
            Root(line, PushString("weight"))),
          Join(line, Map2Cross(DerefObject),
            dag.LoadLocal(line, Root(line, PushString("/hom/heightWeight"))),
            Root(line, PushString("height"))))

        testEval(input) { result =>
          result must haveSize(5)
        }
      }
    }

    "evaluate a binary numeric operation mapped over homogeneous numeric set" >> {
      "addition" >> {
        val line = Line(0, "")
        
        val input = Join(line, Map2Cross(Add),
          dag.LoadLocal(line, Root(line, PushString("/hom/numbers"))),
          Root(line, PushNum("5")))
          
        testEval(input) { result =>
          result must haveSize(5)
          
          val result2 = result collect {
            case (ids, SDecimal(d)) if ids.size == 1 => d.toInt
          }
          
          result2 must contain(47, 17, 82, 6, 18)
        }
      }
      
      "subtraction" >> {
        val line = Line(0, "")
        
        val input = Join(line, Map2Cross(Sub),
          dag.LoadLocal(line, Root(line, PushString("/hom/numbers"))),
          Root(line, PushNum("5")))
          
        testEval(input) { result =>
          
          result must haveSize(5)
          
          val result2 = result collect {
            case (ids, SDecimal(d)) if ids.size == 1 => d.toInt
          }
          
          result2 must contain(37, 7, 72, -4, 8)
        }
      }
      
      "multiplication" >> {
        val line = Line(0, "")
        
        val input = Join(line, Map2Cross(Mul),
          dag.LoadLocal(line, Root(line, PushString("/hom/numbers"))),
          Root(line, PushNum("5")))
          
        testEval(input) { result =>
          result must haveSize(5)
          
          val result2 = result collect {
            case (ids, SDecimal(d)) if ids.size == 1 => d.toInt
          }
          
          result2 must contain(210, 60, 385, 5, 65)
        }
      }
      
      "division" >> {
        val line = Line(0, "")
        
        val input = Join(line, Map2Cross(Div),
          dag.LoadLocal(line, Root(line, PushString("/hom/numbers"))),
          Root(line, PushNum("5")))
          
        testEval(input) { result =>
          
          result must haveSize(5)
          
          val result2 = result collect {
            case (ids, SDecimal(d)) if ids.size == 1 => d.toDouble
          }
          
          result2 must contain(8.4, 2.4, 15.4, 0.2, 2.6)
        }
      }
    }
    
    "evaluate a binary numeric operation mapped over heterogeneous numeric set" >> {
      "addition" >> {
        val line = Line(0, "")
        
        val input = Join(line, Map2Cross(Add),
          dag.LoadLocal(line, Root(line, PushString("/het/numbers"))),
          Root(line, PushNum("5")))
          
        testEval(input) { result =>
          result must haveSize(5)
          
          val result2 = result collect {
            case (ids, SDecimal(d)) if ids.size == 1 => d.toInt
          }
          
          result2 must contain(47, 17, 82, 6, 18)
        }
      }
      
      "subtraction" >> {
        val line = Line(0, "")
        
        val input = Join(line, Map2Cross(Sub),
          dag.LoadLocal(line, Root(line, PushString("/het/numbers"))),
          Root(line, PushNum("5")))
          
        testEval(input) { result =>
          result must haveSize(5)
          
          val result2 = result collect {
            case (ids, SDecimal(d)) if ids.size == 1 => d.toInt
          }
          
          result2 must contain(37, 7, 72, -4, 8)
        }
      }
      
      "multiplication" >> {
        val line = Line(0, "")
        
        val input = Join(line, Map2Cross(Mul),
          dag.LoadLocal(line, Root(line, PushString("/het/numbers"))),
          Root(line, PushNum("5")))
          
        testEval(input) { result =>
          result must haveSize(5)
          
          val result2 = result collect {
            case (ids, SDecimal(d)) if ids.size == 1 => d.toInt
          }
          
          result2 must contain(210, 60, 385, 5, 65)
        }
      }
      
      "division" >> {
        val line = Line(0, "")
        
        val input = Join(line, Map2Cross(Div),
          dag.LoadLocal(line, Root(line, PushString("/het/numbers"))),
          Root(line, PushNum("5")))
          
        testEval(input) { result =>
          result must haveSize(5)
          
          val result2 = result collect {
            case (ids, SDecimal(d)) if ids.size == 1 => d.toDouble
          }
          
          result2 must contain(8.4, 2.4, 15.4, 0.2, 2.6)
        }
      }
    }

    "reduce a filtered dataset" >> {
      val line = Line(0, "")

      val input = dag.Reduce(line, Count,
        Filter(line, None,
          dag.LoadLocal(line, Root(line, PushString("/clicks"))),
          Join(line, Map2Cross(Gt),
            Join(line, Map2Cross(DerefObject),
              dag.LoadLocal(line, Root(line, PushString("/clicks"))),
              Root(line, PushString("time"))),
            Root(line, PushNum("0")))))

      testEval(input) { result =>
        result must haveSize(1)

        val result2 = result collect {
          case (ids, SDecimal(d)) if ids.isEmpty => d.toInt
        }

        result2 must contain(100)
      }
    }

    "evaluate cross when one side is a singleton" >> {
      "a reduction on the right side of the cross" >> {
        val line = Line(0, "")

        val input = Join(line, Map2Cross(Add), 
          dag.LoadLocal(line, Root(line, PushString("/hom/numbers"))),
          dag.Reduce(line, Count, 
            Root(line, PushNum("42"))))

        testEval(input) { result =>
          result must haveSize(5)

          val result2 = result collect {
            case (ids, SDecimal(d)) if ids.size == 1 => d
          }

          result2 must contain(43, 13, 78, 2, 14)
        }
      }

      "a reduction on the left side of the cross" >> {
        val line = Line(0, "")

        val input = Join(line, Map2Cross(Add), 
          dag.Reduce(line, Count, 
            Root(line, PushNum("42"))),
          dag.LoadLocal(line, Root(line, PushString("/hom/numbers"))))

        testEval(input) { result =>
          result must haveSize(5)

          val result2 = result collect {
            case (ids, SDecimal(d)) if ids.size == 1 => d
          }

          result2 must contain(43, 13, 78, 2, 14)
        }
      }

      "a root on the right side of the cross" >> {
        val line = Line(0, "")

        val input = Join(line, Map2Cross(Add),  
          dag.LoadLocal(line, Root(line, PushString("/hom/numbers"))),
          Root(line, PushNum("3")))
         
        testEval(input) { result =>
          result must haveSize(5)

          val result2 = result collect {
            case (ids, SDecimal(d)) if ids.size == 1 => d
          }

          result2 must contain(45, 15, 80, 4, 16)
        }
      }

      "a root on the left side of the cross" >> {
        val line = Line(0, "")

        val input = Join(line, Map2Cross(Add), 
          Root(line, PushNum("3")),
          dag.LoadLocal(line, Root(line, PushString("/hom/numbers"))))

        testEval(input) { result =>
          result must haveSize(5)

          val result2 = result collect {
            case (ids, SDecimal(d)) if ids.size == 1 => d
          }

          result2 must contain(45, 15, 80, 4, 16)
        }
      }
    }

    "evaluate wrap_object on a single numeric value" in {
      val line = Line(0, "")
      
      val input = Join(line, Map2Cross(WrapObject),
        Root(line, PushString("answer")),
        Root(line, PushNum("42")))
        
      testEval(input) { result =>
        result must haveSize(1)
        
        val optObj = result find {
          case (ids, SObject(_)) if ids.isEmpty => true
          case _ => false
        } collect {
          case (_, SObject(obj)) => obj
        }
        
        optObj must beSome
        val obj = optObj.get
        
        obj must haveKey("answer")
        obj("answer") must beLike {
          case SDecimal(d) => d mustEqual 42
        }
      }
    }

    "evaluate wrap_object on an object" in {
      val line = Line(0, "")
      
      val input = Join(line, Map2Cross(WrapObject),
        Root(line, PushString("answer")),
        Join(line, Map2Cross(WrapObject),
          Root(line, PushString("question")),
          Root(line, PushNull)))
        
      testEval(input) { result =>
      
      result must haveSize(1)
      
      val optObj = result find {
        case (ids, SObject(_)) if ids.isEmpty => true
        case _ => false
      } collect {
        case (_, SObject(obj)) => obj
      }
      
      optObj must beSome
      val obj = optObj.get
      
      obj must haveKey("answer")
      obj("answer") must beLike {
        case SObject(obj) => { 
          obj must haveKey("question")
          obj("question") mustEqual SNull
        }
      }
    }}
    
    "evaluate wrap_object on clicks dataset" in {
      val line = Line(0, "")
      
      val input = Join(line, Map2Cross(WrapObject),
        Root(line, PushString("aa")),
        Join(line, Map2Cross(DerefObject),
          dag.LoadLocal(line, Root(line, PushString("/clicks"))),
          Root(line, PushString("user"))))
        
      testEval(input) { result =>
      
      result must haveSize(100)
      
      forall(result) {
        case (ids, SObject(obj)) if ids.size == 1 => {
          obj must haveSize(1)
          obj must haveKey("aa")
        }
        case _ => failure("Result has wrong shape")
      }
    }}
    
    "evaluate wrap_array on a single numeric value" in {
      val line = Line(0, "")
      
      val input = Operate(line, WrapArray,
        Root(line, PushNum("42")))
        
      testEval(input) { result =>
      
      result must haveSize(1)
      
      val optArr = result find {
        case (ids, SArray(_)) if ids.isEmpty => true
        case _ => false
      } collect {
        case (_, SArray(arr)) => arr
      }
      
      optArr must beSome
      val arr = optArr.get
      
      arr must haveSize(1)
      arr.head must beLike {
        case SDecimal(d) => d mustEqual 42
      }
    }}

    "evaluate wrap_array on a single null value" in {
      val line = Line(0, "")
      
      val input = Operate(line, WrapArray,
        Root(line, PushNull))
        
      testEval(input) { result =>
      
      result must haveSize(1)
      
      val optArr = result find {
        case (ids, SArray(_)) if ids.isEmpty => true
        case _ => false
      } collect {
        case (_, SArray(arr)) => arr
      }
      
      optArr must beSome
      val arr = optArr.get
      
      arr must haveSize(1)
      arr.head mustEqual SNull
    }}
    
    "evaluate join_object on single values" in {
      val line = Line(0, "")
      
      val input = Join(line, Map2Cross(JoinObject),
        Join(line, Map2Cross(WrapObject),
          Root(line, PushString("question")),
          Root(line, PushString("What is six times nine?"))),
        Join(line, Map2Cross(WrapObject),
          Root(line, PushString("answer")),
          Root(line, PushNum("42"))))
        
      testEval(input) { result =>
      
      result must haveSize(1)
      
      val optObj = result find {
        case (ids, SObject(_)) if ids.isEmpty => true
        case _ => false
      } collect {
        case (_, SObject(obj)) => obj
      }
      
      optObj must beSome
      val obj = optObj.get
      
      obj must haveKey("answer")
      obj("answer") must beLike {
        case SDecimal(d) => d mustEqual 42
      }
      
      obj must haveKey("question")
      obj("question") must beLike {
        case SString(str) => str mustEqual "What is six times nine?"
      }
    }}
    
    "evaluate join_array on single values" in {
      val line = Line(0, "")
      
      val input = Join(line, Map2Cross(JoinArray),
        Operate(line, WrapArray,
          Root(line, PushNum("24"))),
        Operate(line, WrapArray,
          Root(line, PushNum("42"))))
        
      testEval(input) { result =>
      
      result must haveSize(1)
      
      val optArr = result find {
        case (ids, SArray(_)) if ids.isEmpty => true
        case _ => false
      } collect {
        case (_, SArray(arr)) => arr
      }
      
      optArr must beSome
      val arr = optArr.get
      
      arr must beLike {
        case Vector(SDecimal(d1), SDecimal(d2)) => {
          d1 mustEqual 24
          d2 mustEqual 42
        }
      }
    }}
    
    "evaluate array_swap on single values" >> {
      "at start" >> {
        val line = Line(0, "")
        
        val input = Join(line, Map2Cross(ArraySwap),
          Join(line, Map2Cross(JoinArray),
            Operate(line, WrapArray,
              Root(line, PushNum("12"))),
            Join(line, Map2Cross(JoinArray),
              Operate(line, WrapArray,
                Root(line, PushNum("24"))),
              Operate(line, WrapArray,
                Root(line, PushNum("42"))))),
          Root(line, PushNum("1")))
          
        testEval(input) { result =>
          result must haveSize(1)
          
          val optArr = result find {
            case (ids, SArray(_)) if ids.isEmpty => true
            case _ => false
          } collect {
            case (_, SArray(arr)) => arr
          }
          
          optArr must beSome
          val arr = optArr.get
          
          arr must beLike {
            case Vector(SDecimal(d1), SDecimal(d2), SDecimal(d3)) => {
              d1 mustEqual 24
              d2 mustEqual 12
              d3 mustEqual 42
            }
          }
        }
      }
      
      "at end" >> {
        val line = Line(0, "")
        
        val input = Join(line, Map2Cross(ArraySwap),
          Join(line, Map2Cross(JoinArray),
            Operate(line, WrapArray,
              Root(line, PushNum("12"))),
            Join(line, Map2Cross(JoinArray),
              Operate(line, WrapArray,
                Root(line, PushNum("24"))),
              Operate(line, WrapArray,
                Root(line, PushNum("42"))))),
          Root(line, PushNum("2")))
          
        testEval(input) { result =>
          result must haveSize(1)
          
          val optArr = result find {
            case (ids, SArray(_)) if ids.isEmpty => true
            case _ => false
          } collect {
            case (_, SArray(arr)) => arr
          }
          
          optArr must beSome
          val arr = optArr.get
          
          arr must beLike {
            case Vector(SDecimal(d1), SDecimal(d2), SDecimal(d3)) => {
              d1 mustEqual 12
              d2 mustEqual 42
              d3 mustEqual 24
            }
          }
        }
      }
    }
    
    "evaluate descent on a homogeneous set" in {
      val line = Line(0, "")
      
      val input = Join(line, Map2Cross(DerefObject),
        dag.LoadLocal(line, Root(line, PushString("/hom/pairs"))),
        Root(line, PushString("first")))
        
      testEval(input) { result =>
      
      result must haveSize(5)
      
      val result2 = result collect {
        case (ids, SDecimal(d)) if ids.size == 1 => d.toInt
      }
      
      result2 must contain(42, 12, 77, 1, 13)
    }}
    
    "evaluate descent on a heterogeneous set" in {
      val line = Line(0, "")
      
      val input = Join(line, Map2Cross(DerefObject),
        dag.LoadLocal(line, Root(line, PushString("/het/pairs"))),
        Root(line, PushString("first")))
        
      testEval(input) { result =>
      
      result must haveSize(5)
      
      val result2 = result collect {
        case (ids, SDecimal(d)) if ids.size == 1 => d.toInt
        case (ids, SNull) if ids.size == 1 => SNull
      }
      
      result2 must contain(42, 12, 1, 13, SNull)
    }}
    
    "evaluate descent producing a heterogeneous set" in {
      val line = Line(0, "")
      
      val input = Join(line, Map2Cross(DerefObject),
        dag.LoadLocal(line, Root(line, PushString("/het/het-pairs"))),
        Root(line, PushString("first")))
        
      testEval(input) { result =>
      
      result must haveSize(5)
      
      val result2 = result collect {
        case (ids, SDecimal(d)) if ids.size == 1 => d.toInt
        case (ids, SString(str)) if ids.size == 1 => str
        case (ids, SBoolean(b)) if ids.size == 1 => b
        case (ids, SNull) if ids.size == 1 => SNull
      }
      
      result2 must contain(42, true, "daniel", 1, SNull)
    }}
    
    "evaluate array dereference on a homogeneous set" in {
      val line = Line(0, "")
      
      val input = Join(line, Map2Cross(DerefArray),
        dag.LoadLocal(line, Root(line, PushString("/hom/arrays"))),
        Root(line, PushNum("2")))
        
      testEval(input) { result =>
      
      result must haveSize(5)
      
      val result2 = result collect {
        case (ids, SDecimal(d)) if ids.size == 1 => d.toInt
      }
      
      result2 must contain(42, 12, 77, 1, 13)
    }}
    
    "evaluate array dereference on a heterogeneous set" in {
      val line = Line(0, "")
      
      val input = Join(line, Map2Cross(DerefArray),
        dag.LoadLocal(line, Root(line, PushString("/het/arrays"))),
        Root(line, PushNum("2")))
        
      testEval(input) { result =>
      
      result must haveSize(5)
      
      val result2 = result collect {
        case (ids, SDecimal(d)) if ids.size == 1 => d.toInt
      }
      
      result2 must contain(42, 12, 77, 1, 13)
    }}
    
    "evaluate array dereference producing a heterogeneous set" in {
      val line = Line(0, "")
      
      val input = Join(line, Map2Cross(DerefArray),
        dag.LoadLocal(line, Root(line, PushString("/het/het-arrays"))),
        Root(line, PushNum("2")))
        
      testEval(input) { result =>
      
      result must haveSize(5)
      
      val result2 = result collect {
        case (ids, SDecimal(d)) if ids.size == 1 => d.toInt
        case (ids, SString(str)) if ids.size == 1 => str
        case (ids, SBoolean(b)) if ids.size == 1 => b
        case (ids, SNull) if ids.size == 1 => SNull
      }
      
      result2 must contain(42, true, "daniel", 1, SNull)
    }}
    
    "evaluate matched binary numeric operation" in {
      val line = Line(0, "")
      
      val input = Join(line, Map2Match(Sub),
        Join(line, Map2Cross(DerefObject),
          dag.LoadLocal(line, Root(line, PushString("/hom/pairs"))),
          Root(line, PushString("first"))),
        Join(line, Map2Cross(DerefObject),
          dag.LoadLocal(line, Root(line, PushString("/hom/pairs"))),
          Root(line, PushString("second"))))
        
      testEval(input) { result =>
      
      result must haveSize(5)
      
      val result2 = result collect {
        case (ids, SDecimal(d)) if ids.size == 1 => d.toInt
      }
      
      result2 must contain(36, 12, 115, -165)
    }}
    
    "evaluate matched binary numeric operation dropping undefined result" in {
      val line = Line(0, "")
      
      val input = Join(line, Map2Match(Div),
        Join(line, Map2Cross(DerefObject),
          dag.LoadLocal(line, Root(line, PushString("/hom/pairs"))),
          Root(line, PushString("first"))),
        Join(line, Map2Cross(DerefObject),
          dag.LoadLocal(line, Root(line, PushString("/hom/pairs"))),
          Root(line, PushString("second"))))
        
      testEval(input) { result =>
      
      result must haveSize(4)
      
      val result2 = result collect {
        case (ids, SDecimal(d)) if ids.size == 1 => d.toDouble
      }
      
      result2 must contain(7, -2.026315789473684, 0.006024096385542169, 13)
    }}
    
    "compute the set difference of two sets" in {
      val line = Line(0, "")
      
      val input = Join(line, SetDifference,
        dag.LoadLocal(line, Root(line, PushString("/clicks2"))),
        Join(line, Map2Cross(DerefObject),
          dag.LoadLocal(line, Root(line, PushString("/clicks2"))),
          Root(line, PushString("time"))))
        
      testEval(input) { result =>
      
      result must haveSize(6)
      
      forall(result) {
        case (ids, SObject(obj)) if ids.size == 1 => {
          obj must not haveKey("time")
        }
<<<<<<< HEAD
        case (VectorCase(_), SString(s)) => s mustEqual "string cheese"
        case _ => failure("Result has wrong shape")
=======
        case (ids, SString(s)) if ids.size == 1 => s mustEqual "string cheese"
>>>>>>> 0694a2c2
      }
    }}    
    "compute the set difference of the set difference" in {
      val line = Line(0, "")
      
      val input = Join(line, SetDifference,
        dag.LoadLocal(line, Root(line, PushString("/clicks2"))),
        Join(line, SetDifference,
          dag.LoadLocal(line, Root(line, PushString("/clicks2"))),
          Join(line, Map2Cross(DerefObject),
            dag.LoadLocal(line, Root(line, PushString("/clicks2"))),
            Root(line, PushString("time")))))

      testEval(input) { result =>
      
      result must haveSize(101)
      
      forall(result) {
        case (ids, SObject(obj)) if ids.size == 1 => {
          obj must haveKey("time")
        }
<<<<<<< HEAD
        case (VectorCase(_), SString(s)) => s mustEqual "string cheese"
        case _ => failure("Result has wrong shape")
=======
        case (ids, SString(s)) if ids.size == 1 => s mustEqual "string cheese"
>>>>>>> 0694a2c2
      }
    }}      
    
    "compute the iunion of two homogeneous sets" in {
      val line = Line(0, "")
      
      val input = Join(line, IUnion,
        dag.LoadLocal(line, Root(line, PushString("/hom/numbers"))),
        dag.LoadLocal(line, Root(line, PushString("/hom/numbers3"))))
        
      testEval(input) { result =>
      
      result must haveSize(10)
      
      val result2 = result collect {
        case (ids, SDecimal(d)) if ids.size == 1 => d.toDouble
      }
      
      result2 must contain(42, 12, 77, 1, 13, 14, -1, 0)
    }}
    
    "compute the iunion of two datasets" in {
      val line = Line(0, "")
      
      val input = Join(line, IUnion,
        dag.LoadLocal(line, Root(line, PushString("/clicks"))),
        dag.LoadLocal(line, Root(line, PushString("/hom/numbers3"))))
        
      testEval(input) { result =>
      
      result must haveSize(105)
    }}
    
    "compute the iintersect of two homogeneous sets" in {
      val line = Line(0, "")
      
      val input = Join(line, IIntersect,
        dag.LoadLocal(line, Root(line, PushString("/hom/numbers"))),
        dag.LoadLocal(line, Root(line, PushString("/hom/numbers3"))))
        
      testEval(input) { result =>
      
      result must haveSize(0)
      
      val result2 = result collect {
        case (ids, SDecimal(d)) if ids.size == 1 => d.toDouble
      }
      
      result2 must beEmpty
    }}
    
    "compute the iintersect of two datasets" in {
      val line = Line(0, "")
      
      val input = Join(line, IIntersect,
        dag.LoadLocal(line, Root(line, PushString("/clicks"))),
        dag.LoadLocal(line, Root(line, PushString("/hom/numbers3"))))
        
      testEval(input) { result =>
      
      result must haveSize(0)
    }}
    
    
    
    "filter homogeneous numeric set by binary operation" >> {
      "less-than" >> {
        val line = Line(0, "")
        
        val input = Filter(line, None,
          dag.LoadLocal(line, Root(line, PushString("/hom/numbers"))),
          Join(line, Map2Cross(Lt),
            dag.LoadLocal(line, Root(line, PushString("/hom/numbers"))),
            Root(line, PushNum("13"))))
          
        testEval(input) { result =>
          result must haveSize(2)
          
          val result2 = result collect {
            case (ids, SDecimal(d)) if ids.size == 1 => d.toInt
          }
          
          result2 must contain(1, 12)
        }
      }
      
      "less-than-equal" >> {
        val line = Line(0, "")
        
        val input = Filter(line, None,
          dag.LoadLocal(line, Root(line, PushString("/hom/numbers"))),
          Join(line, Map2Cross(LtEq),
            dag.LoadLocal(line, Root(line, PushString("/hom/numbers"))),
            Root(line, PushNum("13"))))
          
        testEval(input) { result =>
          result must haveSize(3)
          
          val result2 = result collect {
            case (ids, SDecimal(d)) if ids.size == 1 => d.toInt
          }
          
          result2 must contain(12, 1, 13)
        }
      }
      
      "greater-than" >> {
        val line = Line(0, "")
        
        val input = Filter(line, None,
          dag.LoadLocal(line, Root(line, PushString("/hom/numbers"))),
          Join(line, Map2Cross(Gt),
            dag.LoadLocal(line, Root(line, PushString("/hom/numbers"))),
            Root(line, PushNum("13"))))
          
        testEval(input) { result =>
          result must haveSize(2)
          
          val result2 = result collect {
            case (ids, SDecimal(d)) if ids.size == 1 => d.toInt
          }
          
          result2 must contain(42, 77)
        }
      }
      
      "greater-than-equal" >> {
        val line = Line(0, "")
        
        val input = Filter(line, None,
          dag.LoadLocal(line, Root(line, PushString("/hom/numbers"))),
          Join(line, Map2Cross(GtEq),
            dag.LoadLocal(line, Root(line, PushString("/hom/numbers"))),
            Root(line, PushNum("13"))))
          
        testEval(input) { result =>
          result must haveSize(3)
          
          val result2 = result collect {
            case (ids, SDecimal(d)) if ids.size == 1 => d.toInt
          }
          
          result2 must contain(42, 77, 13)
        }
      }
      
      "equal" >> {
        val line = Line(0, "")
        
        val input = Filter(line, None,
          dag.LoadLocal(line, Root(line, PushString("/hom/numbers"))),
          Join(line, Map2Cross(Eq),
            dag.LoadLocal(line, Root(line, PushString("/hom/numbers"))),
            Root(line, PushNum("13"))))
          
        testEval(input) { result =>
          result must haveSize(1)
          
          val result2 = result collect {
            case (ids, SDecimal(d)) if ids.size == 1 => d.toInt
          }
          
          result2 must contain(13)
        }
      }
      
      "not-equal" >> {
        val line = Line(0, "")
        
        val input = Filter(line, None,
          dag.LoadLocal(line, Root(line, PushString("/hom/numbers"))),
          Join(line, Map2Cross(NotEq),
            dag.LoadLocal(line, Root(line, PushString("/hom/numbers"))),
            Root(line, PushNum("13"))))
          
        testEval(input) { result =>
          val result2 = result collect {
            case (ids, SDecimal(d)) if ids.size == 1 => d.toInt
          }
          
          result2 must contain(42, 12, 77, 1)
        }
      }
      
      "and" >> {
        val line = Line(0, "")
        
        val input = Filter(line, None,
          dag.LoadLocal(line, Root(line, PushString("/hom/numbers"))),
          Join(line, Map2Match(And),
            Join(line, Map2Cross(NotEq),
              dag.LoadLocal(line, Root(line, PushString("/hom/numbers"))),
              Root(line, PushNum("77"))),
            Join(line, Map2Cross(NotEq),
              dag.LoadLocal(line, Root(line, PushString("/hom/numbers"))),
              Root(line, PushNum("13")))))
          
        testEval(input) { result =>
          result must haveSize(3)
          
          val result2 = result collect {
            case (ids, SDecimal(d)) if ids.size == 1 => d.toInt
          }
          
          result2 must contain(42, 12, 1)
        }
      }
      
      "or" >> {
        val line = Line(0, "")
        
        val input = Filter(line, None,
          dag.LoadLocal(line, Root(line, PushString("/hom/numbers"))),
          Join(line, Map2Match(Or),
            Join(line, Map2Cross(Eq),
              dag.LoadLocal(line, Root(line, PushString("/hom/numbers"))),
              Root(line, PushNum("77"))),
            Join(line, Map2Cross(Eq),
              dag.LoadLocal(line, Root(line, PushString("/hom/numbers"))),
              Root(line, PushNum("13")))))
          
        testEval(input) { result =>
          result must haveSize(2)
          
          val result2 = result collect {
            case (ids, SDecimal(d)) if ids.size == 1 => d.toInt
          }
          
          result2 must contain(77, 13)
        }
      }
      
      "complement of equality" >> {
        val line = Line(0, "")
        
        val input = Filter(line, None,
          dag.LoadLocal(line, Root(line, PushString("/hom/numbers"))),
          Operate(line, Comp,
            Join(line, Map2Cross(Eq),
              dag.LoadLocal(line, Root(line, PushString("/hom/numbers"))),
              Root(line, PushNum("13")))))
          
        testEval(input) { result =>
          result must haveSize(4)
          
          val result2 = result collect {
            case (ids, SDecimal(d)) if ids.size == 1 => d.toInt
          }
          
          result2 must contain(42, 12, 77, 1)
        }
      }
    }
    
    "filter heterogeneous numeric set by binary operation" >> {
      "less-than" >> {
        val line = Line(0, "")
        
        val input = Filter(line, None,
          dag.LoadLocal(line, Root(line, PushString("/het/numbers"))),
          Join(line, Map2Cross(Lt),
            dag.LoadLocal(line, Root(line, PushString("/het/numbers"))),
            Root(line, PushNum("13"))))
          
        testEval(input) { result =>
          result must haveSize(2)
          
          val result2 = result collect {
            case (ids, SDecimal(d)) if ids.size == 1 => d.toInt
          }
          
          result2 must contain(1, 12)
        }
      }
      
      "less-than-equal" >> {
        val line = Line(0, "")
        
        val input = Filter(line, None,
          dag.LoadLocal(line, Root(line, PushString("/het/numbers"))),
          Join(line, Map2Cross(LtEq),
            dag.LoadLocal(line, Root(line, PushString("/het/numbers"))),
            Root(line, PushNum("13"))))
          
        testEval(input) { result =>
          result must haveSize(3)
          
          val result2 = result collect {
            case (ids, SDecimal(d)) if ids.size == 1 => d.toInt
          }
          
          result2 must contain(12, 1, 13)
        }
      }
      
      "greater-than" >> {
        val line = Line(0, "")
        
        val input = Filter(line, None,
          dag.LoadLocal(line, Root(line, PushString("/het/numbers"))),
          Join(line, Map2Cross(Gt),
            dag.LoadLocal(line, Root(line, PushString("/het/numbers"))),
            Root(line, PushNum("13"))))
          
        testEval(input) { result =>
          result must haveSize(2)
          
          val result2 = result collect {
            case (ids, SDecimal(d)) if ids.size == 1 => d.toInt
          }
          
          result2 must contain(42, 77)
        }
      }
      
      "greater-than-equal" >> {
        val line = Line(0, "")
        
        val input = Filter(line, None,
          dag.LoadLocal(line, Root(line, PushString("/het/numbers"))),
          Join(line, Map2Cross(GtEq),
            dag.LoadLocal(line, Root(line, PushString("/het/numbers"))),
            Root(line, PushNum("13"))))
          
        testEval(input) { result =>
          result must haveSize(3)
          
          val result2 = result collect {
            case (ids, SDecimal(d)) if ids.size == 1 => d.toInt
          }
          
          result2 must contain(42, 77, 13)
        }
      }
      
      "equal" >> {
        val line = Line(0, "")
        
        val input = Filter(line, None,
          dag.LoadLocal(line, Root(line, PushString("/het/numbers"))),
          Join(line, Map2Cross(Eq),
            dag.LoadLocal(line, Root(line, PushString("/het/numbers"))),
            Root(line, PushNum("13"))))
          
        testEval(input) { result =>
          result must haveSize(1)
          
          val result2 = result collect {
            case (ids, SDecimal(d)) if ids.size == 1 => d.toInt
          }
          
          result2 must contain(13)
        }
      }
      
      "not-equal" >> {
        val line = Line(0, "")
        
        val input = Filter(line, None,
          dag.LoadLocal(line, Root(line, PushString("/het/numbers"))),
          Join(line, Map2Cross(NotEq),
            dag.LoadLocal(line, Root(line, PushString("/het/numbers"))),
            Root(line, PushNum("13"))))
          
        testEval(input) { result =>
          result must haveSize(9)
          
          val result2 = result collect {
            case (ids, SDecimal(d)) if ids.size == 1 => d.toInt
            case (ids, SBoolean(b)) if ids.size == 1 => b
            case (ids, SString(str)) if ids.size == 1 => str
            case (ids, SObject(obj)) if ids.size == 1 => obj
            case (ids, SArray(arr)) if ids.size == 1 => arr
          }
          
          result2 must contain(42, 12, 77, 1, true, false, "daniel",
            Map("test" -> SString("fubar")), Vector())
        }
      }
      
      "and" >> {
        val line = Line(0, "")
        
        val input = Filter(line, None,
          dag.LoadLocal(line, Root(line, PushString("/het/numbers"))),
          Join(line, Map2Match(And),
            Join(line, Map2Cross(NotEq),
              dag.LoadLocal(line, Root(line, PushString("/het/numbers"))),
              Root(line, PushNum("77"))),
            Join(line, Map2Cross(NotEq),
              dag.LoadLocal(line, Root(line, PushString("/het/numbers"))),
              Root(line, PushNum("13")))))
          
        testEval(input) { result =>
          result must haveSize(8)
          
          val result2 = result collect {
            case (ids, SDecimal(d)) if ids.size == 1 => d.toInt
            case (ids, SBoolean(b)) if ids.size == 1 => b
            case (ids, SString(str)) if ids.size == 1 => str
            case (ids, SObject(obj)) if ids.size == 1 => obj
            case (ids, SArray(arr)) if ids.size == 1 => arr
          }
          
          result2 must contain(42, 12, 1, true, false, "daniel",
            Map("test" -> SString("fubar")), Vector())
        }
      }
      
      "or" >> {
        val line = Line(0, "")
        
        val input = Filter(line, None,
          dag.LoadLocal(line, Root(line, PushString("/het/numbers"))),
          Join(line, Map2Match(Or),
            Join(line, Map2Cross(Eq),
              dag.LoadLocal(line, Root(line, PushString("/het/numbers"))),
              Root(line, PushNum("77"))),
            Join(line, Map2Cross(Eq),
              dag.LoadLocal(line, Root(line, PushString("/het/numbers"))),
              Root(line, PushNum("13")))))
          
        testEval(input) { result =>
          result must haveSize(2)
          
          val result2 = result collect {
            case (ids, SDecimal(d)) if ids.size == 1 => d.toInt
          }
          
          result2 must contain(77, 13)
        }
      }
      
      "complement of equality" >> {
        val line = Line(0, "")
        
        val input = Filter(line, None,
          dag.LoadLocal(line, Root(line, PushString("/het/numbers"))),
          Operate(line, Comp,
            Join(line, Map2Cross(Eq),
              dag.LoadLocal(line, Root(line, PushString("/het/numbers"))),
              Root(line, PushNum("13")))))
          
        testEval(input) { result =>
          result must haveSize(9)
          
          val result2 = result collect {
            case (ids, SDecimal(d)) if ids.size == 1 => d.toInt
            case (ids, SBoolean(b)) if ids.size == 1 => b
            case (ids, SString(str)) if ids.size == 1 => str
            case (ids, SObject(obj)) if ids.size == 1 => obj
            case (ids, SArray(arr)) if ids.size == 1 => arr
          }
          
          result2 must contain(42, 12, 77, 1, true, false, "daniel",
            Map("test" -> SString("fubar")), Vector())
        }
      }
    }
    
    "correctly order a match following a cross" in {
      val line = Line(0, "")
      
      val input = Join(line, Map2Match(Mul),
        dag.LoadLocal(line, Root(line, PushString("/hom/numbers"))),
        Join(line, Map2Cross(Sub),
          dag.LoadLocal(line, Root(line, PushString("/hom/numbers"))),
          dag.LoadLocal(line, Root(line, PushString("/hom/numbers3")))))
          
      testEval(input) { result =>
        
        result must haveSize(25)
        
        val result2 = result collect {
          case (ids, SDecimal(d)) if ids.size == 2 => d.toInt
        }
        
        result2 must haveSize(23)
        
        result2 must contain(0, -377, -780, 6006, -76, 5929, 1, 156, 169, 2, 1764,
          2695, 144, 1806, -360, 1176, -832, 182, 4851, -1470, -13, -41, -24)
      }
    }
    
    "correctly evaluate a match following a cross with equality" in {
      val line = Line(0, "")
      
      val numbers = dag.LoadLocal(line, None, Root(line, PushString("/hom/numbers")), Het)
      val numbers3 = dag.LoadLocal(line, None, Root(line, PushString("/hom/numbers3")), Het)
      
      val input = Join(line, Map2Match(And),
        Join(line, Map2Cross(And),
          Join(line, Map2Match(Eq), numbers, numbers),
          Join(line, Map2Match(Eq), numbers3, numbers3)),
        Join(line, Map2Match(Eq), numbers3, numbers3))
      
      testEval(input) must not(beEmpty)
    }
    
    "correctly order a match following a cross within a new" in {
      val line = Line(0, "")
      
      val input = Join(line, Map2Match(Mul),
        dag.LoadLocal(line, Root(line, PushString("/hom/numbers"))),
        Join(line, Map2Cross(Sub),
          dag.LoadLocal(line, Root(line, PushString("/hom/numbers"))),
          dag.New(line, dag.LoadLocal(line, Root(line, PushString("/hom/numbers"))))))
          
      testEval(input) { result =>
      
      result must haveSize(25)
      
      val result2 = result collect {
        case (ids, SDecimal(d)) if ids.size == 2 => d.toInt
      }
      
      result2 must haveSize(20)
      
      result2 must contain(0, 1260, -1470, 1722, 1218, -360, -780, 132, -12,
        2695, 5005, 5852, 4928, -41, -11, -76, -377, 13, -832, 156)
    }}
    
    "split on a homogeneous set" in {
      val line = Line(0, "")
      
      // 
      // nums := dataset(//hom/numbers)
      // sums('n) :=
      //   m := max(nums where nums < 'n)
      //   (nums where nums = 'n) + m     -- actually, we used split root, but close enough
      // sums
      // 
       
      val nums = dag.LoadLocal(line, Root(line, PushString("/hom/numbers")))
      
      lazy val input: dag.Split = dag.Split(line,
        dag.Group(1, nums, UnfixedSolution(0, nums)),
        Join(line, Map2Cross(Add),
          SplitGroup(line, 1, nums.provenance)(input),
          dag.Reduce(line, Max,
            Filter(line, None,
              nums,
              Join(line, Map2Cross(Lt),
                nums,
                SplitParam(line, 0)(input))))))
              
      testEval(input) { result =>
      
      result must haveSize(4)
      
      val result2 = result collect {
        case (ids, SDecimal(d)) if ids.size == 1 => d.toInt
      }
      
      result2 must contain(55, 13, 119, 25)
    }}
    
    "evaluate a histogram function" in {
      val Expected = Map("daniel" -> 9, "kris" -> 8, "derek" -> 7, "nick" -> 17,
        "john" -> 13, "alissa" -> 7, "franco" -> 13, "matthew" -> 10, "jason" -> 13, SNull -> 3)
      
      val line = Line(0, "")
      
      // 
      // clicks := dataset(//clicks)
      // histogram('user) :=
      //   { user: 'user, num: count(clicks where clicks.user = 'user) }
      // histogram
      // 
      // 
      val clicks = dag.LoadLocal(line, Root(line, PushString("/clicks")))
       
      lazy val input: dag.Split = dag.Split(line,
        dag.Group(1,
          clicks,
          UnfixedSolution(0, 
            Join(line, Map2Cross(DerefObject),
              clicks,
              Root(line, PushString("user"))))),
        Join(line, Map2Cross(JoinObject),
          Join(line, Map2Cross(WrapObject),
            Root(line, PushString("user")),
            SplitParam(line, 0)(input)),
          Join(line, Map2Cross(WrapObject),
            Root(line, PushString("num")),
            dag.Reduce(line, Count,
              SplitGroup(line, 1, clicks.provenance)(input)))))
      
      testEval(input) { result =>
      
      result must haveSize(10)
      
      forall(result) {
        case (ids, SObject(obj)) if ids.size == 1 => {
          obj must haveKey("user")
          obj must haveKey("num")
          
          obj("user") must beLike {
            case SString(str) => {
              str must beOneOf("daniel", "kris", "derek", "nick", "john",
                "alissa", "franco", "matthew", "jason")
            }
            case SNull => ok
          }

          val user = (obj("user") : @unchecked) match {
            case SString(user) => user
            case SNull => SNull
          }
            
          obj("num") must beLike {
            case SDecimal(d) => d mustEqual Expected(user)
          }
        }
        
        case p => failure("'%s' does not match the expected pattern".format(p))
      }
    }}

    "evaluate with on the clicks dataset" in {
      val line = Line(0, "")
      
      val input = Join(line, Map2Cross(JoinObject),
        dag.LoadLocal(line, Root(line, PushString("/clicks"))),
        Join(line, Map2Cross(WrapObject),
          Root(line, PushString("t")),
          Root(line, PushNum("42"))))
          
      testEval(input) { result =>
        
        result must haveSize(100)
        
        forall(result) {
          case (ids, SObject(obj)) if ids.size == 1 => {
            obj must haveKey("user")
            obj must haveKey("time")
            obj must haveKey("page")
            obj must haveKey("t")
            
            obj("t") mustEqual SDecimal(42)
          }
        }
        case _ => failure("Result has wrong shape")
      }
    }
    
    "evaluate filter with null" in {
      val line = Line(0, "")

      //
      // //clicks where //clicks.user = null
      //
      //
      val input = Filter(line, None,
        dag.LoadLocal(line, Root(line, PushString("/clicks"))),
        Join(line, Map2Cross(Eq),
          Join(line, Map2Cross(DerefObject),
            dag.LoadLocal(line, Root(line, PushString("/clicks"))),
            Root(line, PushString("user"))),
          Root(line, PushNull)))

      testEval(input) { result =>

        result must haveSize(3)

        forall(result) {
          case (ids, SObject(obj)) if ids.size == 1 => {
            obj must haveKey("user")

<<<<<<< HEAD
          obj("user") must beLike {
            case SNull => ok
          }
        }
        case _ => failure("Result has wrong shape")
=======
            obj("user") must beLike {
              case SNull => ok
            }
          }            
        }
>>>>>>> 0694a2c2
      }
    }

    "evaluate filter on the results of a histogram function" in {
      val line = Line(0, "")
      
      // 
      // clicks := //clicks
      // histogram('user) :=
      //   { user: 'user, num: count(clicks where clicks.user = 'user) }
      // histogram where histogram.num = 9
      // 
      // 
      val clicks = dag.LoadLocal(line, Root(line, PushString("/clicks")))
       
      lazy val histogram: dag.Split = dag.Split(line,
        dag.Group(1,
          clicks,
          UnfixedSolution(0,
            Join(line, Map2Cross(DerefObject),
              clicks,
              Root(line, PushString("user"))))),
        Join(line, Map2Cross(JoinObject),
          Join(line, Map2Cross(WrapObject),
            Root(line, PushString("user")),
            SplitParam(line, 0)(histogram)),
          Join(line, Map2Cross(WrapObject),
            Root(line, PushString("num")),
            dag.Reduce(line, Count,
              SplitGroup(line, 1, clicks.provenance)(histogram)))))
       
      val input = Filter(line, None,
        histogram,
        Join(line, Map2Cross(Eq),
          Join(line, Map2Cross(DerefObject),
            histogram,
            Root(line, PushString("num"))),
          Root(line, PushNum("9"))))
                  
      testEval(input) { result =>
        
        result must haveSize(1)
        result.toList.head must beLike {
          case (ids, SObject(obj)) if ids.size == 1 => {
            obj must haveKey("user")
            obj("user") must beLike { case SString("daniel") => ok }
            
            obj must haveKey("num")
            obj("num") must beLike { case SDecimal(d) => d mustEqual 9 }
          }
        }
      }
    }
    
    "perform a naive cartesian product on the clicks dataset" in {
      val line = Line(0, "")
      
      val input = Join(line, Map2Cross(JoinObject),
        Join(line, Map2Cross(WrapObject),
          Root(line, PushString("aa")),
          Join(line, Map2Cross(DerefObject),
            dag.LoadLocal(line, Root(line, PushString("/clicks"))),
            Root(line, PushString("user")))),
        Join(line, Map2Cross(WrapObject),
          Root(line, PushString("bb")),
          Join(line, Map2Cross(DerefObject),
            dag.New(line, dag.LoadLocal(line, Root(line, PushString("/clicks")))),
            Root(line, PushString("user")))))
            
      testEval(input) { result =>
        
        result must haveSize(10000)
        
        forall(result) {
          case (ids, SObject(obj)) if ids.size == 2 => {
            obj must haveSize(2)
            obj must haveKey("aa")
            obj must haveKey("bb")
          }
        }
        case _ => failure("Result has wrong shape")

      }
    }

    "distinct homogenous set of numbers" >> {
      val line = Line(0, "")
      
      val input = dag.Distinct(line,
      dag.LoadLocal(line, Root(line, PushString("/hom/numbers2"))))
      
      testEval(input) { result =>
        
        result must haveSize(5)
        
        val result2 = result collect {
          case (ids, SDecimal(d)) if ids.size == 1 => d.toInt
        }
        
        result2 must contain(42, 12, 77, 1, 13)
      }
    }
    
    "distinct heterogenous sets" >> {
      val line = Line(0, "")
      
      val input = dag.Distinct(line,
      dag.LoadLocal(line, Root(line, PushString("/het/numbers2"))))
      
      testEval(input) { result =>
        result must haveSize(10)
        
        val result2 = result collect {
          case (ids, SDecimal(d)) if ids.size == 1 => d.toInt
          case (ids, SBoolean(b)) if ids.size == 1 => b
          case (ids, SString(s)) if ids.size == 1 => s
          case (ids, SArray(a)) if ids.size == 1 => a
          case (ids, SObject(o)) if ids.size == 1 => o
        }
        
        result2 must contain(42, 12, 77, 1, 13, true, false, "daniel", Map("test" -> SString("fubar")), Vector())
      }
    }
  }
}<|MERGE_RESOLUTION|>--- conflicted
+++ resolved
@@ -643,11 +643,11 @@
       result must haveSize(100)
       
       forall(result) {
-        case (ids, SObject(obj)) if ids.size == 1 => {
-          obj must haveSize(1)
-          obj must haveKey("aa")
-        }
-        case _ => failure("Result has wrong shape")
+        _ must beLike {
+          case (ids, SObject(obj)) if ids.size == 1 => 
+            obj must haveSize(1)
+            obj must haveKey("aa")
+        }
       }
     }}
     
@@ -1017,15 +1017,13 @@
       result must haveSize(6)
       
       forall(result) {
-        case (ids, SObject(obj)) if ids.size == 1 => {
-          obj must not haveKey("time")
-        }
-<<<<<<< HEAD
-        case (VectorCase(_), SString(s)) => s mustEqual "string cheese"
-        case _ => failure("Result has wrong shape")
-=======
-        case (ids, SString(s)) if ids.size == 1 => s mustEqual "string cheese"
->>>>>>> 0694a2c2
+        _ must beLike {
+          case (ids, SObject(obj)) if ids.size == 1 => 
+            obj must not haveKey("time")
+
+          case (ids, SString(s)) if ids.size == 1 => 
+            s mustEqual "string cheese"
+        }
       }
     }}    
     "compute the set difference of the set difference" in {
@@ -1044,15 +1042,13 @@
       result must haveSize(101)
       
       forall(result) {
-        case (ids, SObject(obj)) if ids.size == 1 => {
-          obj must haveKey("time")
-        }
-<<<<<<< HEAD
-        case (VectorCase(_), SString(s)) => s mustEqual "string cheese"
-        case _ => failure("Result has wrong shape")
-=======
-        case (ids, SString(s)) if ids.size == 1 => s mustEqual "string cheese"
->>>>>>> 0694a2c2
+        _ must beLike {
+          case (ids, SObject(obj)) if ids.size == 1 => 
+            obj must haveKey("time")
+
+          case (ids, SString(s)) if ids.size == 1 => 
+            s mustEqual "string cheese"
+        }
       }
     }}      
     
@@ -1540,8 +1536,8 @@
     "correctly evaluate a match following a cross with equality" in {
       val line = Line(0, "")
       
-      val numbers = dag.LoadLocal(line, None, Root(line, PushString("/hom/numbers")), Het)
-      val numbers3 = dag.LoadLocal(line, None, Root(line, PushString("/hom/numbers3")), Het)
+      val numbers = dag.LoadLocal(line, Root(line, PushString("/hom/numbers")))
+      val numbers3 = dag.LoadLocal(line, Root(line, PushString("/hom/numbers3")))
       
       val input = Join(line, Map2Match(And),
         Join(line, Map2Cross(And),
@@ -1549,7 +1545,7 @@
           Join(line, Map2Match(Eq), numbers3, numbers3)),
         Join(line, Map2Match(Eq), numbers3, numbers3))
       
-      testEval(input) must not(beEmpty)
+      testEval(input) { _ must not(beEmpty) }
     }
     
     "correctly order a match following a cross within a new" in {
@@ -1646,29 +1642,29 @@
       result must haveSize(10)
       
       forall(result) {
-        case (ids, SObject(obj)) if ids.size == 1 => {
-          obj must haveKey("user")
-          obj must haveKey("num")
-          
-          obj("user") must beLike {
-            case SString(str) => {
-              str must beOneOf("daniel", "kris", "derek", "nick", "john",
-                "alissa", "franco", "matthew", "jason")
+        _ must beLike {
+          case (ids, SObject(obj)) if ids.size == 1 => {
+            obj must haveKey("user")
+            obj must haveKey("num")
+            
+            obj("user") must beLike {
+              case SString(str) => {
+                str must beOneOf("daniel", "kris", "derek", "nick", "john",
+                  "alissa", "franco", "matthew", "jason")
+              }
+              case SNull => ok
             }
-            case SNull => ok
-          }
-
-          val user = (obj("user") : @unchecked) match {
-            case SString(user) => user
-            case SNull => SNull
-          }
-            
-          obj("num") must beLike {
-            case SDecimal(d) => d mustEqual Expected(user)
-          }
-        }
-        
-        case p => failure("'%s' does not match the expected pattern".format(p))
+
+            val user = (obj("user") : @unchecked) match {
+              case SString(user) => user
+              case SNull => SNull
+            }
+              
+            obj("num") must beLike {
+              case SDecimal(d) => d mustEqual Expected(user)
+            }
+          }
+        }
       }
     }}
 
@@ -1686,16 +1682,16 @@
         result must haveSize(100)
         
         forall(result) {
-          case (ids, SObject(obj)) if ids.size == 1 => {
+          case (ids, SObject(obj)) if ids.size == 1 => 
             obj must haveKey("user")
             obj must haveKey("time")
             obj must haveKey("page")
             obj must haveKey("t")
             
             obj("t") mustEqual SDecimal(42)
-          }
-        }
-        case _ => failure("Result has wrong shape")
+          
+          case _ => failure("Result has wrong shape")
+        }
       }
     }
     
@@ -1719,22 +1715,12 @@
         result must haveSize(3)
 
         forall(result) {
-          case (ids, SObject(obj)) if ids.size == 1 => {
-            obj must haveKey("user")
-
-<<<<<<< HEAD
-          obj("user") must beLike {
-            case SNull => ok
-          }
-        }
-        case _ => failure("Result has wrong shape")
-=======
-            obj("user") must beLike {
-              case SNull => ok
-            }
-          }            
-        }
->>>>>>> 0694a2c2
+          _ must beLike {
+            case (ids, SObject(obj)) if ids.size == 1 => 
+              obj must haveKey("user")
+              obj("user") must_== SNull
+          }
+        }
       }
     }
 
@@ -1809,14 +1795,13 @@
         result must haveSize(10000)
         
         forall(result) {
-          case (ids, SObject(obj)) if ids.size == 2 => {
-            obj must haveSize(2)
-            obj must haveKey("aa")
-            obj must haveKey("bb")
-          }
-        }
-        case _ => failure("Result has wrong shape")
-
+          _ must beLike {
+            case (ids, SObject(obj)) if ids.size == 2 => 
+              obj must haveSize(2)
+              obj must haveKey("aa")
+              obj must haveKey("bb")
+          }
+        }
       }
     }
 
