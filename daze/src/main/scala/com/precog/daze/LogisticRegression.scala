--- conflicted
+++ resolved
@@ -54,13 +54,8 @@
   def reduceDouble(seq: Seq[ColumnValues]): Result
 }
 
-<<<<<<< HEAD
-trait LogisticRegressionLibModule[M[+_]] extends ColumnarTableLibModule[M] with ReductionLibModule[M] with EvaluatorMethodsModule[M] {
-  trait LogisticRegressionLib extends ColumnarTableLib with ReductionLib with RegressionSupport with EvaluatorMethods {
-=======
 trait LogisticRegressionLibModule[M[+_]] extends ColumnarTableLibModule[M] with ReductionLibModule[M] with EvaluatorMethodsModule[M] with PredictionLibModule[M] {
   trait LogisticRegressionLib extends ColumnarTableLib with ReductionLib with PredictionSupport with RegressionSupport with EvaluatorMethods {
->>>>>>> bfea0e98
     import trans._
 
     override def _libMorphism2 = super._libMorphism2 ++ Set(LogisticRegression, LogisticPrediction)
@@ -223,12 +218,8 @@
 
             val spec = TransSpec.concatChildren(tree)
 
-<<<<<<< HEAD
             val jvalue = JArray(finalTheta.map(JNum(_)).toList)
             val theta = Table.constEmptyArray.transform(transJValue(jvalue, TransSpec1.Id))
-=======
-            val theta = Table.constArray(Set(CArray[Double](finalTheta)))
->>>>>>> bfea0e98
 
             val result = theta.transform(spec)
 
