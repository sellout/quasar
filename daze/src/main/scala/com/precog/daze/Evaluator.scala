/*
 *  ____    ____    _____    ____    ___     ____ 
 * |  _ \  |  _ \  | ____|  / ___|  / _/    / ___|        Precog (R)
 * | |_) | | |_) | |  _|   | |     | |  /| | |  _         Advanced Analytics Engine for NoSQL Data
 * |  __/  |  _ <  | |___  | |___  |/ _| | | |_| |        Copyright (C) 2010 - 2013 SlamData, Inc.
 * |_|     |_| \_\ |_____|  \____|   /__/   \____|        All Rights Reserved.
 *
 * This program is free software: you can redistribute it and/or modify it under the terms of the 
 * GNU Affero General Public License as published by the Free Software Foundation, either version 
 * 3 of the License, or (at your option) any later version.
 *
 * This program is distributed in the hope that it will be useful, but WITHOUT ANY WARRANTY; 
 * without even the implied warranty of MERCHANTABILITY or FITNESS FOR A PARTICULAR PURPOSE. See 
 * the GNU Affero General Public License for more details.
 *
 * You should have received a copy of the GNU Affero General Public License along with this 
 * program. If not, see <http://www.gnu.org/licenses/>.
 *
 */
package com.precog
package daze

import annotation.tailrec

import com.precog.yggdrasil._
import com.precog.yggdrasil.TableModule._
import com.precog.yggdrasil.table._
import com.precog.yggdrasil.table.ColumnarTableModuleConfig
import com.precog.yggdrasil.serialization._
import com.precog.yggdrasil.util.IdSourceConfig
import com.precog.util._
import com.precog.common.json._
import com.precog.common.{Path, VectorCase}
import com.precog.common.json.{CPath, CPathField, CPathIndex}
import com.precog.common.security._
import com.precog.bytecode._

import org.joda.time._
import org.joda.time.format._
import org.joda.time.DateTimeZone

import java.lang.Math._
import collection.immutable.ListSet

import org.slf4j.LoggerFactory

import akka.dispatch.Future

import scalaz.{NonEmptyList => NEL, _}
import scalaz.StateT.{StateMonadTrans, stateTMonadState}
import scalaz.std.anyVal._
import scalaz.std.list._
import scalaz.std.map._
import scalaz.std.partialFunction._
import scalaz.syntax.monad._
import scalaz.syntax.traverse._

import scala.Function._
import scala.collection.immutable.Queue

trait EvaluatorConfig extends IdSourceConfig {
  def maxSliceSize: Int
}

case class EvaluationContext(apiKey: APIKey, basePath: Path, startTime: DateTime)

trait EvaluatorModule[M[+_]] extends CrossOrdering
    with Memoizer
    with TypeInferencer
<<<<<<< HEAD
    with JoinOptimizer
    with StaticInliner[M]
    with EvaluatorMethods[M]
    with TransSpecable[M]
    with ReductionFinder[M]
    with TableModule[M]        // TODO specific implementation
    with InfixLib[M]
    with UnaryLib[M]
    with FSLib[M]
    with BigDecimalOperations
    with YggConfigComponent { self =>

  protected lazy val evalLogger = LoggerFactory.getLogger("com.precog.daze.Evaluator")

  type MemoId = Int
=======
    with JoinOptimizer 
    with OpFinderModule[M] 
    with StaticInlinerModule[M] 
    with ReductionFinderModule[M]
    with TableModule[M] // Remove this explicit dep!
    with TableLibModule[M] {

  import dag._
  import instructions._

>>>>>>> 241c41b4
  type GroupId = Int

  type Evaluator[N[+_]] <: EvaluatorLike[N]

  def Evaluator[N[+_]](N0: Monad[N])(implicit mn: M ~> N, nm: N ~> M): EvaluatorLike[N]

  abstract class EvaluatorLike[N[+_]](N0: Monad[N])(implicit mn: M ~> N, nm: N ~> M) extends OpFinder with ReductionFinder with StaticInliner with YggConfigComponent {
    type YggConfig <: EvaluatorConfig

    import library._  
    import yggConfig._
    import trans._
    import constants._

    private implicit val N = N0
    private val evalLogger = LoggerFactory.getLogger("com.precog.daze.Evaluator")
    private val transState = StateMonadTrans[EvaluatorState]
    private val monadState = stateTMonadState[EvaluatorState, N]
    
    def report: QueryLogger[N, instructions.Line]
    
    def freshIdScanner: Scanner
    
    def Forall: Reduction { type Result = Option[Boolean] }
    def Exists: Reduction { type Result = Option[Boolean] }
    def concatString(ctx: EvaluationContext): F2
    def coerceToDouble(ctx: EvaluationContext): F1

    def composeOptimizations(optimize: Boolean, funcs: List[DepGraph => DepGraph]): DepGraph => DepGraph =
      if (optimize) funcs.map(Endo[DepGraph]).suml.run else identity

    def stagedRewriteDAG(optimize: Boolean, ctx: EvaluationContext): DepGraph => DepGraph =
      composeOptimizations(optimize, List(
        inlineStatics(_, ctx),
        optimizeJoins(_)
      ))

    def fullRewriteDAG(optimize: Boolean, ctx: EvaluationContext): DepGraph => DepGraph =
      stagedRewriteDAG(optimize, ctx) andThen
      (orderCrosses _) andThen
      composeOptimizations(optimize, List(
        inferTypes(JType.JUnfixedT),
        { g => megaReduce(g, findReductions(g, ctx)) },
        memoize
      ))
    
    /**
     * The entry point to the evaluator.  The main implementation of the evaluator
     * is comprised by the inner functions, `fullEval` (the main evaluator function)
     * and `prepareEval` (which has the primary eval loop).
     */
    def eval(graph: DepGraph, ctx: EvaluationContext, optimize: Boolean): N[Table] = {
      evalLogger.debug("Eval for {} = {}", ctx.apiKey.toString, graph)
    
      val rewrittenDAG = fullRewriteDAG(optimize, ctx)(graph)
      val stagingPoints = listStagingPoints(Queue(rewrittenDAG))

      def resolveTopLevelGroup(spec: BucketSpec, splits: Map[dag.Split, (Table, Int => N[Table])]): StateT[N, EvaluatorState, N[GroupingSpec]] = spec match {
        case UnionBucketSpec(left, right) => {
          for {
            leftSpec <- resolveTopLevelGroup(left, splits) 
            rightSpec <- resolveTopLevelGroup(right, splits)
            
            val commonIds = findCommonIds(left, right)
            val keySpec = buildKeySpec(commonIds)
          } yield {
            for {
              leftRes <- leftSpec
              rightRes <- rightSpec
            } yield GroupingAlignment(keySpec, keySpec, leftRes, rightRes, GroupingSpec.Union)
          }
        }
        
        case IntersectBucketSpec(left, right) => {
          for {
            leftSpec <- resolveTopLevelGroup(left, splits)
            rightSpec <- resolveTopLevelGroup(right, splits)
            
            val commonIds = findCommonIds(left, right)
            val keySpec = buildKeySpec(commonIds)
          } yield {
            for {
              leftRes <- leftSpec
              rightRes <- rightSpec
            } yield GroupingAlignment(keySpec, keySpec, leftRes, rightRes, GroupingSpec.Intersection)
          }
        }
        
<<<<<<< HEAD
        common match {
          case Some(reducedTarget) => {
            for {
              pendingTarget <- prepareEval(reducedTarget, splits)
              resultTargetTable = pendingTarget.table.transform { liftToValues(pendingTarget.trans) }
              _ <- monadState.gets(identity)
              subSpec <- resolveLowLevelGroup(resultTargetTable, reducedTarget, forest, splits)
            } yield {
              // TODO FIXME if the target has forcing points, targetTrans is insufficient
              val Some(trans) = mkTransSpec(target, reducedTarget, ctx)
              M.point(GroupingSource(resultTargetTable, SourceKey.Single, Some(liftToValues(trans)), id, subSpec))
=======
        case dag.Group(id, target, forest) => {
          val common = findCommonality(enumerateGraphs(forest) + target)
          
          common match {
            case Some(reducedTarget) => {
              for {
                pendingTarget <- prepareEval(reducedTarget, splits)
                //val PendingTable(reducedTargetTableF, _, reducedTargetTrans) = prepareEval(reducedTarget, assume, splits)
             
                resultTargetTable = pendingTarget.table.transform { liftToValues(pendingTarget.trans) }
                
                // TODO FIXME if the target has forcing points, targetTrans is insufficient
                //val PendingTable(_, _, targetTrans) = prepareEval(target, assume + (reducedTarget -> resultTargetTable), splits)
                  
                state <- monadState.gets(identity)
                trans <- transState liftM prepareEval(target, splits).eval(state.copy(assume = state.assume + (reducedTarget -> resultTargetTable))) map { _.trans }
                subSpec <- resolveLowLevelGroup(resultTargetTable, reducedTarget, forest, splits)
              } yield {
                N.point(GroupingSource(resultTargetTable, SourceKey.Single, Some(liftToValues(trans)), id, subSpec))
              }
>>>>>>> 241c41b4
            }
            
            case None => sys.error("O NOES!!!")
          }
        }
        
        case UnfixedSolution(_, _) | dag.Extra(_) => sys.error("assertion error")
      }

<<<<<<< HEAD
    //** only used in resolveTopLevelGroup **/
    def resolveLowLevelGroup(commonTable: Table, commonGraph: DepGraph, forest: BucketSpec, splits: Map[dag.Split, (Table, Int => M[Table])]): StateT[M, EvaluatorState, GroupKeySpec] = forest match {
      case UnionBucketSpec(left, right) => {
        for {
          leftRes <- resolveLowLevelGroup(commonTable, commonGraph, left, splits)
          rightRes <- resolveLowLevelGroup(commonTable, commonGraph, right, splits)
        } yield GroupKeySpecOr(leftRes, rightRes)
      }
      
      case IntersectBucketSpec(left, right) => {
        for {
          leftRes <- resolveLowLevelGroup(commonTable, commonGraph, left, splits)
          rightRes <- resolveLowLevelGroup(commonTable, commonGraph, right, splits)
        } yield GroupKeySpecAnd(leftRes, rightRes)
      }
      
      case UnfixedSolution(id, solution) => {
        val Some(spec) = mkTransSpec(solution, commonGraph, ctx)
        for {
          _ <- monadState.gets(identity)
          liftedTrans = TransSpec.deepMap(spec) {
            case Leaf(_) => DerefObjectStatic(Leaf(Source), paths.Value)
          }
        } yield GroupKeySpecSource(CPathField(id.toString), liftedTrans)
      }
      
      case dag.Extra(graph) => {
        val Some(spec) = mkTransSpec(graph, commonGraph, ctx)
        for {
          state <- monadState.gets(identity)
          extraId = state.extraCount
          _ <- monadState.modify { _.copy(extraCount = extraId + 1) }

          liftedTrans = TransSpec.deepMap(spec) {
            case Leaf(_) => DerefObjectStatic(Leaf(Source), paths.Value)
          }
        } yield GroupKeySpecSource(CPathField("extra" + extraId), trans.Filter(liftedTrans, liftedTrans))
=======
      //** only used in resolveTopLevelGroup **/
      def resolveLowLevelGroup(commonTable: Table, commonGraph: DepGraph, forest: BucketSpec, splits: Map[dag.Split, (Table, Int => N[Table])]): StateT[N, EvaluatorState, GroupKeySpec] = forest match {
        case UnionBucketSpec(left, right) => {
          for {
            leftRes <- resolveLowLevelGroup(commonTable, commonGraph, left, splits)
            rightRes <- resolveLowLevelGroup(commonTable, commonGraph, right, splits)
          } yield GroupKeySpecOr(leftRes, rightRes)
        }
        
        case IntersectBucketSpec(left, right) => {
          for {
            leftRes <- resolveLowLevelGroup(commonTable, commonGraph, left, splits)
            rightRes <- resolveLowLevelGroup(commonTable, commonGraph, right, splits)
          } yield GroupKeySpecAnd(leftRes, rightRes)
        }
        
        case UnfixedSolution(id, solution) => {
          for {
            _ <- monadState.modify { state => state.copy(assume = state.assume + (commonGraph -> commonTable)) }
            pendingTable <- prepareEval(solution, splits)
            _ <- monadState.modify { state => state.copy(assume = state.assume - commonGraph) }

            liftedTrans = TransSpec.deepMap(pendingTable.trans) {
              case Leaf(_) => DerefObjectStatic(Leaf(Source), paths.Value)
            }
          } yield GroupKeySpecSource(CPathField(id.toString), liftedTrans)
        }
        
        case dag.Extra(graph) => {
          for {
            _ <- monadState.modify { state => state.copy(assume = state.assume + (commonGraph -> commonTable)) }
            pendingTable <- prepareEval(graph, splits)
            _ <- monadState.modify { state => state.copy(assume = state.assume - commonGraph) }
            
            state <- monadState.gets(identity)
            extraId = state.extraCount
            _ <- monadState.modify { _.copy(extraCount = extraId + 1) }

            liftedTrans = TransSpec.deepMap(pendingTable.trans) {
              case Leaf(_) => DerefObjectStatic(Leaf(Source), paths.Value)
            }
          } yield GroupKeySpecSource(CPathField("extra" + extraId), trans.Filter(liftedTrans, liftedTrans))
        }
        
        case dag.Group(_, _, _) => sys.error("assertion error")
>>>>>>> 241c41b4
      }

<<<<<<< HEAD
    def prepareEval(graph: DepGraph, splits: Map[dag.Split, (Table, Int => M[Table])]): StateT[M, EvaluatorState, PendingTable] = {
      evalLogger.trace("Loop on %s".format(graph))
      
      val assumptionCheck: StateT[M, EvaluatorState, Option[Table]] = for {
        state <- monadState.gets(identity)
      } yield state.assume.get(graph)
      
      def get0(pt: PendingTable): (TransSpec1, DepGraph) = (pt.trans, pt.graph)
      def set0(pt: PendingTable, tg: (TransSpec1, DepGraph)): PendingTable = pt.copy(trans = tg._1, graph = tg._2)
      def init0(tg: (TransSpec1, DepGraph)): StateT[M, EvaluatorState, PendingTable] = evalNotTransSpecable(tg._2)
      
      type TSM[+T] = StateT[M, EvaluatorState, T]
      def evalTransSpecable(to: DepGraph): StateT[M, EvaluatorState, PendingTable] =
        mkTransSpecWithState[TSM, PendingTable](to, None, ctx, get0, set0, init0)
      
      def evalNotTransSpecable(graph: DepGraph): StateT[M, EvaluatorState, PendingTable] = graph match {
        
        case Join(op, joinSort @ (IdentitySort | ValueSort(_)), left, right) => {
          // TODO binary typing

          for {
            pendingTableLeft <- prepareEval(left, splits)
            pendingTableRight <- prepareEval(right, splits)
          } yield {
            assert(pendingTableLeft.graph != pendingTableRight.graph, "TransSpecable case should have already been handled")
            
            (left.identities, right.identities) match {
              case (Identities.Specs(_), Identities.Specs(_)) =>
                val prefixLength = sharedPrefixLength(left, right)

                val key = joinSort match {
                  case IdentitySort =>
                    buildJoinKeySpec(prefixLength)

                  case ValueSort(id) =>
                    trans.DerefObjectStatic(Leaf(Source), CPathField("sort-" + id))

                  case _ => sys.error("unreachable code")
                }

                val spec = buildWrappedJoinSpec(prefixLength, left.identities.length, right.identities.length)(transFromBinOp(op, ctx))

                val leftResult = pendingTableLeft.table.transform(liftToValues(pendingTableLeft.trans))
                val rightResult = pendingTableRight.table.transform(liftToValues(pendingTableRight.trans))
                val result = join(leftResult, rightResult)(key, spec)

                PendingTable(result, graph, TransSpec1.Id)

              case (Identities.Undefined, _) | (_, Identities.Undefined) =>
                PendingTable(Table.empty, graph, TransSpec1.Id)
            }
          }
        }
        
        case dag.Filter(joinSort @ (IdentitySort | ValueSort(_)), target, boolean) => {
          // TODO binary typing

          for {
            pendingTableTarget <- prepareEval(target, splits)
            pendingTableBoolean <- prepareEval(boolean, splits)
          } yield {
            assert(pendingTableTarget.graph != pendingTableBoolean.graph, "TransSpecable case should have already been handled")

            val prefixLength = sharedPrefixLength(target, boolean)
            
            val key = joinSort match {
              case IdentitySort =>
                buildJoinKeySpec(prefixLength)
              
              case ValueSort(id) =>
                trans.DerefObjectStatic(Leaf(Source), CPathField("sort-" + id))
              
              case _ => sys.error("unreachable code")
            }
            
            val spec = buildWrappedJoinSpec(prefixLength, target.identities.length, boolean.identities.length) { (srcLeft, srcRight) =>
              trans.Filter(srcLeft, srcRight)
            }
            val parentTargetTable = pendingTableTarget.table
            val targetResult = parentTargetTable.transform(liftToValues(pendingTableTarget.trans))
            val parentBooleanTable = pendingTableBoolean.table
            val booleanResult = parentBooleanTable.transform(liftToValues(pendingTableBoolean.trans))
            val result = join(targetResult, booleanResult)(key, spec)

            PendingTable(result, graph, TransSpec1.Id)
          }
        }
        
        case s: SplitParam => {
          val (key, _) = splits(s.parent)
          
          val source = trans.DerefObjectStatic(Leaf(Source), CPathField(s.id.toString))
          val spec = buildConstantWrapSpec(source)
          
          monadState point PendingTable(key transform spec, graph, TransSpec1.Id)
        }
=======
      def prepareEval(graph: DepGraph, splits: Map[dag.Split, (Table, Int => N[Table])]): StateT[N, EvaluatorState, PendingTable] = {
        evalLogger.trace("Loop on %s".format(graph))
>>>>>>> 241c41b4
        
        val assumptionCheck: StateT[N, EvaluatorState, Option[Table]] = for {
          state <- monadState.gets(identity)
        } yield state.assume.get(graph)
        
        def result: StateT[N, EvaluatorState, PendingTable] = graph match {
          case s: SplitParam => {
            val (key, _) = splits(s.parent)
            
            val source = trans.DerefObjectStatic(Leaf(Source), CPathField(s.id.toString))
            val spec = buildConstantWrapSpec(source)
            
            monadState point PendingTable(key transform spec, graph, TransSpec1.Id)
          }
          
          // not using extractors due to bug
          case s: SplitGroup => {
            val (_, f) = splits(s.parent)
            transState liftM f(s.id) map { PendingTable(_, graph, TransSpec1.Id) }
          }
          
          case Const(value) => {
            val table = value match {
              case str @ CString(_) => Table.constString(Set(str))
              
              case ln @ CLong(_) => Table.constLong(Set(ln))
              case d @ CDouble(_) => Table.constDouble(Set(d))
              case n @ CNum(_) => Table.constDecimal(Set(n))
              
              case b @ CBoolean(_) => Table.constBoolean(Set(b))

              case d @ CDate(_) => Table.constDate(Set(d))
              case as @ CArray(_, CArrayType(elemType)) => Table.constArray(Set(as))(elemType)
              
              case CNull => Table.constNull
              
              case CEmptyObject => Table.constEmptyObject
              case CEmptyArray => Table.constEmptyArray

              case CUndefined => Table.empty
            }
            
            val spec = buildConstantWrapSpec(Leaf(Source))
            
            monadState point PendingTable(table.transform(spec), graph, TransSpec1.Id)
          }

          case Undefined() =>
            monadState point PendingTable(Table.empty, graph, TransSpec1.Id)
          
          // TODO technically, we can do this without forcing by pre-lifting PendingTable#trans
          case dag.New(parent) => {
            for {
              pendingTable <- prepareEval(parent, splits)
              idSpec = makeTableTrans(
                Map(paths.Key -> trans.WrapArray(Scan(Leaf(Source), freshIdScanner))))
              
              tableM2 = pendingTable.table.transform(liftToValues(pendingTable.trans)).transform(idSpec)
            } yield PendingTable(tableM2, graph, TransSpec1.Id)
          }
          
          case dag.LoadLocal(parent, jtpe) => {
            for {
              pendingTable <- prepareEval(parent, splits)
              Path(prefixStr) = ctx.basePath
              f1 = concatString(ctx).applyl(CString(prefixStr.replaceAll("/$", "")))
              trans2 = trans.Map1(trans.DerefObjectStatic(pendingTable.trans, paths.Value), f1)
              back <- transState liftM mn(pendingTable.table.transform(trans2).load(ctx.apiKey, jtpe))
            } yield PendingTable(back, graph, TransSpec1.Id)
          }
          
          case dag.Morph1(mor, parent) => {
            for {
              pendingTable <- prepareEval(parent, splits)
              back <- transState liftM mn(mor(pendingTable.table.transform(liftToValues(pendingTable.trans)), ctx))
            } yield PendingTable(back, graph, TransSpec1.Id)
          }
          
          case dag.Morph2(mor, left, right) => {
            lazy val spec = trans.InnerArrayConcat(trans.WrapArray(Leaf(SourceLeft)), trans.WrapArray(Leaf(SourceRight)))
            lazy val specRight = trans.InnerArrayConcat(trans.WrapArray(Leaf(SourceRight)), trans.WrapArray(Leaf(SourceLeft)))
            lazy val key = trans.DerefObjectStatic(Leaf(Source), paths.Key)
            
            for {
              pair <- zip(prepareEval(left, splits), prepareEval(right, splits))
              (pendingTableLeft, pendingTableRight) = pair

              leftResult = pendingTableLeft.table.transform(liftToValues(pendingTableLeft.trans))
              rightResult = pendingTableRight.table.transform(liftToValues(pendingTableRight.trans))

              aligned = mor.alignment match {
                case MorphismAlignment.Cross => leftResult.cross(rightResult)(spec)
                case MorphismAlignment.Match if sharedPrefixLength(left, right) > 0 => join(leftResult, rightResult)(key, spec)
                case MorphismAlignment.Match if sharedPrefixLength(left, right) == 0 => {
                  if (left.isSingleton) {
                    rightResult.cross(leftResult)(specRight)
                  } else if (right.isSingleton) {
                    leftResult.cross(rightResult)(spec)
                  } else {
                    rightResult.cross(leftResult)(specRight)
                  }
                }
              }
              leftSpec0 = DerefObjectStatic(DerefArrayStatic(TransSpec1.Id, CPathIndex(0)), paths.Value)
              rightSpec0 = DerefObjectStatic(DerefArrayStatic(TransSpec1.Id, CPathIndex(1)), paths.Value)

              leftSpec = trans.DeepMap1(leftSpec0, coerceToDouble(ctx))
              rightSpec = trans.Map1(rightSpec0, coerceToDouble(ctx))

              transformed = {
                if (mor.multivariate) aligned.transform(InnerArrayConcat(trans.WrapArray(leftSpec), trans.WrapArray(rightSpec)))
                else aligned.transform(InnerArrayConcat(trans.WrapArray(leftSpec0), trans.WrapArray(rightSpec0)))
              }

              back <- transState liftM mn(mor(transformed, ctx))
            } yield PendingTable(back, graph, TransSpec1.Id)
          }
          
          case dag.Distinct(parent) => {
            val idSpec = makeTableTrans(
              Map(paths.Key -> trans.WrapArray(Scan(Leaf(Source), freshIdScanner))))

            for {
              pending <- prepareEval(parent, splits)

              keySpec   = DerefObjectStatic(Leaf(Source), paths.Key)
              valueSpec = DerefObjectStatic(Leaf(Source), paths.Value)
              table = pending.table.transform(liftToValues(pending.trans))

              sorted <- transState liftM mn(table.sort(valueSpec, SortAscending))
              distinct = sorted.distinct(valueSpec)
              result = distinct.transform(idSpec)
            } yield {
              PendingTable(result, graph, TransSpec1.Id)
            }
          }
<<<<<<< HEAD
        }

        /**
        returns an array (to be dereferenced later) containing the result of each reduction
        */
        case m @ MegaReduce(reds, parent) => {
          val firstCoalesce = reds.map {
            case (_, reductions) => coalesce(reductions.map((_, None)))
=======

          case Operate(instructions.WrapArray, parent) => {
            for {
              pendingTable <- prepareEval(parent, splits)
            } yield PendingTable(pendingTable.table, pendingTable.graph, trans.WrapArray(pendingTable.trans))
          }
          
          case o @ Operate(op, parent) => {
            for {
              pendingTable <- prepareEval(parent, splits)
              
              // TODO unary typing
            } yield PendingTable(pendingTable.table, pendingTable.graph, op1ForUnOp(op).spec(ctx)(pendingTable.trans))
>>>>>>> 241c41b4
          }

          /**
          returns an array (to be dereferenced later) containing the result of each reduction
          */
          case m @ MegaReduce(reds, parent) => {
            val firstCoalesce = reds.map {
              case (_, reductions) => coalesce(reductions.map((_, None)))
            }

            val reduction = coalesce(firstCoalesce.zipWithIndex map { case (r, j) => (r, Some(j)) })

            val spec = combineTransSpecs(reds.map(_._1))

            for {
              pendingTable <- prepareEval(parent, splits)
              liftedTrans = liftToValues(pendingTable.trans)
              result = mn(pendingTable.table
                  .transform(liftedTrans)
                  .transform(DerefObjectStatic(Leaf(Source), paths.Value))
                  .transform(spec)
                  .reduce(reduction.reducer(ctx))(reduction.monoid))

              table = result.map(reduction.extract)

              keyWrapped = trans.WrapObject(
                trans.ConstLiteral(
                  CEmptyArray,
                  trans.DerefArrayStatic(Leaf(Source), CPathIndex(0))),
                paths.Key.name)

              valueWrapped = trans.InnerObjectConcat(
                keyWrapped,
                trans.WrapObject(Leaf(Source), paths.Value.name))

              wrapped <- transState liftM table map { _.transform(valueWrapped) }
              cvalue <- transState liftM result.map(reduction.extractValue)

              _ <- monadState.modify { state =>
                state.copy(
                  assume = state.assume + (m -> wrapped),
                  reductions = state.reductions + (m -> cvalue)
                )
              }
            } yield {
              PendingTable(wrapped, graph, TransSpec1.Id)
            }
          }

          case r @ dag.Reduce(red, parent) => {
            for {
              pendingTable <- prepareEval(parent, splits)
              liftedTrans = liftToValues(pendingTable.trans)
              result <- transState liftM mn(red(pendingTable.table.transform(DerefObjectStatic(liftedTrans, paths.Value)), ctx))
              wrapped = result transform buildConstantWrapSpec(Leaf(Source))
            } yield PendingTable(wrapped, graph, TransSpec1.Id)
          }
          
          case s @ dag.Split(spec, child) => {
            val idSpec = makeTableTrans(
              Map(paths.Key -> trans.WrapArray(Scan(Leaf(Source), freshIdScanner))))

            val table = for {
              grouping <- resolveTopLevelGroup(spec, splits)
              state <- monadState.gets(identity)
              grouping2 <- transState liftM grouping
              result <- transState liftM mn(Table.merge(grouping2) { (key, map) =>
                val back = fullEval(child, splits + (s -> (key -> (map andThen mn))), s :: splits.keys.toList, false)
                back.eval(state)  //: N[Table]
              })
            } yield {
              result.transform(idSpec)
            }
            table map { PendingTable(_, graph, TransSpec1.Id) }
          }
          
          case dag.Assert(pred, child) => {
            for {
              predPending <- prepareEval(pred, splits)
              childPending <- prepareEval(child, splits)     // TODO squish once brian's PR lands
              
              liftedTrans = liftToValues(predPending.trans)
              predTable = predPending.table transform DerefObjectStatic(liftedTrans, paths.Value)
              
              truthiness <- transState liftM mn(predTable.reduce(Forall reducer ctx)(Forall.monoid))
              
              assertion = if (truthiness getOrElse false) N.point(()) else report.fatal(graph.loc, "Assertion failed")
              _ <- transState liftM assertion
              
              result = childPending.table transform liftToValues(childPending.trans)
            } yield PendingTable(result, graph, TransSpec1.Id)
          }
          
          case IUI(union, left, right) => {
            for {
              pair <- zip(prepareEval(left, splits), prepareEval(right, splits))
              (leftPending, rightPending) = pair

              keyValueSpec = TransSpec1.PruneToKeyValue

              leftTable = leftPending.table.transform(liftToValues(leftPending.trans))
              rightTable = rightPending.table.transform(liftToValues(rightPending.trans))

              leftSortedM = transState liftM mn(leftTable.sort(keyValueSpec, SortAscending))
              rightSortedM = transState liftM mn(rightTable.sort(keyValueSpec, SortAscending))

              pair <- zip(leftSortedM, rightSortedM)
              (leftSorted, rightSorted) = pair

              result = if (union) {
                leftSorted.cogroup(keyValueSpec, keyValueSpec, rightSorted)(Leaf(Source), Leaf(Source), Leaf(SourceLeft))
              } else {
                leftSorted.cogroup(keyValueSpec, keyValueSpec, rightSorted)(TransSpec1.DeleteKeyValue, TransSpec1.DeleteKeyValue, TransSpec2.LeftId)
              }
            } yield {
              PendingTable(result, graph, TransSpec1.Id)
            }
          }
          
          // TODO unify with IUI
          case Diff(left, right) =>{
            for {
              pair <- zip(prepareEval(left, splits), prepareEval(right, splits))
              (leftPending, rightPending) = pair

              leftTable = leftPending.table.transform(liftToValues(leftPending.trans))
              rightTable = rightPending.table.transform(liftToValues(rightPending.trans))

              // this transspec prunes everything that is not a key or a value.
              keyValueSpec = TransSpec1.PruneToKeyValue

<<<<<<< HEAD
            result = leftSorted.cogroup(keyValueSpec, keyValueSpec, rightSorted)(TransSpec1.Id, TransSpec1.DeleteKeyValue, TransSpec2.DeleteKeyValueLeft)
          } yield {
            PendingTable(result, graph, TransSpec1.Id)
          }
        }
  
        case j @ Join(op, joinSort @ (CrossLeftSort | CrossRightSort), left, right) => {
          val isLeft = joinSort == CrossLeftSort

          for {
            pendingTableLeft <- prepareEval(left, splits)
            pendingTableRight <- prepareEval(right, splits)

            leftResult = pendingTableLeft.table.transform(liftToValues(pendingTableLeft.trans))
            rightResult = pendingTableRight.table.transform(liftToValues(pendingTableRight.trans))

            valueSpec = DerefObjectStatic(Leaf(Source), paths.Value)

            result = if (isLeft)
              leftResult.paged(maxSliceSize).compact(valueSpec).cross(rightResult)(buildWrappedCrossSpec(transFromBinOp(op, ctx)))
            else
              rightResult.paged(maxSliceSize).compact(valueSpec).cross(leftResult)(buildWrappedCrossSpec(flip(transFromBinOp(op, ctx))))
          } yield {
            PendingTable(result, graph, TransSpec1.Id)
          }
        }
        
        case f @ dag.Filter(joinSort @ (CrossLeftSort | CrossRightSort), target, boolean) => {
          val isLeft = joinSort == CrossLeftSort
          
          /* target match {
            case Join(_, Map2Cross(Eq) | Map2CrossLeft(Eq) | Map2CrossRight(Eq), left, right) => {
              
=======
              leftSortedM = transState liftM mn(leftTable.sort(keyValueSpec, SortAscending))
              rightSortedM = transState liftM mn(rightTable.sort(keyValueSpec, SortAscending))

              pair <- zip(leftSortedM, rightSortedM)
              (leftSorted, rightSorted) = pair

              result = leftSorted.cogroup(keyValueSpec, keyValueSpec, rightSorted)(TransSpec1.Id, TransSpec1.DeleteKeyValue, TransSpec2.DeleteKeyValueLeft)
            } yield {
              PendingTable(result, graph, TransSpec1.Id)
            }
          }
          
          case Join(Eq, CrossLeftSort | CrossRightSort, left, Const(value)) => {
            for {
              pendingTable <- prepareEval(left, splits)
            } yield PendingTable(pendingTable.table, pendingTable.graph, trans.EqualLiteral(pendingTable.trans, value, false))
          }
          
          case Join(Eq, CrossLeftSort | CrossRightSort, Const(value), right) => {
            for {
              pendingTable <- prepareEval(right, splits)
            } yield PendingTable(pendingTable.table, pendingTable.graph, trans.EqualLiteral(pendingTable.trans, value, false))
          }
          
          case Join(NotEq, CrossLeftSort | CrossRightSort, left, Const(value)) => {
            for {
              pendingTable <- prepareEval(left, splits)
            } yield PendingTable(pendingTable.table, pendingTable.graph, trans.EqualLiteral(pendingTable.trans, value, true))
          }
          
          case Join(NotEq, CrossLeftSort | CrossRightSort, Const(value), right) => {
            for {
              pendingTable <- prepareEval(right, splits)
            } yield PendingTable(pendingTable.table, pendingTable.graph, trans.EqualLiteral(pendingTable.trans, value, true))
          }
          
          case Join(instructions.WrapObject, CrossLeftSort | CrossRightSort, Const(value), right) => {
            value match {
              case value @ CString(str) => {
                //prepareEval(right, splits) map { pendingTable => PendingTable(pendingTable.table, pendingTable.graph, trans.WrapObject(pendingTable.trans, str)) }

                for {
                  pendingTable <- prepareEval(right, splits)
                } yield PendingTable(pendingTable.table, pendingTable.graph, trans.WrapObject(pendingTable.trans, str))
              }
              
              case _ =>
                monadState point PendingTable(Table.empty, graph, TransSpec1.Id)
            }
          }
          
          case Join(DerefObject, CrossLeftSort | CrossRightSort, left, Const(value)) => {
            value match {
              case value @ CString(str) => {
                for {
                  pendingTable <- prepareEval(left, splits)
                } yield PendingTable(pendingTable.table, pendingTable.graph, DerefObjectStatic(pendingTable.trans, CPathField(str)))
              }
              
              case _ =>
                monadState point PendingTable(Table.empty, graph, TransSpec1.Id)
            }
          }
          
          case Join(DerefMetadata, CrossLeftSort | CrossRightSort, left, Const(value)) => {
            value match {
              case value @ CString(str) => {
                for {
                  pendingTable <- prepareEval(left, splits)
                } yield PendingTable(pendingTable.table, pendingTable.graph, DerefMetadataStatic(pendingTable.trans, CPathMeta(str)))
              }
              
              case _ =>
                monadState point PendingTable(Table.empty, graph, TransSpec1.Id)
            }
          }
          
          case Join(DerefArray, CrossLeftSort | CrossRightSort, left, Const(value)) => {
            val optIndex = value match {
              case CNum(d) => Some(d.toInt)
              case CLong(ln) => Some(ln.toInt)
              case CDouble(d) => Some(d.toInt)
              case _ => None
            }
            
            optIndex map { idx => 
              for {
                pendingTable <- prepareEval(left, splits)
              } yield PendingTable(pendingTable.table, pendingTable.graph, DerefArrayStatic(pendingTable.trans, CPathIndex(idx)))
            } getOrElse (monadState point PendingTable(Table.empty, graph, TransSpec1.Id))
          }
          
          case Join(instructions.ArraySwap, CrossLeftSort | CrossRightSort, left, Const(value)) => {
            val optIndex = value match {
              case CNum(d) => Some(d.toInt)
              case CLong(ln) => Some(ln.toInt)
              case CDouble(d) => Some(d.toInt)
              case _ => None
            }
            
            optIndex map { idx =>
              for {
                pendingTable <- prepareEval(left, splits)
              } yield PendingTable(pendingTable.table, pendingTable.graph, trans.ArraySwap(pendingTable.trans, idx))
            } getOrElse (monadState point PendingTable(Table.empty, graph, TransSpec1.Id))
          }
          
          case Join(instructions.JoinObject, CrossLeftSort | CrossRightSort, left, Const(value)) => {
            value match {
              case CEmptyObject => {
                for {
                  pendingTable <- prepareEval(left, splits)
                } yield PendingTable(pendingTable.table, pendingTable.graph, trans.InnerObjectConcat(pendingTable.trans))
              }
              
              case _ =>
                monadState point PendingTable(Table.empty, graph, TransSpec1.Id)
            }
          }
          
          case Join(instructions.JoinObject, CrossLeftSort | CrossRightSort, Const(value), right) => {
            value match {
              case CEmptyObject => {
                for {
                  pendingTable <- prepareEval(right, splits)
                } yield PendingTable(pendingTable.table, pendingTable.graph, trans.InnerObjectConcat(pendingTable.trans))
              }
              
              case _ =>
                monadState point PendingTable(Table.empty, graph, TransSpec1.Id)
            }
          }
          
          case Join(instructions.JoinArray, CrossLeftSort | CrossRightSort, left, Const(value)) => {
            value match {
              case CEmptyArray => {
                for {
                  pendingTable <- prepareEval(left, splits)
                } yield PendingTable(pendingTable.table, pendingTable.graph, trans.InnerArrayConcat(pendingTable.trans))
              }
              
              case _ =>
                monadState point PendingTable(Table.empty, graph, TransSpec1.Id)
            }
          }
          
          case Join(instructions.JoinArray, CrossLeftSort | CrossRightSort, Const(value), right) => {
            value match {
              case CEmptyArray => {
                for {
                  pendingTable <- prepareEval(right, splits)
                } yield PendingTable(pendingTable.table, pendingTable.graph, trans.InnerArrayConcat(pendingTable.trans))
              }
              
              case _ =>
                monadState point PendingTable(Table.empty, graph, TransSpec1.Id)
            }
          }
    
          // begin: annoyance with Scala's lousy pattern matcher
          case Join(op, CrossLeftSort | CrossRightSort, left, Const(value)) => {
            op2ForBinOp(op) map { _.f2(ctx).applyr(value) } map { f1 =>
              for {
                pendingTable <- prepareEval(left, splits)
              } yield PendingTable(pendingTable.table, pendingTable.graph, trans.Map1(pendingTable.trans, f1))
            } getOrElse (monadState point PendingTable(Table.empty, graph, TransSpec1.Id))
          }
          
          case Join(op, CrossLeftSort | CrossRightSort, Const(value), right) => {
            op2ForBinOp(op) map { _.f2(ctx).applyl(value) } map { f1 =>
              for {
                pendingTable <- prepareEval(right, splits)
              } yield PendingTable(pendingTable.table, pendingTable.graph, trans.Map1(pendingTable.trans, f1))
            } getOrElse (monadState point PendingTable(Table.empty, graph, TransSpec1.Id))
          }
          // end: annoyance
          
          case Join(op, joinSort @ (IdentitySort | ValueSort(_)), left, right) => {
            // TODO binary typing

            for {
              pendingTableLeft <- prepareEval(left, splits)
              pendingTableRight <- prepareEval(right, splits)
            } yield {
              if (pendingTableLeft.graph == pendingTableRight.graph) {
                PendingTable(pendingTableLeft.table, pendingTableLeft.graph, transFromBinOp(op, ctx)(pendingTableLeft.trans, pendingTableRight.trans))
              } else {
                (left.identities, right.identities) match {
                  case (Identities.Specs(_), Identities.Specs(_)) =>
                    val prefixLength = sharedPrefixLength(left, right)

                    val key = joinSort match {
                      case IdentitySort =>
                        buildJoinKeySpec(prefixLength)

                      case ValueSort(id) =>
                        trans.DerefObjectStatic(Leaf(Source), CPathField("sort-" + id))

                      case _ => sys.error("unreachable code")
                    }

                    val spec = buildWrappedJoinSpec(prefixLength, left.identities.length, right.identities.length)(transFromBinOp(op, ctx))

                    val leftResult = pendingTableLeft.table.transform(liftToValues(pendingTableLeft.trans))
                    val rightResult = pendingTableRight.table.transform(liftToValues(pendingTableRight.trans))
                    val result = join(leftResult, rightResult)(key, spec)

                    PendingTable(result, graph, TransSpec1.Id)

                  case (Identities.Undefined, _) | (_, Identities.Undefined) =>
                    PendingTable(Table.empty, graph, TransSpec1.Id)
                }
              }
            }
          }
    
          case j @ Join(op, joinSort @ (CrossLeftSort | CrossRightSort), left, right) => {
            val isLeft = joinSort == CrossLeftSort

            for {
              pendingTableLeft <- prepareEval(left, splits)
              pendingTableRight <- prepareEval(right, splits)

              leftResult = pendingTableLeft.table.transform(liftToValues(pendingTableLeft.trans))
              rightResult = pendingTableRight.table.transform(liftToValues(pendingTableRight.trans))

              valueSpec = DerefObjectStatic(Leaf(Source), paths.Value)

              result = if (isLeft)
                leftResult.paged(maxSliceSize).compact(valueSpec).cross(rightResult)(buildWrappedCrossSpec(transFromBinOp(op, ctx)))
              else
                rightResult.paged(maxSliceSize).compact(valueSpec).cross(leftResult)(buildWrappedCrossSpec(flip(transFromBinOp(op, ctx))))
            } yield {
              PendingTable(result, graph, TransSpec1.Id)
>>>>>>> 241c41b4
            }
          }
          
          case dag.Filter(joinSort @ (IdentitySort | ValueSort(_)), target, boolean) => {
            // TODO binary typing

            for {
              pendingTableTarget <- prepareEval(target, splits)
              pendingTableBoolean <- prepareEval(boolean, splits)
            } yield {
              if (pendingTableTarget.graph == pendingTableBoolean.graph) {
                PendingTable(pendingTableTarget.table, pendingTableTarget.graph, trans.Filter(pendingTableTarget.trans, pendingTableBoolean.trans))
              } else {
                val prefixLength = sharedPrefixLength(target, boolean)
                
                val key = joinSort match {
                  case IdentitySort =>
                    buildJoinKeySpec(prefixLength)
                  
                  case ValueSort(id) =>
                    trans.DerefObjectStatic(Leaf(Source), CPathField("sort-" + id))
                  
                  case _ => sys.error("unreachable code")
                }

                val spec = buildWrappedJoinSpec(prefixLength, target.identities.length, boolean.identities.length) { (srcLeft, srcRight) =>
                  trans.Filter(srcLeft, srcRight)
                }
                val parentTargetTable = pendingTableTarget.table
                val targetResult = parentTargetTable.transform(liftToValues(pendingTableTarget.trans))
                val parentBooleanTable = pendingTableBoolean.table
                val booleanResult = parentBooleanTable.transform(liftToValues(pendingTableBoolean.trans))
                val result = join(targetResult, booleanResult)(key, spec)

                PendingTable(result, graph, TransSpec1.Id)
              }
            }
          }
          
          case f @ dag.Filter(joinSort @ (CrossLeftSort | CrossRightSort), target, boolean) => {
            val isLeft = joinSort == CrossLeftSort
            
            /* target match {
              case Join(_, Map2Cross(Eq) | Map2CrossLeft(Eq) | Map2CrossRight(Eq), left, right) => {
                
              }
            } */
            
            for {
              pair <- zip(prepareEval(target, splits), prepareEval(boolean, splits))
              (pendingTableTarget, pendingTableBoolean) = pair

              targetResult = pendingTableTarget.table.transform(liftToValues(pendingTableTarget.trans))
              booleanResult = pendingTableBoolean.table.transform(liftToValues(pendingTableBoolean.trans))

              valueSpec = DerefObjectStatic(Leaf(Source), paths.Value)

              result = if (isLeft) {
                val spec = buildWrappedCrossSpec { (srcLeft, srcRight) =>
                  trans.Filter(srcLeft, srcRight)
                }
                targetResult.paged(maxSliceSize).compact(valueSpec).cross(booleanResult)(spec)
              } else {
                val spec = buildWrappedCrossSpec { (srcLeft, srcRight) =>
                  trans.Filter(srcRight, srcLeft)
                }
                booleanResult.paged(maxSliceSize).compact(valueSpec).cross(targetResult)(spec)
              }
            } yield {
              PendingTable(result, graph, TransSpec1.Id)
            }
          }
          
          case s @ Sort(parent, indexes) => {
            if (indexes == Vector(0 until indexes.length: _*) && parent.sorting == IdentitySort) {
              prepareEval(parent, splits)
            } else {
              val fullOrder = indexes ++ ((0 until parent.identities.length) filterNot (indexes contains))
              val idSpec = buildIdShuffleSpec(fullOrder)
              
              for {
                pending <- prepareEval(parent, splits)
                table = pending.table.transform(liftToValues(pending.trans))
                shuffled = table.transform(makeTableTrans(Map(paths.Key -> idSpec)))

                sorted <- transState liftM mn(shuffled.sort(DerefObjectStatic(Leaf(Source), paths.Key), SortAscending))

                sortedResult = parent.sorting match {
                  case ValueSort(id) =>
                    sorted.transform(ObjectDelete(Leaf(Source), Set(CPathField("sort-" + id))))
                      
                  case _ => sorted
                }
              } yield {
                PendingTable(sortedResult, graph, TransSpec1.Id)
              }
            }
          }
          
          case s @ SortBy(parent, sortField, valueField, id) => {
            val sortSpec = DerefObjectStatic(DerefObjectStatic(Leaf(Source), paths.Value), CPathField(sortField))
            val valueSpec = DerefObjectStatic(DerefObjectStatic(Leaf(Source), paths.Value), CPathField(valueField))
                  
            if (parent.sorting == ValueSort(id)) {
              prepareEval(parent, splits)
            } else {
              for {
                pending <- prepareEval(parent, splits)
                table = pending.table.transform(liftToValues(pending.trans))
                
                sorted <- transState liftM mn(table.sort(sortSpec, SortAscending))

                result = {
                  val wrappedSort = trans.WrapObject(sortSpec, "sort-" + id)
                  val wrappedValue = trans.WrapObject(valueSpec, paths.Value.name)
                  
                  val oldSortField = parent.sorting match {
                    case ValueSort(id2) if id != id2 =>
                      Some(CPathField("sort-" + id2))
                    
                    case _ => None
                  }
                  
                  val spec = InnerObjectConcat(
                    InnerObjectConcat(
                      ObjectDelete(Leaf(Source), Set(CPathField("sort-" + id), paths.Value) ++ oldSortField),
                        wrappedSort),
                        wrappedValue)
                  
                  sorted.transform(spec)
                }
              } yield {
                PendingTable(result, graph, TransSpec1.Id)
              }
            }
          }
         
          //ReSortBy is untested because, in practice, we cannot reach this case
          case s @ ReSortBy(parent, id) => {
            if (parent.sorting == ValueSort(id)) {
              prepareEval(parent, splits)
            } else {
              for {
                pending <- prepareEval(parent, splits)
                table = pending.table.transform(liftToValues(pending.trans))
                
                result <- transState liftM mn(table.sort(DerefObjectStatic(Leaf(Source), CPathField("sort-" + id)), SortAscending))
              } yield {
                PendingTable(result, graph, TransSpec1.Id)
              }
            }
          }
          
          case Memoize(parent, priority) => {
            for {
              pending <- prepareEval(parent, splits)
              table = pending.table.transform(liftToValues(pending.trans))
              result <- transState liftM mn(table.force)
            } yield {
              PendingTable(result, graph, TransSpec1.Id)
            }
          }
        }
        
        def memoizedResult = graph match {
          case graph: StagingPoint => {
            for {
              pending <- result
              _ <- monadState.modify { state => state.copy(assume = state.assume + (graph -> pending.table)) }
            } yield pending
          }
          
          case _ => result
        }

        assumptionCheck flatMap { assumedResult: Option[Table] =>
          val liftedAssumption = assumedResult map {
            monadState point PendingTable(_, graph, TransSpec1.Id)
          }
          
          liftedAssumption getOrElse memoizedResult
        }
      }
      
<<<<<<< HEAD
      val result = evalTransSpecable(graph)
      
      def memoizedResult = graph match {
        case graph: StagingPoint => {
          for {
            pending <- result
            _ <- monadState.modify { state => state.copy(assume = state.assume + (graph -> pending.table)) }
          } yield pending
=======
      /**
       * The base eval function.  Takes a (rewritten) graph and evaluates the forcing
       * points at the current Split level in topological order.  The endpoint of the
       * graph is considered to be a special forcing point, but as it is the endpoint,
       * it will perforce be evaluated last.
       */
      def fullEval(graph: DepGraph, splits: Map[dag.Split, (Table, Int => N[Table])], parentSplits: List[dag.Split], optimize: Boolean): StateT[N, EvaluatorState, Table] = {
        import scalaz.syntax.monoid._

        // find the topologically-sorted forcing points (excluding the endpoint)
        // at the current split level
        val toEval = stagingPoints filter referencesOnlySplit(parentSplits)

        type EvaluatorStateT[A] = StateT[N, EvaluatorState, A]
        val preState = toEval.foldLeftM[EvaluatorStateT, DepGraph](graph) {
          case (graph, node) => for {
            rewrittenGraph <- stagedOptimizations(graph, ctx, optimize)
            _ <- prepareEval(node, splits)
          } yield rewrittenGraph
>>>>>>> 241c41b4
        }

        // run the evaluator on all forcing points *including* the endpoint, in order
        for {
          rewrittenGraph <- preState
          pendingTable <- prepareEval(rewrittenGraph, splits)
          table = pendingTable.table transform liftToValues(pendingTable.trans)
        } yield table
      }
      
      val resultState: StateT[N, EvaluatorState, Table] =
        fullEval(rewrittenDAG, Map(), Nil, optimize)

      val resultTable: N[Table] = resultState.eval(EvaluatorState())
      resultTable map { _ paged maxSliceSize compact DerefObjectStatic(Leaf(Source), paths.Value) }
    }

    private[this] def stagedOptimizations(graph: DepGraph, ctx: EvaluationContext, optimize: Boolean) =
      for {
        reductions <- monadState.gets(_.reductions)
      } yield stagedRewriteDAG(optimize, ctx)(reductions.toList.foldLeft(graph) {
        case (graph, (from, Some(result))) if optimize => inlineNodeValue(graph, from, result)
        case (graph, _) => graph
      })

    /**
     * Takes a graph, a node and a value. Replaces the node (and
     * possibly its parents) with the value into the graph.
     */
    def inlineNodeValue(graph: DepGraph, from: DepGraph, result: CValue) = {
      val replacements = graph.foldDown(true) {
        case join@Join(
          DerefArray,
          CrossLeftSort,
          Join(
            DerefArray,
            CrossLeftSort,
            `from`,
            Const(CLong(index1))),
          Const(CLong(index2))) =>

          List(
            (join, Const(result)(from.loc))
          )
      }

      replacements.foldLeft(graph) {
        case (graph, (from, to)) => replaceNode(graph, from, to)
      }
    }

    private[this] def replaceNode(graph: DepGraph, from: DepGraph, to: DepGraph) =
      graph.mapDown(recurse => {
        case `from` => to
      })

    /**
     * Returns all forcing points in the graph, ordered topologically.
     */
    @tailrec
    private[this] def listStagingPoints(queue: Queue[DepGraph], acc: List[dag.StagingPoint] = Nil): List[dag.StagingPoint] = {
      def listParents(spec: BucketSpec): Set[DepGraph] = spec match {
        case UnionBucketSpec(left, right) => listParents(left) ++ listParents(right)
        case IntersectBucketSpec(left, right) => listParents(left) ++ listParents(right)
        
        case dag.Group(_, target, forest) => listParents(forest) + target
        
        case dag.UnfixedSolution(_, solution) => Set(solution)
        case dag.Extra(expr) => Set(expr)
      }
      
      if (queue.isEmpty) {
        acc
      } else {
        val (graph, queue2) = queue.dequeue
        
        val (queue3, addend) = {
          val queue3 = graph match {
            case _: dag.SplitParam => queue2
            case _: dag.SplitGroup => queue2
            case _: dag.Root => queue2
            
            case dag.New(parent) => queue2 enqueue parent
            
            case dag.Morph1(_, parent) => queue2 enqueue parent
            case dag.Morph2(_, left, right) => queue2 enqueue left enqueue right
            
            case dag.Distinct(parent) => queue2 enqueue parent
            
            case dag.LoadLocal(parent, _) => queue2 enqueue parent
            
            case dag.Operate(_, parent) => queue2 enqueue parent
            
            case dag.Reduce(_, parent) => queue2 enqueue parent
            case dag.MegaReduce(_, parent) => queue2 enqueue parent
            
            case dag.Split(specs, child) => queue2 enqueue child enqueue listParents(specs)
            
            case dag.Assert(pred, child) => queue2 enqueue pred enqueue child
            
            case dag.IUI(_, left, right) => queue2 enqueue left enqueue right
            case dag.Diff(left, right) => queue2 enqueue left enqueue right
            
            case dag.Join(_, _, left, right) => queue2 enqueue left enqueue right
            case dag.Filter(_, left, right) => queue2 enqueue left enqueue right
            
            case dag.Sort(parent, _) => queue2 enqueue parent
            case dag.SortBy(parent, _, _, _) => queue2 enqueue parent
            case dag.ReSortBy(parent, _) => queue2 enqueue parent
            
            case dag.Memoize(parent, _) => queue2 enqueue parent
          }
          
          val addend = Some(graph) collect {
            case fp: StagingPoint => fp
          }
          
          (queue3, addend)
        }
        
        listStagingPoints(queue3, addend map { _ :: acc } getOrElse acc)
      }
    }
    
    // Takes a list of Splits, head is the current Split, which must be referenced.
    // The rest of the referenced Splits must be in the the list.
    private def referencesOnlySplit(parentSplits: List[dag.Split])(graph: DepGraph): Boolean = {
      implicit val setMonoid = new Monoid[Set[dag.Split]] {
        def zero = Set()
        def append(a: Set[dag.Split], b: => Set[dag.Split]) = a ++ b
      }

      val referencedSplits = graph.foldDown(false) {
        case s: dag.SplitParam => Set(s.parent)
        case s: dag.SplitGroup => Set(s.parent)
      }

      val currentIsReferenced = parentSplits.headOption.map(referencedSplits.contains(_)).getOrElse(true)

      currentIsReferenced && (referencedSplits -- parentSplits).isEmpty
    }
    
<<<<<<< HEAD
    @tailrec
    def bfs(kernels: Set[Kernel]): Set[DepGraph] = {
      // check for convergence
      val results = kernels flatMap { k =>
        val results = kernels.foldLeft(k.nodes) { _ & _.seen }
        
        // TODO if the below isEmpty, then can drop results from all kernels
        nodes.foldLeft(results) { (results, node) =>
          results filter { isTransSpecable(node, _) }
        }
      }
=======
    private def findCommonality(nodes: Set[DepGraph]): Option[DepGraph] = {
      case class Kernel(nodes: Set[DepGraph], seen: Set[DepGraph])
>>>>>>> 241c41b4
      
      @tailrec
      def bfs(kernels: Set[Kernel]): Set[DepGraph] = {
        // check for convergence
        val results = kernels flatMap { k =>
          val results = kernels.foldLeft(k.nodes) { _ & _.seen }
          
          // TODO if the below isEmpty, then can drop results from all kernels
          nodes.foldLeft(results) { (results, node) =>
            results filter { isTranspecable(node, _) }
          }
        }
        
        // iterate
        if (results.isEmpty) {
          val kernels2 = kernels map { k =>
            val nodes2 = k.nodes flatMap enumerateParents
            val nodes3 = nodes2 &~ k.seen
            
            Kernel(nodes3, k.seen ++ nodes3)
          }
          
          if (kernels2 forall { _.nodes.isEmpty }) {
            Set()
          } else {
            bfs(kernels2)
          }
        } else {
          results
        }
      }
      
      if (nodes.size == 1) {
        nodes.headOption
      } else {
        val kernels = nodes map { n => Kernel(Set(n), Set(n)) }
        val results = bfs(kernels)
        
        if (results.size == 1)
          results.headOption
        else
          None
      }
    }
    
    private def enumerateParents(node: DepGraph): Set[DepGraph] = node match {
      case _: SplitParam | _: SplitGroup | _: Root => Set()
      
<<<<<<< HEAD
      if (results.size == 1)
        results.headOption
      else
        None
    }
  }
  
  private def enumerateParents(node: DepGraph): Set[DepGraph] = node match {
    case _: SplitParam | _: SplitGroup | _: Root => Set()
    
    case dag.New(parent) => Set(parent)
    
    case dag.Morph1(_, parent) => Set(parent)
    case dag.Morph2(_, left, right) => Set(left, right)
    
    case dag.Distinct(parent) => Set(parent)
    
    case dag.LoadLocal(parent, _) => Set(parent)
    
    case Operate(_, parent) => Set(parent)
    
    case dag.Reduce(_, parent) => Set(parent)
    case MegaReduce(_, parent) => Set(parent)
    
    case dag.Split(spec, _) => enumerateSpecParents(spec).toSet
    
    case IUI(_, left, right) => Set(left, right)
    case Diff(left, right) => Set(left, right)
    
    case Join(_, _, left, right) => Set(left, right)
    case dag.Filter(_, target, boolean) => Set(target, boolean)
    
    case Sort(parent, _) => Set(parent)
    case SortBy(parent, _, _, _) => Set(parent)
    case ReSortBy(parent, _) => Set(parent)
    
    case Memoize(parent, _) => Set(parent)
  }

  private def enumerateSpecParents(spec: BucketSpec): Set[DepGraph] = spec match {
    case UnionBucketSpec(left, right) => enumerateSpecParents(left) ++ enumerateSpecParents(right)
    case IntersectBucketSpec(left, right) => enumerateSpecParents(left) ++ enumerateSpecParents(right)
    
    case dag.Group(_, target, child) => enumerateSpecParents(child) + target
    
    case UnfixedSolution(_, target) => Set(target)
    case dag.Extra(target) => Set(target)
  }
  
  private def findCommonIds(left: BucketSpec, right: BucketSpec): Set[Int] =
    enumerateSolutionIds(left) & enumerateSolutionIds(right)
  
  private def enumerateSolutionIds(spec: BucketSpec): Set[Int] = spec match {
    case UnionBucketSpec(left, right) =>
      enumerateSolutionIds(left) ++ enumerateSolutionIds(right)
=======
      case dag.New(parent) => Set(parent)
      
      case dag.Morph1(_, parent) => Set(parent)
      case dag.Morph2(_, left, right) => Set(left, right)
      
      case dag.Distinct(parent) => Set(parent)
      
      case dag.LoadLocal(parent, _) => Set(parent)
      
      case Operate(_, parent) => Set(parent)
      
      case dag.Reduce(_, parent) => Set(parent)
      case MegaReduce(_, parent) => Set(parent)
      
      case dag.Split(spec, _) => enumerateSpecParents(spec).toSet
      
      case IUI(_, left, right) => Set(left, right)
      case Diff(left, right) => Set(left, right)
      
      case Join(_, _, left, right) => Set(left, right)
      case dag.Filter(_, target, boolean) => Set(target, boolean)
      
      case Sort(parent, _) => Set(parent)
      case SortBy(parent, _, _, _) => Set(parent)
      case ReSortBy(parent, _) => Set(parent)
      
      case Memoize(parent, _) => Set(parent)
    }

    private def enumerateSpecParents(spec: BucketSpec): Set[DepGraph] = spec match {
      case UnionBucketSpec(left, right) => enumerateSpecParents(left) ++ enumerateSpecParents(right)
      case IntersectBucketSpec(left, right) => enumerateSpecParents(left) ++ enumerateSpecParents(right)
      
      case dag.Group(_, target, child) => enumerateSpecParents(child) + target
      
      case UnfixedSolution(_, target) => Set(target)
      case dag.Extra(target) => Set(target)
    }
>>>>>>> 241c41b4
    
    private def isTranspecable(to: DepGraph, from: DepGraph): Boolean = {
      to match {
        case `from` => true
        
        case Join(Eq, _, left, _: Root) => isTranspecable(left, from)
        case Join(Eq, _, _: Root, right) => isTranspecable(right, from)
        
        case Join(NotEq, _, left, _: Root) => isTranspecable(left, from)
        case Join(NotEq, _, _: Root, right) => isTranspecable(right, from)
        
        case Join(instructions.WrapObject, _, _: Root, right) => isTranspecable(right, from)
        case Join(instructions.DerefObject, _, left, _: Root) => isTranspecable(left, from)
        case Join(instructions.DerefMetadata, _, left, _: Root) => isTranspecable(left, from)
        case Join(instructions.DerefArray, _, left, _: Root) => isTranspecable(left, from)
        case Join(instructions.ArraySwap, _, left, _: Root) => isTranspecable(left, from)
        
        case Join(instructions.JoinObject, _, left, _: Root) => isTranspecable(left, from)
        case Join(instructions.JoinObject, _, _: Root, right) => isTranspecable(right, from)
        case Join(instructions.JoinArray, _, left, _: Root) => isTranspecable(left, from)
        case Join(instructions.JoinArray, _, _: Root, right) => isTranspecable(right, from)
                  
        case Join(op, _, left, _: Root) => op2ForBinOp(op).isDefined && isTranspecable(left, from)
        case Join(op, _, _: Root, right) => op2ForBinOp(op).isDefined && isTranspecable(right, from)
        
        case Join(_, IdentitySort | ValueSort(_), left, right) =>
          isTranspecable(left, from) && isTranspecable(right, from)
        
        case dag.Filter(IdentitySort | ValueSort(_), left, right) =>
          isTranspecable(left, from) && isTranspecable(right, from)
        
        case Operate(_, parent) =>
          isTranspecable(parent, from)
        
        case _ => false
      }
    }
    
    private def findCommonIds(left: BucketSpec, right: BucketSpec): Set[Int] =
      enumerateSolutionIds(left) & enumerateSolutionIds(right)
    
    private def enumerateSolutionIds(spec: BucketSpec): Set[Int] = spec match {
      case UnionBucketSpec(left, right) =>
        enumerateSolutionIds(left) ++ enumerateSolutionIds(right)
      
      case IntersectBucketSpec(left, right) =>
        enumerateSolutionIds(left) ++ enumerateSolutionIds(right)
      
      case dag.Group(_, _, forest) => enumerateSolutionIds(forest)
      
      case UnfixedSolution(id, _) => Set(id)
      case dag.Extra(_) => Set()
    }
    
    private def buildKeySpec(commonIds: Set[Int]): TransSpec1 = {
      val parts: Set[TransSpec1] = commonIds map { id =>
        trans.WrapObject(DerefObjectStatic(Leaf(Source), CPathField(id.toString)), id.toString)
      }
      
      parts reduceOption { (left, right) => trans.InnerObjectConcat(left, right) } getOrElse ConstLiteral(CEmptyArray, Leaf(Source))
    }

    private def disjunctiveEquals(specs: (IdentitySpec, IdentitySpec)): Boolean = specs match {
      case (CoproductIds(left, right), b) => disjunctiveEquals(b, left) || disjunctiveEquals(b, right)
      case (a, CoproductIds(left, right)) => disjunctiveEquals(a, left) || disjunctiveEquals(a, right)
      case (a, b) => a == b
    }
    
    private def sharedPrefixLength(left: DepGraph, right: DepGraph): Int = (left.identities, right.identities) match {
      case (Identities.Specs(a), Identities.Specs(b)) =>
        a zip b takeWhile disjunctiveEquals length
      case (Identities.Undefined, _) | (_, Identities.Undefined) =>
        0
    }

    private def enumerateGraphs(forest: BucketSpec): Set[DepGraph] = forest match {
      case UnionBucketSpec(left, right) => enumerateGraphs(left) ++ enumerateGraphs(right)
      case IntersectBucketSpec(left, right) => enumerateGraphs(left) ++ enumerateGraphs(right)
      
      case dag.Group(_, target, subForest) =>
        enumerateGraphs(subForest) + target
      
      case UnfixedSolution(_, graph) => Set(graph)
      case dag.Extra(graph) => Set(graph)
    }

    
    private def svalueToCValue(sv: SValue) = sv match {
      case STrue => CBoolean(true)
      case SFalse => CBoolean(false)
      case SString(str) => CString(str)
      case SDecimal(d) => CNum(d)
      // case SLong(l) => CLong(l)
      // case SDouble(d) => CDouble(d)
      case SNull => CNull
      case SObject(obj) if obj.isEmpty => CEmptyObject
      case SArray(Vector()) => CEmptyArray
      case _ => sys.error("die a horrible death: " + sv)
    }
    
    private def join(left: Table, right: Table)(key: TransSpec1, spec: TransSpec2): Table = {
      val emptySpec = trans.ConstLiteral(CEmptyArray, Leaf(Source))
      val result = left.cogroup(key, key, right)(emptySpec, emptySpec, trans.WrapArray(spec))

      result.transform(trans.DerefArrayStatic(Leaf(Source), CPathIndex(0)))
    }
    
    private def buildConstantWrapSpec[A <: SourceType](source: TransSpec[A]): TransSpec[A] = {  //TODO don't use Map1, returns an empty array of type CNum
      val bottomWrapped = trans.WrapObject(trans.ConstLiteral(CEmptyArray, source), paths.Key.name)
      trans.InnerObjectConcat(bottomWrapped, trans.WrapObject(source, paths.Value.name))
    }

    private def buildValueWrapSpec[A <: SourceType](source: TransSpec[A]): TransSpec[A] = {
      trans.WrapObject(source, paths.Value.name)
    }
    
    private def buildJoinKeySpec(sharedLength: Int): TransSpec1 = {
      val components = for (i <- 0 until sharedLength)
        yield trans.WrapArray(DerefArrayStatic(SourceKey.Single, CPathIndex(i))): TransSpec1

      components reduce { trans.InnerArrayConcat(_, _) }
    }
    
    private def buildWrappedJoinSpec(sharedLength: Int, leftLength: Int, rightLength: Int)(spec: (TransSpec2, TransSpec2) => TransSpec2): TransSpec2 = {
      val leftIdentitySpec = DerefObjectStatic(Leaf(SourceLeft), paths.Key)
      val rightIdentitySpec = DerefObjectStatic(Leaf(SourceRight), paths.Key)
      
      val sharedDerefs = for (i <- 0 until sharedLength)
        yield trans.WrapArray(DerefArrayStatic(leftIdentitySpec, CPathIndex(i)))
      
      val unsharedLeft = for (i <- sharedLength until leftLength)
        yield trans.WrapArray(DerefArrayStatic(leftIdentitySpec, CPathIndex(i)))
      
      val unsharedRight = for (i <- sharedLength until rightLength)
        yield trans.WrapArray(DerefArrayStatic(rightIdentitySpec, CPathIndex(i)))
      
      val derefs: Seq[TransSpec2] = sharedDerefs ++ unsharedLeft ++ unsharedRight
      
      val newIdentitySpec = if (derefs.isEmpty)
        trans.ConstLiteral(CEmptyArray, Leaf(SourceLeft))
      else
        derefs reduce { trans.InnerArrayConcat(_, _) }
      
      val wrappedIdentitySpec = trans.WrapObject(newIdentitySpec, paths.Key.name)
      
      val leftValueSpec = DerefObjectStatic(Leaf(SourceLeft), paths.Value)
      val rightValueSpec = DerefObjectStatic(Leaf(SourceRight), paths.Value)
      
      val wrappedValueSpec = trans.WrapObject(spec(leftValueSpec, rightValueSpec), paths.Value.name)
        
      InnerObjectConcat(wrappedValueSpec, wrappedIdentitySpec)
    }
    
    private def buildWrappedCrossSpec(spec: (TransSpec2, TransSpec2) => TransSpec2): TransSpec2 = {
      val leftIdentitySpec = DerefObjectStatic(Leaf(SourceLeft), paths.Key)
      val rightIdentitySpec = DerefObjectStatic(Leaf(SourceRight), paths.Key)
      
      val newIdentitySpec = InnerArrayConcat(leftIdentitySpec, rightIdentitySpec)
      
      val wrappedIdentitySpec = trans.WrapObject(newIdentitySpec, paths.Key.name)

      val leftValueSpec = DerefObjectStatic(Leaf(SourceLeft), paths.Value)
      val rightValueSpec = DerefObjectStatic(Leaf(SourceRight), paths.Value)
      
      val wrappedValueSpec = trans.WrapObject(spec(leftValueSpec, rightValueSpec), paths.Value.name)

      InnerObjectConcat(wrappedIdentitySpec, wrappedValueSpec)
    }
    
    private def buildIdShuffleSpec(indexes: Vector[Int]): TransSpec1 = {
      indexes map { idx =>
        trans.WrapArray(DerefArrayStatic(Leaf(Source), CPathIndex(idx))): TransSpec1
      } reduce { trans.InnerArrayConcat(_, _) }
    }
    
    private def flip[A, B, C](f: (A, B) => C)(b: B, a: A): C = f(a, b)      // is this in scalaz?
    
    private def zip[A](table1: StateT[N, EvaluatorState, A], table2: StateT[N, EvaluatorState, A]): StateT[N, EvaluatorState, (A, A)] =
      monadState.apply(table1, table2) { (_, _) }
    
    private def liftToValues(trans: TransSpec1): TransSpec1 =
      makeTableTrans(Map(paths.Value -> trans))

    def combineTransSpecs(specs: List[TransSpec1]): TransSpec1 =
      specs map { trans.WrapArray(_): TransSpec1 } reduceOption { trans.OuterArrayConcat(_, _) } get
    
    private case class EvaluatorState(
      assume: Map[DepGraph, Table] = Map.empty,
      reductions: Map[DepGraph, Option[CValue]] = Map.empty,
      extraCount: Int = 0
    )
    
    private case class PendingTable(table: Table, graph: DepGraph, trans: TransSpec1)
  }
}<|MERGE_RESOLUTION|>--- conflicted
+++ resolved
@@ -67,40 +67,23 @@
 trait EvaluatorModule[M[+_]] extends CrossOrdering
     with Memoizer
     with TypeInferencer
-<<<<<<< HEAD
     with JoinOptimizer
-    with StaticInliner[M]
-    with EvaluatorMethods[M]
-    with TransSpecable[M]
-    with ReductionFinder[M]
-    with TableModule[M]        // TODO specific implementation
-    with InfixLib[M]
-    with UnaryLib[M]
-    with FSLib[M]
-    with BigDecimalOperations
-    with YggConfigComponent { self =>
-
-  protected lazy val evalLogger = LoggerFactory.getLogger("com.precog.daze.Evaluator")
-
-  type MemoId = Int
-=======
-    with JoinOptimizer 
     with OpFinderModule[M] 
     with StaticInlinerModule[M] 
     with ReductionFinderModule[M]
+    with TransSpecableModule[M]
     with TableModule[M] // Remove this explicit dep!
     with TableLibModule[M] {
 
   import dag._
   import instructions._
 
->>>>>>> 241c41b4
   type GroupId = Int
-
+  
   type Evaluator[N[+_]] <: EvaluatorLike[N]
 
   def Evaluator[N[+_]](N0: Monad[N])(implicit mn: M ~> N, nm: N ~> M): EvaluatorLike[N]
-
+  
   abstract class EvaluatorLike[N[+_]](N0: Monad[N])(implicit mn: M ~> N, nm: N ~> M) extends OpFinder with ReductionFinder with StaticInliner with YggConfigComponent {
     type YggConfig <: EvaluatorConfig
 
@@ -113,9 +96,9 @@
     private val evalLogger = LoggerFactory.getLogger("com.precog.daze.Evaluator")
     private val transState = StateMonadTrans[EvaluatorState]
     private val monadState = stateTMonadState[EvaluatorState, N]
-    
+  
     def report: QueryLogger[N, instructions.Line]
-    
+  
     def freshIdScanner: Scanner
     
     def Forall: Reduction { type Result = Option[Boolean] }
@@ -140,7 +123,7 @@
         { g => megaReduce(g, findReductions(g, ctx)) },
         memoize
       ))
-    
+  
     /**
      * The entry point to the evaluator.  The main implementation of the evaluator
      * is comprised by the inner functions, `fullEval` (the main evaluator function)
@@ -148,7 +131,7 @@
      */
     def eval(graph: DepGraph, ctx: EvaluationContext, optimize: Boolean): N[Table] = {
       evalLogger.debug("Eval for {} = {}", ctx.apiKey.toString, graph)
-    
+  
       val rewrittenDAG = fullRewriteDAG(optimize, ctx)(graph)
       val stagingPoints = listStagingPoints(Queue(rewrittenDAG))
 
@@ -183,41 +166,21 @@
           }
         }
         
-<<<<<<< HEAD
-        common match {
-          case Some(reducedTarget) => {
-            for {
-              pendingTarget <- prepareEval(reducedTarget, splits)
-              resultTargetTable = pendingTarget.table.transform { liftToValues(pendingTarget.trans) }
-              _ <- monadState.gets(identity)
-              subSpec <- resolveLowLevelGroup(resultTargetTable, reducedTarget, forest, splits)
-            } yield {
-              // TODO FIXME if the target has forcing points, targetTrans is insufficient
-              val Some(trans) = mkTransSpec(target, reducedTarget, ctx)
-              M.point(GroupingSource(resultTargetTable, SourceKey.Single, Some(liftToValues(trans)), id, subSpec))
-=======
         case dag.Group(id, target, forest) => {
           val common = findCommonality(enumerateGraphs(forest) + target)
           
           common match {
-            case Some(reducedTarget) => {
+            case Some(reducedTarget) => 
               for {
                 pendingTarget <- prepareEval(reducedTarget, splits)
-                //val PendingTable(reducedTargetTableF, _, reducedTargetTrans) = prepareEval(reducedTarget, assume, splits)
-             
                 resultTargetTable = pendingTarget.table.transform { liftToValues(pendingTarget.trans) }
-                
-                // TODO FIXME if the target has forcing points, targetTrans is insufficient
-                //val PendingTable(_, _, targetTrans) = prepareEval(target, assume + (reducedTarget -> resultTargetTable), splits)
-                  
-                state <- monadState.gets(identity)
-                trans <- transState liftM prepareEval(target, splits).eval(state.copy(assume = state.assume + (reducedTarget -> resultTargetTable))) map { _.trans }
+                _ <- monadState.gets(identity)
                 subSpec <- resolveLowLevelGroup(resultTargetTable, reducedTarget, forest, splits)
               } yield {
+                // TODO FIXME if the target has forcing points, targetTrans is insufficient
+                val Some(trans) = mkTransSpec(target, reducedTarget, ctx)
                 N.point(GroupingSource(resultTargetTable, SourceKey.Single, Some(liftToValues(trans)), id, subSpec))
               }
->>>>>>> 241c41b4
-            }
             
             case None => sys.error("O NOES!!!")
           }
@@ -226,45 +189,6 @@
         case UnfixedSolution(_, _) | dag.Extra(_) => sys.error("assertion error")
       }
 
-<<<<<<< HEAD
-    //** only used in resolveTopLevelGroup **/
-    def resolveLowLevelGroup(commonTable: Table, commonGraph: DepGraph, forest: BucketSpec, splits: Map[dag.Split, (Table, Int => M[Table])]): StateT[M, EvaluatorState, GroupKeySpec] = forest match {
-      case UnionBucketSpec(left, right) => {
-        for {
-          leftRes <- resolveLowLevelGroup(commonTable, commonGraph, left, splits)
-          rightRes <- resolveLowLevelGroup(commonTable, commonGraph, right, splits)
-        } yield GroupKeySpecOr(leftRes, rightRes)
-      }
-      
-      case IntersectBucketSpec(left, right) => {
-        for {
-          leftRes <- resolveLowLevelGroup(commonTable, commonGraph, left, splits)
-          rightRes <- resolveLowLevelGroup(commonTable, commonGraph, right, splits)
-        } yield GroupKeySpecAnd(leftRes, rightRes)
-      }
-      
-      case UnfixedSolution(id, solution) => {
-        val Some(spec) = mkTransSpec(solution, commonGraph, ctx)
-        for {
-          _ <- monadState.gets(identity)
-          liftedTrans = TransSpec.deepMap(spec) {
-            case Leaf(_) => DerefObjectStatic(Leaf(Source), paths.Value)
-          }
-        } yield GroupKeySpecSource(CPathField(id.toString), liftedTrans)
-      }
-      
-      case dag.Extra(graph) => {
-        val Some(spec) = mkTransSpec(graph, commonGraph, ctx)
-        for {
-          state <- monadState.gets(identity)
-          extraId = state.extraCount
-          _ <- monadState.modify { _.copy(extraCount = extraId + 1) }
-
-          liftedTrans = TransSpec.deepMap(spec) {
-            case Leaf(_) => DerefObjectStatic(Leaf(Source), paths.Value)
-          }
-        } yield GroupKeySpecSource(CPathField("extra" + extraId), trans.Filter(liftedTrans, liftedTrans))
-=======
       //** only used in resolveTopLevelGroup **/
       def resolveLowLevelGroup(commonTable: Table, commonGraph: DepGraph, forest: BucketSpec, splits: Map[dag.Split, (Table, Int => N[Table])]): StateT[N, EvaluatorState, GroupKeySpec] = forest match {
         case UnionBucketSpec(left, right) => {
@@ -282,160 +206,127 @@
         }
         
         case UnfixedSolution(id, solution) => {
+          val Some(spec) = mkTransSpec(solution, commonGraph, ctx)
           for {
-            _ <- monadState.modify { state => state.copy(assume = state.assume + (commonGraph -> commonTable)) }
-            pendingTable <- prepareEval(solution, splits)
-            _ <- monadState.modify { state => state.copy(assume = state.assume - commonGraph) }
-
-            liftedTrans = TransSpec.deepMap(pendingTable.trans) {
+            _ <- monadState.gets(identity)
+            liftedTrans = TransSpec.deepMap(spec) {
               case Leaf(_) => DerefObjectStatic(Leaf(Source), paths.Value)
             }
           } yield GroupKeySpecSource(CPathField(id.toString), liftedTrans)
         }
         
         case dag.Extra(graph) => {
+          val Some(spec) = mkTransSpec(graph, commonGraph, ctx)
           for {
-            _ <- monadState.modify { state => state.copy(assume = state.assume + (commonGraph -> commonTable)) }
-            pendingTable <- prepareEval(graph, splits)
-            _ <- monadState.modify { state => state.copy(assume = state.assume - commonGraph) }
-            
             state <- monadState.gets(identity)
             extraId = state.extraCount
             _ <- monadState.modify { _.copy(extraCount = extraId + 1) }
 
-            liftedTrans = TransSpec.deepMap(pendingTable.trans) {
+            liftedTrans = TransSpec.deepMap(spec) {
               case Leaf(_) => DerefObjectStatic(Leaf(Source), paths.Value)
             }
           } yield GroupKeySpecSource(CPathField("extra" + extraId), trans.Filter(liftedTrans, liftedTrans))
         }
         
         case dag.Group(_, _, _) => sys.error("assertion error")
->>>>>>> 241c41b4
-      }
-
-<<<<<<< HEAD
-    def prepareEval(graph: DepGraph, splits: Map[dag.Split, (Table, Int => M[Table])]): StateT[M, EvaluatorState, PendingTable] = {
-      evalLogger.trace("Loop on %s".format(graph))
-      
-      val assumptionCheck: StateT[M, EvaluatorState, Option[Table]] = for {
-        state <- monadState.gets(identity)
-      } yield state.assume.get(graph)
-      
-      def get0(pt: PendingTable): (TransSpec1, DepGraph) = (pt.trans, pt.graph)
-      def set0(pt: PendingTable, tg: (TransSpec1, DepGraph)): PendingTable = pt.copy(trans = tg._1, graph = tg._2)
-      def init0(tg: (TransSpec1, DepGraph)): StateT[M, EvaluatorState, PendingTable] = evalNotTransSpecable(tg._2)
-      
-      type TSM[+T] = StateT[M, EvaluatorState, T]
-      def evalTransSpecable(to: DepGraph): StateT[M, EvaluatorState, PendingTable] =
-        mkTransSpecWithState[TSM, PendingTable](to, None, ctx, get0, set0, init0)
-      
-      def evalNotTransSpecable(graph: DepGraph): StateT[M, EvaluatorState, PendingTable] = graph match {
-        
-        case Join(op, joinSort @ (IdentitySort | ValueSort(_)), left, right) => {
-          // TODO binary typing
-
-          for {
-            pendingTableLeft <- prepareEval(left, splits)
-            pendingTableRight <- prepareEval(right, splits)
-          } yield {
-            assert(pendingTableLeft.graph != pendingTableRight.graph, "TransSpecable case should have already been handled")
-            
-            (left.identities, right.identities) match {
-              case (Identities.Specs(_), Identities.Specs(_)) =>
-                val prefixLength = sharedPrefixLength(left, right)
-
-                val key = joinSort match {
-                  case IdentitySort =>
-                    buildJoinKeySpec(prefixLength)
-
-                  case ValueSort(id) =>
-                    trans.DerefObjectStatic(Leaf(Source), CPathField("sort-" + id))
-
-                  case _ => sys.error("unreachable code")
-                }
-
-                val spec = buildWrappedJoinSpec(prefixLength, left.identities.length, right.identities.length)(transFromBinOp(op, ctx))
-
-                val leftResult = pendingTableLeft.table.transform(liftToValues(pendingTableLeft.trans))
-                val rightResult = pendingTableRight.table.transform(liftToValues(pendingTableRight.trans))
-                val result = join(leftResult, rightResult)(key, spec)
-
-                PendingTable(result, graph, TransSpec1.Id)
-
-              case (Identities.Undefined, _) | (_, Identities.Undefined) =>
-                PendingTable(Table.empty, graph, TransSpec1.Id)
-            }
-          }
-        }
-        
-        case dag.Filter(joinSort @ (IdentitySort | ValueSort(_)), target, boolean) => {
-          // TODO binary typing
-
-          for {
-            pendingTableTarget <- prepareEval(target, splits)
-            pendingTableBoolean <- prepareEval(boolean, splits)
-          } yield {
-            assert(pendingTableTarget.graph != pendingTableBoolean.graph, "TransSpecable case should have already been handled")
-
-            val prefixLength = sharedPrefixLength(target, boolean)
-            
-            val key = joinSort match {
-              case IdentitySort =>
-                buildJoinKeySpec(prefixLength)
-              
-              case ValueSort(id) =>
-                trans.DerefObjectStatic(Leaf(Source), CPathField("sort-" + id))
-              
-              case _ => sys.error("unreachable code")
-            }
-            
-            val spec = buildWrappedJoinSpec(prefixLength, target.identities.length, boolean.identities.length) { (srcLeft, srcRight) =>
-              trans.Filter(srcLeft, srcRight)
-            }
-            val parentTargetTable = pendingTableTarget.table
-            val targetResult = parentTargetTable.transform(liftToValues(pendingTableTarget.trans))
-            val parentBooleanTable = pendingTableBoolean.table
-            val booleanResult = parentBooleanTable.transform(liftToValues(pendingTableBoolean.trans))
-            val result = join(targetResult, booleanResult)(key, spec)
-
-            PendingTable(result, graph, TransSpec1.Id)
-          }
-        }
-        
-        case s: SplitParam => {
-          val (key, _) = splits(s.parent)
-          
-          val source = trans.DerefObjectStatic(Leaf(Source), CPathField(s.id.toString))
-          val spec = buildConstantWrapSpec(source)
-          
-          monadState point PendingTable(key transform spec, graph, TransSpec1.Id)
-        }
-=======
+      }
+
       def prepareEval(graph: DepGraph, splits: Map[dag.Split, (Table, Int => N[Table])]): StateT[N, EvaluatorState, PendingTable] = {
         evalLogger.trace("Loop on %s".format(graph))
->>>>>>> 241c41b4
-        
-        val assumptionCheck: StateT[N, EvaluatorState, Option[Table]] = for {
-          state <- monadState.gets(identity)
-        } yield state.assume.get(graph)
-        
-        def result: StateT[N, EvaluatorState, PendingTable] = graph match {
-          case s: SplitParam => {
+        
+        val assumptionCheck: StateT[N, EvaluatorState, Option[Table]] = for (state <- monadState.gets(identity)) yield state.assume.get(graph)
+        
+        def get0(pt: PendingTable): (TransSpec1, DepGraph) = (pt.trans, pt.graph)
+        def set0(pt: PendingTable, tg: (TransSpec1, DepGraph)): PendingTable = pt.copy(trans = tg._1, graph = tg._2)
+        def init0(tg: (TransSpec1, DepGraph)): StateT[M, EvaluatorState, PendingTable] = evalNotTransSpecable(tg._2)
+        
+        type TSM[+T] = StateT[M, EvaluatorState, T]
+        def evalTransSpecable(to: DepGraph): StateT[M, EvaluatorState, PendingTable] =
+          mkTransSpecWithState[TSM, PendingTable](to, None, ctx, get0, set0, init0)
+        
+        def evalNotTransSpecable(graph: DepGraph): StateT[M, EvaluatorState, PendingTable] = graph match {
+          case Join(op, joinSort @ (IdentitySort | ValueSort(_)), left, right) => 
+            // TODO binary typing
+
+            for {
+              pendingTableLeft <- prepareEval(left, splits)
+              pendingTableRight <- prepareEval(right, splits)
+            } yield {
+              assert(pendingTableLeft.graph != pendingTableRight.graph, "TransSpecable case should have already been handled")
+              
+              (left.identities, right.identities) match {
+                case (Identities.Specs(_), Identities.Specs(_)) =>
+                  val prefixLength = sharedPrefixLength(left, right)
+
+                  val key = joinSort match {
+                    case IdentitySort =>
+                      buildJoinKeySpec(prefixLength)
+
+                    case ValueSort(id) =>
+                      trans.DerefObjectStatic(Leaf(Source), CPathField("sort-" + id))
+
+                    case _ => sys.error("unreachable code")
+                  }
+
+                  val spec = buildWrappedJoinSpec(prefixLength, left.identities.length, right.identities.length)(transFromBinOp(op, ctx))
+
+                  val leftResult = pendingTableLeft.table.transform(liftToValues(pendingTableLeft.trans))
+                  val rightResult = pendingTableRight.table.transform(liftToValues(pendingTableRight.trans))
+                  val result = join(leftResult, rightResult)(key, spec)
+
+                  PendingTable(result, graph, TransSpec1.Id)
+
+                case (Identities.Undefined, _) | (_, Identities.Undefined) =>
+                  PendingTable(Table.empty, graph, TransSpec1.Id)
+              }
+            }
+          
+          case dag.Filter(joinSort @ (IdentitySort | ValueSort(_)), target, boolean) => 
+            // TODO binary typing
+            for {
+              pendingTableTarget <- prepareEval(target, splits)
+              pendingTableBoolean <- prepareEval(boolean, splits)
+            } yield {
+              assert(pendingTableTarget.graph != pendingTableBoolean.graph, "TransSpecable case should have already been handled")
+
+              val prefixLength = sharedPrefixLength(target, boolean)
+              
+              val key = joinSort match {
+                case IdentitySort =>
+                  buildJoinKeySpec(prefixLength)
+                
+                case ValueSort(id) =>
+                  trans.DerefObjectStatic(Leaf(Source), CPathField("sort-" + id))
+                
+                case _ => sys.error("unreachable code")
+              }
+              
+              val spec = buildWrappedJoinSpec(prefixLength, target.identities.length, boolean.identities.length) { (srcLeft, srcRight) =>
+                trans.Filter(srcLeft, srcRight)
+              }
+              val parentTargetTable = pendingTableTarget.table
+              val targetResult = parentTargetTable.transform(liftToValues(pendingTableTarget.trans))
+              val parentBooleanTable = pendingTableBoolean.table
+              val booleanResult = parentBooleanTable.transform(liftToValues(pendingTableBoolean.trans))
+              val result = join(targetResult, booleanResult)(key, spec)
+
+              PendingTable(result, graph, TransSpec1.Id)
+            }
+          
+          case s: SplitParam => 
             val (key, _) = splits(s.parent)
             
             val source = trans.DerefObjectStatic(Leaf(Source), CPathField(s.id.toString))
             val spec = buildConstantWrapSpec(source)
             
             monadState point PendingTable(key transform spec, graph, TransSpec1.Id)
-          }
           
           // not using extractors due to bug
-          case s: SplitGroup => {
+          case s: SplitGroup => 
             val (_, f) = splits(s.parent)
             transState liftM f(s.id) map { PendingTable(_, graph, TransSpec1.Id) }
-          }
-          
-          case Const(value) => {
+          
+          case Const(value) => 
             val table = value match {
               case str @ CString(_) => Table.constString(Set(str))
               
@@ -459,7 +350,6 @@
             val spec = buildConstantWrapSpec(Leaf(Source))
             
             monadState point PendingTable(table.transform(spec), graph, TransSpec1.Id)
-          }
 
           case Undefined() =>
             monadState point PendingTable(Table.empty, graph, TransSpec1.Id)
@@ -468,14 +358,13 @@
           case dag.New(parent) => {
             for {
               pendingTable <- prepareEval(parent, splits)
-              idSpec = makeTableTrans(
-                Map(paths.Key -> trans.WrapArray(Scan(Leaf(Source), freshIdScanner))))
+              idSpec = makeTableTrans(Map(paths.Key -> trans.WrapArray(Scan(Leaf(Source), freshIdScanner))))
               
               tableM2 = pendingTable.table.transform(liftToValues(pendingTable.trans)).transform(idSpec)
             } yield PendingTable(tableM2, graph, TransSpec1.Id)
           }
           
-          case dag.LoadLocal(parent, jtpe) => {
+          case dag.LoadLocal(parent, jtpe) => 
             for {
               pendingTable <- prepareEval(parent, splits)
               Path(prefixStr) = ctx.basePath
@@ -483,16 +372,14 @@
               trans2 = trans.Map1(trans.DerefObjectStatic(pendingTable.trans, paths.Value), f1)
               back <- transState liftM mn(pendingTable.table.transform(trans2).load(ctx.apiKey, jtpe))
             } yield PendingTable(back, graph, TransSpec1.Id)
-          }
-          
-          case dag.Morph1(mor, parent) => {
+          
+          case dag.Morph1(mor, parent) => 
             for {
               pendingTable <- prepareEval(parent, splits)
               back <- transState liftM mn(mor(pendingTable.table.transform(liftToValues(pendingTable.trans)), ctx))
             } yield PendingTable(back, graph, TransSpec1.Id)
-          }
-          
-          case dag.Morph2(mor, left, right) => {
+          
+          case dag.Morph2(mor, left, right) => 
             lazy val spec = trans.InnerArrayConcat(trans.WrapArray(Leaf(SourceLeft)), trans.WrapArray(Leaf(SourceRight)))
             lazy val specRight = trans.InnerArrayConcat(trans.WrapArray(Leaf(SourceRight)), trans.WrapArray(Leaf(SourceLeft)))
             lazy val key = trans.DerefObjectStatic(Leaf(Source), paths.Key)
@@ -517,6 +404,7 @@
                   }
                 }
               }
+
               leftSpec0 = DerefObjectStatic(DerefArrayStatic(TransSpec1.Id, CPathIndex(0)), paths.Value)
               rightSpec0 = DerefObjectStatic(DerefArrayStatic(TransSpec1.Id, CPathIndex(1)), paths.Value)
 
@@ -530,11 +418,9 @@
 
               back <- transState liftM mn(mor(transformed, ctx))
             } yield PendingTable(back, graph, TransSpec1.Id)
-          }
-          
-          case dag.Distinct(parent) => {
-            val idSpec = makeTableTrans(
-              Map(paths.Key -> trans.WrapArray(Scan(Leaf(Source), freshIdScanner))))
+          
+          case dag.Distinct(parent) => 
+            val idSpec = makeTableTrans(Map(paths.Key -> trans.WrapArray(Scan(Leaf(Source), freshIdScanner))))
 
             for {
               pending <- prepareEval(parent, splits)
@@ -543,43 +429,17 @@
               valueSpec = DerefObjectStatic(Leaf(Source), paths.Value)
               table = pending.table.transform(liftToValues(pending.trans))
 
-              sorted <- transState liftM mn(table.sort(valueSpec, SortAscending))
+                sorted <- transState liftM mn(table.sort(valueSpec, SortAscending))
               distinct = sorted.distinct(valueSpec)
               result = distinct.transform(idSpec)
             } yield {
               PendingTable(result, graph, TransSpec1.Id)
             }
-          }
-<<<<<<< HEAD
-        }
-
-        /**
-        returns an array (to be dereferenced later) containing the result of each reduction
-        */
-        case m @ MegaReduce(reds, parent) => {
-          val firstCoalesce = reds.map {
-            case (_, reductions) => coalesce(reductions.map((_, None)))
-=======
-
-          case Operate(instructions.WrapArray, parent) => {
-            for {
-              pendingTable <- prepareEval(parent, splits)
-            } yield PendingTable(pendingTable.table, pendingTable.graph, trans.WrapArray(pendingTable.trans))
-          }
-          
-          case o @ Operate(op, parent) => {
-            for {
-              pendingTable <- prepareEval(parent, splits)
-              
-              // TODO unary typing
-            } yield PendingTable(pendingTable.table, pendingTable.graph, op1ForUnOp(op).spec(ctx)(pendingTable.trans))
->>>>>>> 241c41b4
-          }
 
           /**
           returns an array (to be dereferenced later) containing the result of each reduction
           */
-          case m @ MegaReduce(reds, parent) => {
+          case m @ MegaReduce(reds, parent) => 
             val firstCoalesce = reds.map {
               case (_, reductions) => coalesce(reductions.map((_, None)))
             }
@@ -591,13 +451,13 @@
             for {
               pendingTable <- prepareEval(parent, splits)
               liftedTrans = liftToValues(pendingTable.trans)
-              result = mn(pendingTable.table
+                result = mn(pendingTable.table
                   .transform(liftedTrans)
                   .transform(DerefObjectStatic(Leaf(Source), paths.Value))
-                  .transform(spec)
-                  .reduce(reduction.reducer(ctx))(reduction.monoid))
-
-              table = result.map(reduction.extract)
+                    .transform(spec)
+                    .reduce(reduction.reducer(ctx))(reduction.monoid))
+
+                table = result.map(reduction.extract)
 
               keyWrapped = trans.WrapObject(
                 trans.ConstLiteral(
@@ -609,48 +469,45 @@
                 keyWrapped,
                 trans.WrapObject(Leaf(Source), paths.Value.name))
 
-              wrapped <- transState liftM table map { _.transform(valueWrapped) }
-              cvalue <- transState liftM result.map(reduction.extractValue)
+                wrapped <- transState liftM table map { _.transform(valueWrapped) }
+                cvalue <- transState liftM result.map(reduction.extractValue)
 
               _ <- monadState.modify { state =>
-                state.copy(
-                  assume = state.assume + (m -> wrapped),
-                  reductions = state.reductions + (m -> cvalue)
-                )
+                  state.copy(
+                    assume = state.assume + (m -> wrapped),
+                    reductions = state.reductions + (m -> cvalue)
+                  )
               }
             } yield {
               PendingTable(wrapped, graph, TransSpec1.Id)
             }
-          }
-
-          case r @ dag.Reduce(red, parent) => {
+
+          case r @ dag.Reduce(red, parent) => 
             for {
               pendingTable <- prepareEval(parent, splits)
               liftedTrans = liftToValues(pendingTable.trans)
-              result <- transState liftM mn(red(pendingTable.table.transform(DerefObjectStatic(liftedTrans, paths.Value)), ctx))
+                result <- transState liftM mn(red(pendingTable.table.transform(DerefObjectStatic(liftedTrans, paths.Value)), ctx))
               wrapped = result transform buildConstantWrapSpec(Leaf(Source))
             } yield PendingTable(wrapped, graph, TransSpec1.Id)
-          }
-          
-          case s @ dag.Split(spec, child) => {
-            val idSpec = makeTableTrans(
-              Map(paths.Key -> trans.WrapArray(Scan(Leaf(Source), freshIdScanner))))
+          
+          case s @ dag.Split(spec, child) => 
+            val idSpec = makeTableTrans(Map(paths.Key -> trans.WrapArray(Scan(Leaf(Source), freshIdScanner))))
 
             val table = for {
               grouping <- resolveTopLevelGroup(spec, splits)
               state <- monadState.gets(identity)
               grouping2 <- transState liftM grouping
-              result <- transState liftM mn(Table.merge(grouping2) { (key, map) =>
-                val back = fullEval(child, splits + (s -> (key -> (map andThen mn))), s :: splits.keys.toList, false)
-                back.eval(state)  //: N[Table]
-              })
+                result <- transState liftM mn(Table.merge(grouping2) { (key, map) =>
+                  val back = fullEval(child, splits + (s -> (key -> (map andThen mn))), s :: splits.keys.toList, false)
+                  back.eval(state)  //: N[Table]
+                })
             } yield {
               result.transform(idSpec)
             }
+
             table map { PendingTable(_, graph, TransSpec1.Id) }
-          }
-          
-          case dag.Assert(pred, child) => {
+          
+          case dag.Assert(pred, child) => 
             for {
               predPending <- prepareEval(pred, splits)
               childPending <- prepareEval(child, splits)     // TODO squish once brian's PR lands
@@ -658,16 +515,15 @@
               liftedTrans = liftToValues(predPending.trans)
               predTable = predPending.table transform DerefObjectStatic(liftedTrans, paths.Value)
               
-              truthiness <- transState liftM mn(predTable.reduce(Forall reducer ctx)(Forall.monoid))
-              
-              assertion = if (truthiness getOrElse false) N.point(()) else report.fatal(graph.loc, "Assertion failed")
+                truthiness <- transState liftM mn(predTable.reduce(Forall reducer ctx)(Forall.monoid))
+              
+                assertion = if (truthiness getOrElse false) N.point(()) else report.fatal(graph.loc, "Assertion failed")
               _ <- transState liftM assertion
               
               result = childPending.table transform liftToValues(childPending.trans)
             } yield PendingTable(result, graph, TransSpec1.Id)
-          }
-          
-          case IUI(union, left, right) => {
+          
+          case IUI(union, left, right) => 
             for {
               pair <- zip(prepareEval(left, splits), prepareEval(right, splits))
               (leftPending, rightPending) = pair
@@ -691,10 +547,9 @@
             } yield {
               PendingTable(result, graph, TransSpec1.Id)
             }
-          }
           
           // TODO unify with IUI
-          case Diff(left, right) =>{
+          case Diff(left, right) =>
             for {
               pair <- zip(prepareEval(left, splits), prepareEval(right, splits))
               (leftPending, rightPending) = pair
@@ -705,41 +560,6 @@
               // this transspec prunes everything that is not a key or a value.
               keyValueSpec = TransSpec1.PruneToKeyValue
 
-<<<<<<< HEAD
-            result = leftSorted.cogroup(keyValueSpec, keyValueSpec, rightSorted)(TransSpec1.Id, TransSpec1.DeleteKeyValue, TransSpec2.DeleteKeyValueLeft)
-          } yield {
-            PendingTable(result, graph, TransSpec1.Id)
-          }
-        }
-  
-        case j @ Join(op, joinSort @ (CrossLeftSort | CrossRightSort), left, right) => {
-          val isLeft = joinSort == CrossLeftSort
-
-          for {
-            pendingTableLeft <- prepareEval(left, splits)
-            pendingTableRight <- prepareEval(right, splits)
-
-            leftResult = pendingTableLeft.table.transform(liftToValues(pendingTableLeft.trans))
-            rightResult = pendingTableRight.table.transform(liftToValues(pendingTableRight.trans))
-
-            valueSpec = DerefObjectStatic(Leaf(Source), paths.Value)
-
-            result = if (isLeft)
-              leftResult.paged(maxSliceSize).compact(valueSpec).cross(rightResult)(buildWrappedCrossSpec(transFromBinOp(op, ctx)))
-            else
-              rightResult.paged(maxSliceSize).compact(valueSpec).cross(leftResult)(buildWrappedCrossSpec(flip(transFromBinOp(op, ctx))))
-          } yield {
-            PendingTable(result, graph, TransSpec1.Id)
-          }
-        }
-        
-        case f @ dag.Filter(joinSort @ (CrossLeftSort | CrossRightSort), target, boolean) => {
-          val isLeft = joinSort == CrossLeftSort
-          
-          /* target match {
-            case Join(_, Map2Cross(Eq) | Map2CrossLeft(Eq) | Map2CrossRight(Eq), left, right) => {
-              
-=======
               leftSortedM = transState liftM mn(leftTable.sort(keyValueSpec, SortAscending))
               rightSortedM = transState liftM mn(rightTable.sort(keyValueSpec, SortAscending))
 
@@ -750,213 +570,8 @@
             } yield {
               PendingTable(result, graph, TransSpec1.Id)
             }
-          }
-          
-          case Join(Eq, CrossLeftSort | CrossRightSort, left, Const(value)) => {
-            for {
-              pendingTable <- prepareEval(left, splits)
-            } yield PendingTable(pendingTable.table, pendingTable.graph, trans.EqualLiteral(pendingTable.trans, value, false))
-          }
-          
-          case Join(Eq, CrossLeftSort | CrossRightSort, Const(value), right) => {
-            for {
-              pendingTable <- prepareEval(right, splits)
-            } yield PendingTable(pendingTable.table, pendingTable.graph, trans.EqualLiteral(pendingTable.trans, value, false))
-          }
-          
-          case Join(NotEq, CrossLeftSort | CrossRightSort, left, Const(value)) => {
-            for {
-              pendingTable <- prepareEval(left, splits)
-            } yield PendingTable(pendingTable.table, pendingTable.graph, trans.EqualLiteral(pendingTable.trans, value, true))
-          }
-          
-          case Join(NotEq, CrossLeftSort | CrossRightSort, Const(value), right) => {
-            for {
-              pendingTable <- prepareEval(right, splits)
-            } yield PendingTable(pendingTable.table, pendingTable.graph, trans.EqualLiteral(pendingTable.trans, value, true))
-          }
-          
-          case Join(instructions.WrapObject, CrossLeftSort | CrossRightSort, Const(value), right) => {
-            value match {
-              case value @ CString(str) => {
-                //prepareEval(right, splits) map { pendingTable => PendingTable(pendingTable.table, pendingTable.graph, trans.WrapObject(pendingTable.trans, str)) }
-
-                for {
-                  pendingTable <- prepareEval(right, splits)
-                } yield PendingTable(pendingTable.table, pendingTable.graph, trans.WrapObject(pendingTable.trans, str))
-              }
-              
-              case _ =>
-                monadState point PendingTable(Table.empty, graph, TransSpec1.Id)
-            }
-          }
-          
-          case Join(DerefObject, CrossLeftSort | CrossRightSort, left, Const(value)) => {
-            value match {
-              case value @ CString(str) => {
-                for {
-                  pendingTable <- prepareEval(left, splits)
-                } yield PendingTable(pendingTable.table, pendingTable.graph, DerefObjectStatic(pendingTable.trans, CPathField(str)))
-              }
-              
-              case _ =>
-                monadState point PendingTable(Table.empty, graph, TransSpec1.Id)
-            }
-          }
-          
-          case Join(DerefMetadata, CrossLeftSort | CrossRightSort, left, Const(value)) => {
-            value match {
-              case value @ CString(str) => {
-                for {
-                  pendingTable <- prepareEval(left, splits)
-                } yield PendingTable(pendingTable.table, pendingTable.graph, DerefMetadataStatic(pendingTable.trans, CPathMeta(str)))
-              }
-              
-              case _ =>
-                monadState point PendingTable(Table.empty, graph, TransSpec1.Id)
-            }
-          }
-          
-          case Join(DerefArray, CrossLeftSort | CrossRightSort, left, Const(value)) => {
-            val optIndex = value match {
-              case CNum(d) => Some(d.toInt)
-              case CLong(ln) => Some(ln.toInt)
-              case CDouble(d) => Some(d.toInt)
-              case _ => None
-            }
-            
-            optIndex map { idx => 
-              for {
-                pendingTable <- prepareEval(left, splits)
-              } yield PendingTable(pendingTable.table, pendingTable.graph, DerefArrayStatic(pendingTable.trans, CPathIndex(idx)))
-            } getOrElse (monadState point PendingTable(Table.empty, graph, TransSpec1.Id))
-          }
-          
-          case Join(instructions.ArraySwap, CrossLeftSort | CrossRightSort, left, Const(value)) => {
-            val optIndex = value match {
-              case CNum(d) => Some(d.toInt)
-              case CLong(ln) => Some(ln.toInt)
-              case CDouble(d) => Some(d.toInt)
-              case _ => None
-            }
-            
-            optIndex map { idx =>
-              for {
-                pendingTable <- prepareEval(left, splits)
-              } yield PendingTable(pendingTable.table, pendingTable.graph, trans.ArraySwap(pendingTable.trans, idx))
-            } getOrElse (monadState point PendingTable(Table.empty, graph, TransSpec1.Id))
-          }
-          
-          case Join(instructions.JoinObject, CrossLeftSort | CrossRightSort, left, Const(value)) => {
-            value match {
-              case CEmptyObject => {
-                for {
-                  pendingTable <- prepareEval(left, splits)
-                } yield PendingTable(pendingTable.table, pendingTable.graph, trans.InnerObjectConcat(pendingTable.trans))
-              }
-              
-              case _ =>
-                monadState point PendingTable(Table.empty, graph, TransSpec1.Id)
-            }
-          }
-          
-          case Join(instructions.JoinObject, CrossLeftSort | CrossRightSort, Const(value), right) => {
-            value match {
-              case CEmptyObject => {
-                for {
-                  pendingTable <- prepareEval(right, splits)
-                } yield PendingTable(pendingTable.table, pendingTable.graph, trans.InnerObjectConcat(pendingTable.trans))
-              }
-              
-              case _ =>
-                monadState point PendingTable(Table.empty, graph, TransSpec1.Id)
-            }
-          }
-          
-          case Join(instructions.JoinArray, CrossLeftSort | CrossRightSort, left, Const(value)) => {
-            value match {
-              case CEmptyArray => {
-                for {
-                  pendingTable <- prepareEval(left, splits)
-                } yield PendingTable(pendingTable.table, pendingTable.graph, trans.InnerArrayConcat(pendingTable.trans))
-              }
-              
-              case _ =>
-                monadState point PendingTable(Table.empty, graph, TransSpec1.Id)
-            }
-          }
-          
-          case Join(instructions.JoinArray, CrossLeftSort | CrossRightSort, Const(value), right) => {
-            value match {
-              case CEmptyArray => {
-                for {
-                  pendingTable <- prepareEval(right, splits)
-                } yield PendingTable(pendingTable.table, pendingTable.graph, trans.InnerArrayConcat(pendingTable.trans))
-              }
-              
-              case _ =>
-                monadState point PendingTable(Table.empty, graph, TransSpec1.Id)
-            }
-          }
-    
-          // begin: annoyance with Scala's lousy pattern matcher
-          case Join(op, CrossLeftSort | CrossRightSort, left, Const(value)) => {
-            op2ForBinOp(op) map { _.f2(ctx).applyr(value) } map { f1 =>
-              for {
-                pendingTable <- prepareEval(left, splits)
-              } yield PendingTable(pendingTable.table, pendingTable.graph, trans.Map1(pendingTable.trans, f1))
-            } getOrElse (monadState point PendingTable(Table.empty, graph, TransSpec1.Id))
-          }
-          
-          case Join(op, CrossLeftSort | CrossRightSort, Const(value), right) => {
-            op2ForBinOp(op) map { _.f2(ctx).applyl(value) } map { f1 =>
-              for {
-                pendingTable <- prepareEval(right, splits)
-              } yield PendingTable(pendingTable.table, pendingTable.graph, trans.Map1(pendingTable.trans, f1))
-            } getOrElse (monadState point PendingTable(Table.empty, graph, TransSpec1.Id))
-          }
-          // end: annoyance
-          
-          case Join(op, joinSort @ (IdentitySort | ValueSort(_)), left, right) => {
-            // TODO binary typing
-
-            for {
-              pendingTableLeft <- prepareEval(left, splits)
-              pendingTableRight <- prepareEval(right, splits)
-            } yield {
-              if (pendingTableLeft.graph == pendingTableRight.graph) {
-                PendingTable(pendingTableLeft.table, pendingTableLeft.graph, transFromBinOp(op, ctx)(pendingTableLeft.trans, pendingTableRight.trans))
-              } else {
-                (left.identities, right.identities) match {
-                  case (Identities.Specs(_), Identities.Specs(_)) =>
-                    val prefixLength = sharedPrefixLength(left, right)
-
-                    val key = joinSort match {
-                      case IdentitySort =>
-                        buildJoinKeySpec(prefixLength)
-
-                      case ValueSort(id) =>
-                        trans.DerefObjectStatic(Leaf(Source), CPathField("sort-" + id))
-
-                      case _ => sys.error("unreachable code")
-                    }
-
-                    val spec = buildWrappedJoinSpec(prefixLength, left.identities.length, right.identities.length)(transFromBinOp(op, ctx))
-
-                    val leftResult = pendingTableLeft.table.transform(liftToValues(pendingTableLeft.trans))
-                    val rightResult = pendingTableRight.table.transform(liftToValues(pendingTableRight.trans))
-                    val result = join(leftResult, rightResult)(key, spec)
-
-                    PendingTable(result, graph, TransSpec1.Id)
-
-                  case (Identities.Undefined, _) | (_, Identities.Undefined) =>
-                    PendingTable(Table.empty, graph, TransSpec1.Id)
-                }
-              }
-            }
-          }
-    
-          case j @ Join(op, joinSort @ (CrossLeftSort | CrossRightSort), left, right) => {
+    
+          case j @ Join(op, joinSort @ (CrossLeftSort | CrossRightSort), left, right) => 
             val isLeft = joinSort == CrossLeftSort
 
             for {
@@ -974,54 +589,10 @@
                 rightResult.paged(maxSliceSize).compact(valueSpec).cross(leftResult)(buildWrappedCrossSpec(flip(transFromBinOp(op, ctx))))
             } yield {
               PendingTable(result, graph, TransSpec1.Id)
->>>>>>> 241c41b4
-            }
-          }
-          
-          case dag.Filter(joinSort @ (IdentitySort | ValueSort(_)), target, boolean) => {
-            // TODO binary typing
-
-            for {
-              pendingTableTarget <- prepareEval(target, splits)
-              pendingTableBoolean <- prepareEval(boolean, splits)
-            } yield {
-              if (pendingTableTarget.graph == pendingTableBoolean.graph) {
-                PendingTable(pendingTableTarget.table, pendingTableTarget.graph, trans.Filter(pendingTableTarget.trans, pendingTableBoolean.trans))
-              } else {
-                val prefixLength = sharedPrefixLength(target, boolean)
-                
-                val key = joinSort match {
-                  case IdentitySort =>
-                    buildJoinKeySpec(prefixLength)
-                  
-                  case ValueSort(id) =>
-                    trans.DerefObjectStatic(Leaf(Source), CPathField("sort-" + id))
-                  
-                  case _ => sys.error("unreachable code")
-                }
-
-                val spec = buildWrappedJoinSpec(prefixLength, target.identities.length, boolean.identities.length) { (srcLeft, srcRight) =>
-                  trans.Filter(srcLeft, srcRight)
-                }
-                val parentTargetTable = pendingTableTarget.table
-                val targetResult = parentTargetTable.transform(liftToValues(pendingTableTarget.trans))
-                val parentBooleanTable = pendingTableBoolean.table
-                val booleanResult = parentBooleanTable.transform(liftToValues(pendingTableBoolean.trans))
-                val result = join(targetResult, booleanResult)(key, spec)
-
-                PendingTable(result, graph, TransSpec1.Id)
-              }
-            }
-          }
-          
-          case f @ dag.Filter(joinSort @ (CrossLeftSort | CrossRightSort), target, boolean) => {
+            }
+          
+          case f @ dag.Filter(joinSort @ (CrossLeftSort | CrossRightSort), target, boolean) => 
             val isLeft = joinSort == CrossLeftSort
-            
-            /* target match {
-              case Join(_, Map2Cross(Eq) | Map2CrossLeft(Eq) | Map2CrossRight(Eq), left, right) => {
-                
-              }
-            } */
             
             for {
               pair <- zip(prepareEval(target, splits), prepareEval(boolean, splits))
@@ -1046,9 +617,8 @@
             } yield {
               PendingTable(result, graph, TransSpec1.Id)
             }
-          }
-          
-          case s @ Sort(parent, indexes) => {
+          
+          case s @ Sort(parent, indexes) => 
             if (indexes == Vector(0 until indexes.length: _*) && parent.sorting == IdentitySort) {
               prepareEval(parent, splits)
             } else {
@@ -1072,9 +642,8 @@
                 PendingTable(sortedResult, graph, TransSpec1.Id)
               }
             }
-          }
-          
-          case s @ SortBy(parent, sortField, valueField, id) => {
+          
+          case s @ SortBy(parent, sortField, valueField, id) => 
             val sortSpec = DerefObjectStatic(DerefObjectStatic(Leaf(Source), paths.Value), CPathField(sortField))
             val valueSpec = DerefObjectStatic(DerefObjectStatic(Leaf(Source), paths.Value), CPathField(valueField))
                   
@@ -1110,10 +679,9 @@
                 PendingTable(result, graph, TransSpec1.Id)
               }
             }
-          }
          
           //ReSortBy is untested because, in practice, we cannot reach this case
-          case s @ ReSortBy(parent, id) => {
+          case s @ ReSortBy(parent, id) => 
             if (parent.sorting == ValueSort(id)) {
               prepareEval(parent, splits)
             } else {
@@ -1126,18 +694,18 @@
                 PendingTable(result, graph, TransSpec1.Id)
               }
             }
-          }
-          
-          case Memoize(parent, priority) => {
+          
+          case Memoize(parent, priority) => 
             for {
               pending <- prepareEval(parent, splits)
               table = pending.table.transform(liftToValues(pending.trans))
-              result <- transState liftM mn(table.force)
+                result <- transState liftM mn(table.force)
             } yield {
               PendingTable(result, graph, TransSpec1.Id)
             }
-          }
-        }
+        }
+        
+        val result = evalTransSpecable(graph)
         
         def memoizedResult = graph match {
           case graph: StagingPoint => {
@@ -1158,17 +726,7 @@
           liftedAssumption getOrElse memoizedResult
         }
       }
-      
-<<<<<<< HEAD
-      val result = evalTransSpecable(graph)
-      
-      def memoizedResult = graph match {
-        case graph: StagingPoint => {
-          for {
-            pending <- result
-            _ <- monadState.modify { state => state.copy(assume = state.assume + (graph -> pending.table)) }
-          } yield pending
-=======
+    
       /**
        * The base eval function.  Takes a (rewritten) graph and evaluates the forcing
        * points at the current Split level in topological order.  The endpoint of the
@@ -1181,38 +739,38 @@
         // find the topologically-sorted forcing points (excluding the endpoint)
         // at the current split level
         val toEval = stagingPoints filter referencesOnlySplit(parentSplits)
-
+      
         type EvaluatorStateT[A] = StateT[N, EvaluatorState, A]
         val preState = toEval.foldLeftM[EvaluatorStateT, DepGraph](graph) {
           case (graph, node) => for {
             rewrittenGraph <- stagedOptimizations(graph, ctx, optimize)
             _ <- prepareEval(node, splits)
           } yield rewrittenGraph
->>>>>>> 241c41b4
-        }
-
+        }
+      
         // run the evaluator on all forcing points *including* the endpoint, in order
         for {
-          rewrittenGraph <- preState
-          pendingTable <- prepareEval(rewrittenGraph, splits)
+            rewrittenGraph <- preState
+            pendingTable <- prepareEval(rewrittenGraph, splits)
           table = pendingTable.table transform liftToValues(pendingTable.trans)
         } yield table
       }
-      
-      val resultState: StateT[N, EvaluatorState, Table] =
-        fullEval(rewrittenDAG, Map(), Nil, optimize)
+    
+      val resultState: StateT[N, EvaluatorState, Table] = fullEval(rewrittenDAG, Map(), Nil, optimize)
 
       val resultTable: N[Table] = resultState.eval(EvaluatorState())
       resultTable map { _ paged maxSliceSize compact DerefObjectStatic(Leaf(Source), paths.Value) }
     }
-
-    private[this] def stagedOptimizations(graph: DepGraph, ctx: EvaluationContext, optimize: Boolean) =
+  
+    private[this] def stagedOptimizations(graph: DepGraph, ctx: EvaluationContext, optimize: Boolean) = {
       for {
         reductions <- monadState.gets(_.reductions)
       } yield stagedRewriteDAG(optimize, ctx)(reductions.toList.foldLeft(graph) {
         case (graph, (from, Some(result))) if optimize => inlineNodeValue(graph, from, result)
         case (graph, _) => graph
       })
+    }
+    
 
     /**
      * Takes a graph, a node and a value. Replaces the node (and
@@ -1241,9 +799,7 @@
     }
 
     private[this] def replaceNode(graph: DepGraph, from: DepGraph, to: DepGraph) =
-      graph.mapDown(recurse => {
-        case `from` => to
-      })
+      graph.mapDown(recurse => { case `from` => to })
 
     /**
      * Returns all forcing points in the graph, ordered topologically.
@@ -1312,7 +868,7 @@
         listStagingPoints(queue3, addend map { _ :: acc } getOrElse acc)
       }
     }
-    
+  
     // Takes a list of Splits, head is the current Split, which must be referenced.
     // The rest of the referenced Splits must be in the the list.
     private def referencesOnlySplit(parentSplits: List[dag.Split])(graph: DepGraph): Boolean = {
@@ -1330,23 +886,9 @@
 
       currentIsReferenced && (referencedSplits -- parentSplits).isEmpty
     }
-    
-<<<<<<< HEAD
-    @tailrec
-    def bfs(kernels: Set[Kernel]): Set[DepGraph] = {
-      // check for convergence
-      val results = kernels flatMap { k =>
-        val results = kernels.foldLeft(k.nodes) { _ & _.seen }
-        
-        // TODO if the below isEmpty, then can drop results from all kernels
-        nodes.foldLeft(results) { (results, node) =>
-          results filter { isTransSpecable(node, _) }
-        }
-      }
-=======
+  
     private def findCommonality(nodes: Set[DepGraph]): Option[DepGraph] = {
       case class Kernel(nodes: Set[DepGraph], seen: Set[DepGraph])
->>>>>>> 241c41b4
       
       @tailrec
       def bfs(kernels: Set[Kernel]): Set[DepGraph] = {
@@ -1356,7 +898,7 @@
           
           // TODO if the below isEmpty, then can drop results from all kernels
           nodes.foldLeft(results) { (results, node) =>
-            results filter { isTranspecable(node, _) }
+            results filter { isTransSpecable(node, _) }
           }
         }
         
@@ -1391,67 +933,10 @@
           None
       }
     }
-    
+  
     private def enumerateParents(node: DepGraph): Set[DepGraph] = node match {
       case _: SplitParam | _: SplitGroup | _: Root => Set()
       
-<<<<<<< HEAD
-      if (results.size == 1)
-        results.headOption
-      else
-        None
-    }
-  }
-  
-  private def enumerateParents(node: DepGraph): Set[DepGraph] = node match {
-    case _: SplitParam | _: SplitGroup | _: Root => Set()
-    
-    case dag.New(parent) => Set(parent)
-    
-    case dag.Morph1(_, parent) => Set(parent)
-    case dag.Morph2(_, left, right) => Set(left, right)
-    
-    case dag.Distinct(parent) => Set(parent)
-    
-    case dag.LoadLocal(parent, _) => Set(parent)
-    
-    case Operate(_, parent) => Set(parent)
-    
-    case dag.Reduce(_, parent) => Set(parent)
-    case MegaReduce(_, parent) => Set(parent)
-    
-    case dag.Split(spec, _) => enumerateSpecParents(spec).toSet
-    
-    case IUI(_, left, right) => Set(left, right)
-    case Diff(left, right) => Set(left, right)
-    
-    case Join(_, _, left, right) => Set(left, right)
-    case dag.Filter(_, target, boolean) => Set(target, boolean)
-    
-    case Sort(parent, _) => Set(parent)
-    case SortBy(parent, _, _, _) => Set(parent)
-    case ReSortBy(parent, _) => Set(parent)
-    
-    case Memoize(parent, _) => Set(parent)
-  }
-
-  private def enumerateSpecParents(spec: BucketSpec): Set[DepGraph] = spec match {
-    case UnionBucketSpec(left, right) => enumerateSpecParents(left) ++ enumerateSpecParents(right)
-    case IntersectBucketSpec(left, right) => enumerateSpecParents(left) ++ enumerateSpecParents(right)
-    
-    case dag.Group(_, target, child) => enumerateSpecParents(child) + target
-    
-    case UnfixedSolution(_, target) => Set(target)
-    case dag.Extra(target) => Set(target)
-  }
-  
-  private def findCommonIds(left: BucketSpec, right: BucketSpec): Set[Int] =
-    enumerateSolutionIds(left) & enumerateSolutionIds(right)
-  
-  private def enumerateSolutionIds(spec: BucketSpec): Set[Int] = spec match {
-    case UnionBucketSpec(left, right) =>
-      enumerateSolutionIds(left) ++ enumerateSolutionIds(right)
-=======
       case dag.New(parent) => Set(parent)
       
       case dag.Morph1(_, parent) => Set(parent)
@@ -1490,48 +975,10 @@
       case UnfixedSolution(_, target) => Set(target)
       case dag.Extra(target) => Set(target)
     }
->>>>>>> 241c41b4
-    
-    private def isTranspecable(to: DepGraph, from: DepGraph): Boolean = {
-      to match {
-        case `from` => true
-        
-        case Join(Eq, _, left, _: Root) => isTranspecable(left, from)
-        case Join(Eq, _, _: Root, right) => isTranspecable(right, from)
-        
-        case Join(NotEq, _, left, _: Root) => isTranspecable(left, from)
-        case Join(NotEq, _, _: Root, right) => isTranspecable(right, from)
-        
-        case Join(instructions.WrapObject, _, _: Root, right) => isTranspecable(right, from)
-        case Join(instructions.DerefObject, _, left, _: Root) => isTranspecable(left, from)
-        case Join(instructions.DerefMetadata, _, left, _: Root) => isTranspecable(left, from)
-        case Join(instructions.DerefArray, _, left, _: Root) => isTranspecable(left, from)
-        case Join(instructions.ArraySwap, _, left, _: Root) => isTranspecable(left, from)
-        
-        case Join(instructions.JoinObject, _, left, _: Root) => isTranspecable(left, from)
-        case Join(instructions.JoinObject, _, _: Root, right) => isTranspecable(right, from)
-        case Join(instructions.JoinArray, _, left, _: Root) => isTranspecable(left, from)
-        case Join(instructions.JoinArray, _, _: Root, right) => isTranspecable(right, from)
-                  
-        case Join(op, _, left, _: Root) => op2ForBinOp(op).isDefined && isTranspecable(left, from)
-        case Join(op, _, _: Root, right) => op2ForBinOp(op).isDefined && isTranspecable(right, from)
-        
-        case Join(_, IdentitySort | ValueSort(_), left, right) =>
-          isTranspecable(left, from) && isTranspecable(right, from)
-        
-        case dag.Filter(IdentitySort | ValueSort(_), left, right) =>
-          isTranspecable(left, from) && isTranspecable(right, from)
-        
-        case Operate(_, parent) =>
-          isTranspecable(parent, from)
-        
-        case _ => false
-      }
-    }
-    
+  
     private def findCommonIds(left: BucketSpec, right: BucketSpec): Set[Int] =
       enumerateSolutionIds(left) & enumerateSolutionIds(right)
-    
+  
     private def enumerateSolutionIds(spec: BucketSpec): Set[Int] = spec match {
       case UnionBucketSpec(left, right) =>
         enumerateSolutionIds(left) ++ enumerateSolutionIds(right)
@@ -1544,7 +991,7 @@
       case UnfixedSolution(id, _) => Set(id)
       case dag.Extra(_) => Set()
     }
-    
+  
     private def buildKeySpec(commonIds: Set[Int]): TransSpec1 = {
       val parts: Set[TransSpec1] = commonIds map { id =>
         trans.WrapObject(DerefObjectStatic(Leaf(Source), CPathField(id.toString)), id.toString)
@@ -1668,11 +1115,11 @@
     
     private def flip[A, B, C](f: (A, B) => C)(b: B, a: A): C = f(a, b)      // is this in scalaz?
     
-    private def zip[A](table1: StateT[N, EvaluatorState, A], table2: StateT[N, EvaluatorState, A]): StateT[N, EvaluatorState, (A, A)] =
-      monadState.apply(table1, table2) { (_, _) }
-    
+      private def zip[A](table1: StateT[N, EvaluatorState, A], table2: StateT[N, EvaluatorState, A]): StateT[N, EvaluatorState, (A, A)] =
+        monadState.apply(table1, table2) { (_, _) }
+      
     private def liftToValues(trans: TransSpec1): TransSpec1 =
-      makeTableTrans(Map(paths.Value -> trans))
+        makeTableTrans(Map(paths.Value -> trans))
 
     def combineTransSpecs(specs: List[TransSpec1]): TransSpec1 =
       specs map { trans.WrapArray(_): TransSpec1 } reduceOption { trans.OuterArrayConcat(_, _) } get
