--- conflicted
+++ resolved
@@ -1327,14 +1327,10 @@
   
   private def flip[A, B, C](f: (A, B) => C)(b: B, a: A): C = f(a, b)      // is this in scalaz?
   
-<<<<<<< HEAD
-  def liftToValues(trans: TransSpec1): TransSpec1 =
-=======
   private def zip[A](table1: StateT[M, EvaluatorState, A], table2: StateT[M, EvaluatorState, A]): StateT[M, EvaluatorState, (A, A)] =
     monadState.apply(table1, table2) { (_, _) }
   
-  private def liftToValues(trans: TransSpec1): TransSpec1 =
->>>>>>> 8ac18fd9
+  def liftToValues(trans: TransSpec1): TransSpec1 =
     TableTransSpec.makeTransSpec(Map(paths.Value -> trans))
 
   def combineTransSpecs(specs: List[TransSpec1]): TransSpec1 =
