--- conflicted
+++ resolved
@@ -105,12 +105,15 @@
     }
     
     abstract class Op2(namespace: Vector[String], name: String) extends Morphism2(namespace, name) with Op2Like {
-<<<<<<< HEAD
-      val alignment = MorphismAlignment.Match
+      val alignment = MorphismAlignment.Match(M.point {
+        new Morph1Apply { 
+          def apply(input: Table, ctx: EvaluationContext) = sys.error("morphism application of an op2 is wrong")
+        }
+      })
+
       def spec[A <: SourceType](ctx: EvaluationContext)(left: TransSpec[A], right: TransSpec[A]): TransSpec[A]
       
       def fold[A](op2: Op2 => A, op2F2: Op2F2 => A): A = op2(this)
-      def apply(table: Table, ctx: EvaluationContext) = sys.error("morphism application of an op2 is wrong")
     }
 
     abstract class Op2F2(namespace: Vector[String], name: String) extends Op2(namespace, name) {
@@ -121,19 +124,7 @@
       override def fold[A](op2: Op2 => A, op2F2: Op2F2 => A): A = op2F2(this)
     }
 
-    abstract class Reduction(val namespace: Vector[String], val name: String)(implicit M: Monad[M]) extends ReductionLike {
-=======
-      val alignment = MorphismAlignment.Match(M.point {
-        new Morph1Apply { 
-          def apply(input: Table, ctx: EvaluationContext) = sys.error("morphism application of an op2 is wrong")
-        }
-      })
-
-      def f2(ctx: EvaluationContext): F2
-    }
-
     abstract class Reduction(val namespace: Vector[String], val name: String)(implicit M: Monad[M]) extends ReductionLike with Morph1Apply {
->>>>>>> 11d9d22c
       val opcode: Int = defaultReductionOpcode.getAndIncrement
       type Result
 
