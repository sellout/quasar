--- conflicted
+++ resolved
@@ -81,12 +81,8 @@
   
   trait Morphism2Impl extends Morphism2Like {
     def alignment: MorphismAlignment
-<<<<<<< HEAD
     val multivariate: Boolean = false
-    def apply(input: Table): M[Table]
-=======
     def apply(input: Table, ctx: EvaluationContext): M[Table]
->>>>>>> 0a0dfe95
   }
  
   sealed trait MorphismAlignment
@@ -202,10 +198,6 @@
   type Reduction <: ReductionImpl
 }
 
-<<<<<<< HEAD
-trait StdLib[M[+_]] extends InfixLib[M] with ReductionLib[M] with TimeLib[M]
-with MathLib[M] with StringLib[M] with StatsLib[M] with RegressionLib[M]
-=======
 trait StdLib[M[+_]] extends 
       InfixLib[M] with 
       ReductionLib[M] with 
@@ -213,8 +205,8 @@
       MathLib[M] with 
       StringLib[M] with 
       StatsLib[M] with 
+      RegressionLib[M] with
       FSLib[M]
->>>>>>> 0a0dfe95
 
 object StdLib {
   import java.lang.Double.{isNaN, isInfinite}
