/*
 *  ____    ____    _____    ____    ___     ____ 
 * |  _ \  |  _ \  | ____|  / ___|  / _/    / ___|        Precog (R)
 * | |_) | | |_) | |  _|   | |     | |  /| | |  _         Advanced Analytics Engine for NoSQL Data
 * |  __/  |  _ <  | |___  | |___  |/ _| | | |_| |        Copyright (C) 2010 - 2013 SlamData, Inc.
 * |_|     |_| \_\ |_____|  \____|   /__/   \____|        All Rights Reserved.
 *
 * This program is free software: you can redistribute it and/or modify it under the terms of the 
 * GNU Affero General Public License as published by the Free Software Foundation, either version 
 * 3 of the License, or (at your option) any later version.
 *
 * This program is distributed in the hope that it will be useful, but WITHOUT ANY WARRANTY; 
 * without even the implied warranty of MERCHANTABILITY or FITNESS FOR A PARTICULAR PURPOSE. See 
 * the GNU Affero General Public License for more details.
 *
 * You should have received a copy of the GNU Affero General Public License along with this 
 * program. If not, see <http://www.gnu.org/licenses/>.
 *
 */
package com.precog.shard
package desktop

import akka.actor.ActorSystem
import akka.dispatch.{ExecutionContext, Future, Promise}

import blueeyes.bkka._

import scalaz.Monad

import org.streum.configrity.Configuration

import com.precog.common.jobs.JobManager
import com.precog.common.accounts.StaticAccountFinder
import com.precog.common.security.StaticAPIKeyFinder
import com.precog.shard.nihdb.NIHDBQueryExecutorComponent
import com.precog.standalone.StandaloneShardServer

object DesktopShardServer
    extends StandaloneShardServer
    with NIHDBQueryExecutorComponent {
  val caveatMessage = None

  val actorSystem = ActorSystem("desktopExecutorActorSystem")
  implicit val executionContext = ExecutionContext.defaultExecutionContext(actorSystem)
  implicit val M: Monad[Future] = new FutureMonad(executionContext)

<<<<<<< HEAD
  def configureShardState(config: Configuration) = Future {
    val rootAPIKey = config[String]("security.masterAccount.apiKey")
    val apiKeyFinder = new StaticAPIKeyFinder(rootAPIKey)
    val accountFinder = new StaticAccountFinder(rootAPIKey, "desktop")
    val jobManager = new InMemoryJobManager
    val platform = platformFactory(config.detach("queryExecutor"), apiKeyFinder, accountFinder, jobManager)
=======
  def platformFor(config: Configuration, jobManager: JobManager[Future]) = {
    val accountFinder = new StaticAccountFinder("desktop", "", Some("/"))
    val platform = platformFactory(config.detach("queryExecutor"), apiKeyFinderFor(config), accountFinder, jobManager)
>>>>>>> ab42d766

    val stoppable = Stoppable.fromFuture {
      platform.shutdown
    }

    (platform, stoppable)
  }
}<|MERGE_RESOLUTION|>--- conflicted
+++ resolved
@@ -31,7 +31,7 @@
 
 import com.precog.common.jobs.JobManager
 import com.precog.common.accounts.StaticAccountFinder
-import com.precog.common.security.StaticAPIKeyFinder
+import com.precog.common.security.APIKeyFinder
 import com.precog.shard.nihdb.NIHDBQueryExecutorComponent
 import com.precog.standalone.StandaloneShardServer
 
@@ -44,18 +44,10 @@
   implicit val executionContext = ExecutionContext.defaultExecutionContext(actorSystem)
   implicit val M: Monad[Future] = new FutureMonad(executionContext)
 
-<<<<<<< HEAD
-  def configureShardState(config: Configuration) = Future {
+  def platformFor(config: Configuration, apiKeyFinder: APIKeyFinder[Future], jobManager: JobManager[Future]) = {
     val rootAPIKey = config[String]("security.masterAccount.apiKey")
-    val apiKeyFinder = new StaticAPIKeyFinder(rootAPIKey)
-    val accountFinder = new StaticAccountFinder(rootAPIKey, "desktop")
-    val jobManager = new InMemoryJobManager
+    val accountFinder = new StaticAccountFinder("desktop", rootAPIKey, Some("/"))
     val platform = platformFactory(config.detach("queryExecutor"), apiKeyFinder, accountFinder, jobManager)
-=======
-  def platformFor(config: Configuration, jobManager: JobManager[Future]) = {
-    val accountFinder = new StaticAccountFinder("desktop", "", Some("/"))
-    val platform = platformFactory(config.detach("queryExecutor"), apiKeyFinderFor(config), accountFinder, jobManager)
->>>>>>> ab42d766
 
     val stoppable = Stoppable.fromFuture {
       platform.shutdown
