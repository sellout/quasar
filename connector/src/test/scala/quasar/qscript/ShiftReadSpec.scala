--- conflicted
+++ resolved
@@ -44,31 +44,23 @@
 
       val newQScript = transFutu(qScript)(ShiftRead[Fix, QS, QST].shiftRead(idPrism.reverseGet)(_))
 
-<<<<<<< HEAD
-      // TODO: Optimize away the `IncludeId`.
-      newQScript.transCata(optimize.applyAll) must_=
-      Fix(QS.inject(QC.inj(Map(
-        Fix(SR.inj(Const[ShiftedRead[APath], Fix[QST]](ShiftedRead(sampleFile, IncludeId)))),
-        Free.roll(ProjectIndex(HoleF, IntLit(1)))))))
-=======
       // TODO: Rewrite away the `IncludeId`.
       newQScript.transCata(rewrite.normalize) must_=
       Fix(QCT.inj(Map(
-        Fix(SRT.inj(Const[ShiftedRead, Fix[QST]](ShiftedRead(sampleFile, IncludeId)))),
+        Fix(SRT.inj(Const[ShiftedRead[APath], Fix[QST]](ShiftedRead(sampleFile, IncludeId)))),
         Free.roll(ProjectIndex(HoleF, IntLit(1))))))
->>>>>>> 4a355f94
     }
   }
 
   "shift a simple aggregated read" in {
-    convert(listContents.some,
+    convert(lc.some,
       structural.MakeObject(
         lpf.constant(Data.Str("0")),
         agg.Count(lpRead("/foo/bar")).embed).embed).map(
       transFutu(_)(ShiftRead[Fix, QS, QST].shiftRead(idPrism.reverseGet)(_))
         .transCata(rewrite.normalize[QST])) must
     equal(chain(
-      SRT.inj(Const[ShiftedRead, Fix[QST]](
+      SRT.inj(Const[ShiftedRead[APath], Fix[QST]](
         ShiftedRead(rootDir </> dir("foo") </> file("bar"), IncludeId))),
       QCT.inj(Reduce((),
         NullLit(),
