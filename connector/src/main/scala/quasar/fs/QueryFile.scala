/*
 * Copyright 2014–2016 SlamData Inc.
 *
 * Licensed under the Apache License, Version 2.0 (the "License");
 * you may not use this file except in compliance with the License.
 * You may obtain a copy of the License at
 *
 *     http://www.apache.org/licenses/LICENSE-2.0
 *
 * Unless required by applicable law or agreed to in writing, software
 * distributed under the License is distributed on an "AS IS" BASIS,
 * WITHOUT WARRANTIES OR CONDITIONS OF ANY KIND, either express or implied.
 * See the License for the specific language governing permissions and
 * limitations under the License.
 */

package quasar.fs

import quasar.Predef._
import quasar._, Planner._, RenderTree.ops._, RenderTreeT.ops._
import quasar.common.{PhaseResult, PhaseResults, PhaseResultT, PhaseResultW}
import quasar.connector.CompileM
import quasar.contrib.pathy._
import quasar.contrib.scalaz._
import quasar.effect.LiftedOps
import quasar.fp._
import quasar.fp.ski._
import quasar.fp.eitherT._
import quasar.frontend.SemanticErrsT
import quasar.frontend.logicalplan.{LogicalPlan, Optimizer}
import quasar.qscript._

import matryoshka.{Transform => _, _}
import matryoshka.data.Fix
import matryoshka.implicits._
import pathy.Path._
import scalaz._, Scalaz.{ToIdOps => _, _}
import scalaz.iteratee._
import scalaz.stream.Process

sealed trait QueryFile[A]

object QueryFile {
  final case class ResultHandle(run: Long) extends scala.AnyVal

  object ResultHandle {
    implicit val show: Show[ResultHandle] = Show.showFromToString

    implicit val order: Order[ResultHandle] = Order.orderBy(_.run)
  }

  def convertAndNormalize
    [T[_[_]]: BirecursiveT: EqualT: ShowT, QS[_]: Traverse: Normalizable]
    (lp: T[LogicalPlan])
    (eval: QS[T[QS]] => QS[T[QS]])
    (implicit
      CQ: Coalesce.Aux[T, QS, QS],
      DE:    Const[DeadEnd, ?] :<: QS,
      QC:    QScriptCore[T, ?] :<: QS,
      TJ:      ThetaJoin[T, ?] :<: QS,
      PB:  ProjectBucket[T, ?] :<: QS,
      FI: Injectable.Aux[QS, QScriptTotal[T, ?]],
      mergeable: Mergeable.Aux[T, QS],
      render: Delay[RenderTree, QS],
      eq: Delay[Equal, QS],
      show: Delay[Show, QS])
      : PlannerError \/ T[QS] = {
    val transform = new Transform[T, QS]
    val optimizer = new Optimizer[T[LogicalPlan]]

    // TODO: Instead of eliding Lets, use a `Binder` fold, or ABTs or something
    //       so we don’t duplicate work.
    lp.transCata[T[LogicalPlan]](orOriginal(optimizer.elideLets))
      .cataM[PlannerError \/ ?, Target[T, QS]](newLP => transform.lpToQScript(newLP.map(Target.value.modify(_.transAna[T[QS]](eval)))))
      .map(target => QC.inj((transform.reifyResult(target.ann, target.value))).embed.transCata[T[QS]](eval))
  }

  def simplifyAndNormalize
    [T[_[_]]: BirecursiveT: EqualT: ShowT,
      IQS[_]: Functor,
      QS[_]: Traverse: Normalizable]
    (implicit
      CI: Coalesce.Aux[T, IQS, IQS],
      CQ: Coalesce.Aux[T, QS, QS],
      SP: SimplifyProjection.Aux[IQS, QS],
      PA: PruneArrays[QS],
      QC: QScriptCore[T, ?] :<: QS,
      TJ:   ThetaJoin[T, ?] :<: QS,
      FI: Injectable.Aux[QS, QScriptTotal[T, ?]])
      : T[IQS] => T[QS] = {
    val rewrite = new Rewrite[T]

    // TODO: This would be `transHylo` if there were such a thing.
    _.transAna[T[QS]](SP.simplifyProjection)
      // TODO: Rather than explicitly applying multiple times, we should apply
      //       repeatedly until unchanged.
      .transAna[T[QS]](rewrite.normalize)
      .transAna[T[QS]](rewrite.normalize)
      .pruneArrays
  }

  /** The shape of QScript that’s used during conversion from LP. */
  private type QScriptInternal[T[_[_]], A] =
    (QScriptCore[T, ?] :\: ProjectBucket[T, ?] :\: ThetaJoin[T, ?] :/: Const[DeadEnd, ?])#M[A]

  implicit def qScriptInternalToQscriptTotal[T[_[_]]]
      : Injectable.Aux[QScriptInternal[T, ?], QScriptTotal[T, ?]] =
    Injectable.coproduct(Injectable.inject[QScriptCore[T, ?], QScriptTotal[T, ?]],
      Injectable.coproduct(Injectable.inject[ProjectBucket[T, ?], QScriptTotal[T, ?]],
        Injectable.coproduct(Injectable.inject[ThetaJoin[T, ?], QScriptTotal[T, ?]],
          Injectable.inject[Const[DeadEnd, ?], QScriptTotal[T, ?]])))

  /** This is a stop-gap function that QScript-based backends should use until
    * LogicalPlan no longer needs to be exposed.
    */
  def convertToQScript
    [T[_[_]]: BirecursiveT: EqualT: RenderTreeT: ShowT, QS[_]: Traverse: Normalizable]
    (lp: T[LogicalPlan])
    (implicit
      CQ: Coalesce.Aux[T, QS, QS],
      PA: PruneArrays[QS],
      DE:  Const[DeadEnd, ?] :<: QS,
      QC:  QScriptCore[T, ?] :<: QS,
      TJ:    ThetaJoin[T, ?] :<: QS,
      FI: Injectable.Aux[QS, QScriptTotal[T, ?]],
      show: Delay[Show, QS],
      renderI: Delay[RenderTree, QScriptInternal[T, ?]],
      render: Delay[RenderTree, QS])
      : EitherT[Writer[PhaseResults, ?], FileSystemError, T[QS]] = {
    val transform = new Transform[T, QScriptInternal[T, ?]]
    val rewrite = new Rewrite[T]

    val qs =
      convertAndNormalize[T, QScriptInternal[T, ?]](lp)(rewrite.normalize).leftMap(FileSystemError.planningFailed(lp.convertTo[Fix[LogicalPlan]], _)) ∘
        simplifyAndNormalize[T, QScriptInternal[T, ?], QS]

    EitherT(Writer(
      qs.fold(κ(Vector()), a => Vector(PhaseResult.tree("QScript", a))),
      qs))
  }

  def convertToQScriptRead
    [T[_[_]]: BirecursiveT: EqualT: RenderTreeT: ShowT, M[_]: Monad, QS[_]: Traverse: Normalizable]
    (listContents: DiscoverPath.ListContents[M])
    (lp: T[LogicalPlan])
    (implicit
<<<<<<< HEAD
      merr: MonadError[M, FileSystemError],
      mtell: MonadTell[M, PhaseResults],
      CQ:  Coalesce.Aux[T, QS, QS],
      R: Const[Read[APath], ?] :<: QS,
=======
      merr: MonadError_[M, FileSystemError],
      mtell: MonadTell_[M, PhaseResults],
      R:        Const[Read, ?] :<: QS,
>>>>>>> 98cac6d2
      QC:    QScriptCore[T, ?] :<: QS,
      TJ:      ThetaJoin[T, ?] :<: QS,
      CQ: Coalesce.Aux[T, QS, QS],
      PA: PruneArrays[QS],
      FI: Injectable.Aux[QS, QScriptTotal[T, ?]],
      show: Delay[Show, QS],
      renderI: Delay[RenderTree, QScriptInternal[T, ?]],
      render: Delay[RenderTree, QS])
      : M[T[QS]] = {
    val transform = new Transform[T, QScriptInternal[T, ?]]
    val rewrite = new Rewrite[T]

    type InterimQS[A] =
      (QScriptCore[T, ?] :\: ProjectBucket[T, ?] :\: ThetaJoin[T, ?] :/: Const[Read[APath], ?])#M[A]

    implicit val interimQsToQscriptTotal
        : Injectable.Aux[InterimQS, QScriptTotal[T, ?]] =
      Injectable.coproduct(Injectable.inject[QScriptCore[T, ?], QScriptTotal[T, ?]],
        Injectable.coproduct(Injectable.inject[ProjectBucket[T, ?], QScriptTotal[T, ?]],
          Injectable.coproduct(Injectable.inject[ThetaJoin[T, ?], QScriptTotal[T, ?]],
            Injectable.inject[Const[Read[APath], ?], QScriptTotal[T, ?]])))

    convertAndNormalize[T, QScriptInternal[T, ?]](lp)(rewrite.normalize)
      .fold(
        perr => merr.raiseError(FileSystemError.planningFailed(lp.convertTo[Fix[LogicalPlan]], perr)),
        _.point[M])
      .flatMap(rewrite.pathify[M, QScriptInternal[T, ?], InterimQS](listContents))
      .map(simplifyAndNormalize[T, InterimQS, QS])
      .flatMap(qs => mtell.writer(Vector(PhaseResult.tree("QScript", qs)), qs))
  }

  /** The result of the query is stored in an output file, overwriting any existing
    * contents, instead of being returned to the user immediately.
    *
    * The `LogicalPlan` is expected to only contain absolute paths even though
    * that is unfortunately not expressed in the types currently.
    */
  final case class ExecutePlan(lp: Fix[LogicalPlan], out: AFile)
    extends QueryFile[(PhaseResults, FileSystemError \/ AFile)]

  /** The result of the query is immediately
    * streamed back to the client. This operation begins the streaming, in order
    * to continue the streaming, the client must make use of the `More` operation and
    * finally the `Close` operation in order to halt the streaming.
    * The `LogicalPlan` is expected to only contain absolute paths even though
    * that is unfortunately not expressed in the types currently.
    */
  final case class EvaluatePlan(lp: Fix[LogicalPlan])
    extends QueryFile[(PhaseResults, FileSystemError \/ ResultHandle)]

  /** Used to continue streaming after initiating a streaming
    * result with the `EvaluatePlan` operation.
    */
  final case class More(h: ResultHandle)
    extends QueryFile[FileSystemError \/ Vector[Data]]

  /** Used to halt streaming of a result set initiated using
    * the `EvaluatePlan` operation.
    */
  final case class Close(h: ResultHandle)
    extends QueryFile[Unit]

  /** Represents an "explain plan" operation. This operation should not actually
    * have any side effect on the filesystem, it should simply return useful
    * information to the user about how a given query would be evaluated on
    * this filesystem implementation.
    * The [[quasar.LogicalPlan]] is expected to only contain absolute paths even
    * though that is unfortunately not expressed in the types currently.
    */
  final case class Explain(lp: Fix[LogicalPlan])
    extends QueryFile[(PhaseResults, FileSystemError \/ ExecutionPlan)]

  /** This operation lists the names of all the immediate children of the supplied directory
    * in the filesystem.
    */
    /* TODO: While this is a bit better in one dimension here in `QueryFile`,
    *       `@mossprescott` points out it is still a bit of a stretch to include
    *       in this algebra. We need to revisit this and probably add algebras
    *       over multiple dimensions to better organize these (and other)
    *       operations.
    *
    *       For more discussion, see
    *       https://github.com/quasar-analytics/quasar/pull/986#discussion-diff-45081757
    */
  final case class ListContents(dir: ADir)
    extends QueryFile[FileSystemError \/ Set[PathSegment]]

  /** This operation should return whether a file exists in the filesystem.*/
  final case class FileExists(file: AFile)
    extends QueryFile[Boolean]

  final class Ops[S[_]](implicit S: QueryFile :<: S)
    extends LiftedOps[QueryFile, S] {

    type M[A] = FileSystemErrT[F, A]

    val unsafe = Unsafe[S]
    val transforms = Transforms[F]
    import transforms._

    /** Returns the path to the result of executing the given `LogicalPlan`,
      * using the provided path if possible.
      *
      * If the given file path exists, it will be overwritten with the results
      * from the query.
      *
      * Execution of certain plans may return a result file other than the
      * requested file if it is more efficient to do so (i.e. to avoid copying
      * lots of data for a plan consisting of a single `Read(...)`).
      */
    def execute(plan: Fix[LogicalPlan], out: AFile): ExecM[AFile] =
      EitherT(WriterT(lift(ExecutePlan(plan, out))): G[FileSystemError \/ AFile])

    /** Returns an enumerator of data resulting from evaluating the given
      * `LogicalPlan`.
      */
    def enumerate(plan: Fix[LogicalPlan]): EnumeratorT[Data, ExecM] = {
      import Iteratee._

      val enumHandle: EnumeratorT[ResultHandle, ExecM] =
        unsafe.eval(plan).liftM[EnumT]

      def enumData(h: ResultHandle): EnumeratorT[Vector[Data], ExecM] =
        new EnumeratorT[Vector[Data], ExecM] {
          def apply[A] = s => s mapContOr (k =>
            iterateeT(hoistToExec(unsafe.more(h)) flatMap { data =>
              if (data.isEmpty)
                toExec(unsafe.close(h)) *> k(emptyInput).value
              else
                (k(elInput(data)) >>== apply[A]).value
            }),
            iterateeT(toExec(unsafe.close(h) as s)))
        }

      enumHandle flatMap enumData flatMap (enumIndexedSeq[Data, ExecM](_))
    }

    /** Returns the stream of data resulting from evaluating the given
      * `LogicalPlan`.
      */
    def evaluate(plan: Fix[LogicalPlan]): Process[ExecM, Data] = {
      // TODO: use DataCursor.process for the appropriate cursor type
      def moreUntilEmpty(h: ResultHandle): Process[M, Data] =
        Process.await(unsafe.more(h): M[Vector[Data]]) { data =>
          if (data.isEmpty)
            Process.halt
          else
            Process.emitAll(data) ++ moreUntilEmpty(h)
        }

      def close(h: ResultHandle): ExecM[Unit] =
        toExec(unsafe.close(h))

      Process.bracket(unsafe.eval(plan))(h => Process.eval_(close(h))) { h =>
        moreUntilEmpty(h).translate(hoistToExec)
      }
    }

    /** Returns a description of how the the given logical plan will be
      * executed.
      */
    def explain(plan: Fix[LogicalPlan]): ExecM[ExecutionPlan] =
      EitherT(WriterT(lift(Explain(plan))): G[FileSystemError \/ ExecutionPlan])

    /** Returns the names of the immediate children of the given directory,
      * fails if the directory does not exist.
      */
    def ls(dir: ADir): M[Set[PathSegment]] =
      EitherT(lift(ListContents(dir)))

    /** Returns all files in this directory and all of it's sub-directories
      * Fails if the directory does not exist.
      */
    def descendantFiles(dir: ADir): M[Set[RFile]] = {
      type S[A] = StreamT[M, A]

      def lsR(desc: RDir): StreamT[M, RFile] =
        StreamT.fromStream[M, PathSegment](ls(dir </> desc) map (_.toStream))
          .flatMap(_.fold(
            d => lsR(desc </> dir1(d)),
            f => (desc </> file1(f)).point[S]))

      lsR(currentDir).foldLeft(Set.empty[RFile])(_ + _)
    }

    /** Returns whether the given file exists. */
    def fileExists(file: AFile): F[Boolean] =
      lift(FileExists(file))

    /** Returns whether the given file exists, lifted into the same monad as
      * the rest of the functions here, for convenience.
      */
    def fileExistsM(file: AFile): M[Boolean] =
      fileExists(file).liftM[FileSystemErrT]

    ////

    private val hoistToExec: M ~> ExecM =
      Hoist[FileSystemErrT].hoist[F, G](liftMT[F, PhaseResultT])
  }

  object Ops {
    implicit def apply[S[_]](implicit S: QueryFile :<: S): Ops[S] =
      new Ops[S]
  }

  /** Low-level, unsafe operations. Clients are responsible for resource-safety
    * when using these.
    */
  final class Unsafe[S[_]](implicit S: QueryFile :<: S)
    extends LiftedOps[QueryFile, S] {

    val transforms = Transforms[F]
    import transforms._

    /** Returns a handle to the results of evaluating the given `LogicalPlan`
      * that can be used to read chunks of result data.
      *
      * Care must be taken to `close` the returned handle in order to avoid
      * potential resource leaks.
      */
    def eval(lp: Fix[LogicalPlan]): ExecM[ResultHandle] =
      EitherT(WriterT(lift(EvaluatePlan(lp))): G[FileSystemError \/ ResultHandle])

    /** Read the next chunk of data from the result set represented by the given
      * handle.
      *
      * An empty `Vector` signals that all data has been read.
      */
    def more(rh: ResultHandle): FileSystemErrT[F, Vector[Data]] =
      EitherT(lift(More(rh)))

    /** Closes the given result handle, freeing any resources it was using. */
    def close(rh: ResultHandle): F[Unit] =
      lift(Close(rh))
  }

  object Unsafe {
    implicit def apply[S[_]](implicit S: QueryFile :<: S): Unsafe[S] =
      new Unsafe[S]
  }

  class Transforms[F[_]: Monad] {
    type G[A] = PhaseResultT[F, A]
    type H[A] = SemanticErrsT[G, A]

    type ExecM[A]     = FileSystemErrT[G, A]
    type CompExecM[A] = FileSystemErrT[H, A]

    val execToCompExec: ExecM ~> CompExecM =
      Hoist[FileSystemErrT].hoist[G, H](liftMT[G, SemanticErrsT])

    val compToCompExec: CompileM ~> CompExecM = {
      val hoistW: PhaseResultW ~> G = Hoist[PhaseResultT].hoist(pointNT[F])
      val hoistC: CompileM ~> H     = Hoist[SemanticErrsT].hoist(hoistW)
      liftMT[H, FileSystemErrT] compose hoistC
    }

    val toExec: F ~> ExecM =
      liftMT[G, FileSystemErrT] compose liftMT[F, PhaseResultT]

    def fsErrToExec: FileSystemErrT[F, ?] ~> ExecM =
      Hoist[FileSystemErrT].hoist[F, PhaseResultT[F, ?]](liftMT[F, PhaseResultT])

    val toCompExec: F ~> CompExecM =
      execToCompExec compose toExec
  }

  object Transforms {
    def apply[F[_]: Monad]: Transforms[F] =
      new Transforms[F]
  }

  implicit def renderTree[A]: RenderTree[QueryFile[A]] =
    new RenderTree[QueryFile[A]] {
      def render(qf: QueryFile[A]) = qf match {
        case ExecutePlan(lp, out) => NonTerminal(List("ExecutePlan"), None, List(lp.render, out.render))
        case EvaluatePlan(lp)     => NonTerminal(List("EvaluatePlan"), None, List(lp.render))
        case More(handle)         => Terminal(List("More"), handle.shows.some)
        case Close(handle)        => Terminal(List("Close"), handle.shows.some)
        case Explain(lp)          => NonTerminal(List("Explain"), None, List(lp.render))
        case ListContents(dir)    => NonTerminal(List("ListContents"), None, List(dir.render))
        case FileExists(file)     => NonTerminal(List("FileExists"), None, List(file.render))
      }
    }
}<|MERGE_RESOLUTION|>--- conflicted
+++ resolved
@@ -144,16 +144,9 @@
     (listContents: DiscoverPath.ListContents[M])
     (lp: T[LogicalPlan])
     (implicit
-<<<<<<< HEAD
-      merr: MonadError[M, FileSystemError],
-      mtell: MonadTell[M, PhaseResults],
-      CQ:  Coalesce.Aux[T, QS, QS],
-      R: Const[Read[APath], ?] :<: QS,
-=======
       merr: MonadError_[M, FileSystemError],
       mtell: MonadTell_[M, PhaseResults],
-      R:        Const[Read, ?] :<: QS,
->>>>>>> 98cac6d2
+      R: Const[Read[APath], ?] :<: QS,
       QC:    QScriptCore[T, ?] :<: QS,
       TJ:      ThetaJoin[T, ?] :<: QS,
       CQ: Coalesce.Aux[T, QS, QS],
