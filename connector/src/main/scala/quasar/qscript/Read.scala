/*
 * Copyright 2014–2016 SlamData Inc.
 *
 * Licensed under the Apache License, Version 2.0 (the "License");
 * you may not use this file except in compliance with the License.
 * You may obtain a copy of the License at
 *
 *     http://www.apache.org/licenses/LICENSE-2.0
 *
 * Unless required by applicable law or agreed to in writing, software
 * distributed under the License is distributed on an "AS IS" BASIS,
 * WITHOUT WARRANTIES OR CONDITIONS OF ANY KIND, either express or implied.
 * See the License for the specific language governing permissions and
 * limitations under the License.
 */

package quasar.qscript

<<<<<<< HEAD
=======
import quasar.Predef._
import quasar.fp._
>>>>>>> 4a355f94
import quasar.RenderTree
import quasar.contrib.pathy.APath
import quasar.fp._

import matryoshka._
import monocle.macros.Lenses
import pathy.Path._
import scalaz._, Scalaz._

// TODO: Abstract Read over the backend’s preferred path representation.
/** A backend-resolved `Root`, which is now a path. */
@Lenses final case class Read[A](path: A)

object Read {
<<<<<<< HEAD
  implicit def equal[A: Equal]: Equal[Read[A]] = Equal.equalBy(_.path)
  implicit def show[A <: APath]: Show[Read[A]] =
    Show.show(r => Cord("Read(") ++ posixCodec.printPath(r.path) ++ Cord(")"))

  implicit def renderTree[A <: APath]: RenderTree[Read[A]] =
    RenderTree.fromShow("Read")
=======
  implicit val equal: Equal[Read] = Equal.equalBy(_.path)
  implicit val renderTree: RenderTree[Read] =
    RenderTree.simple(List("Read"), r => posixCodec.printPath(r.path).some)
  implicit val show: Show[Read] = RenderTree.toShow
>>>>>>> 4a355f94
}<|MERGE_RESOLUTION|>--- conflicted
+++ resolved
@@ -16,11 +16,8 @@
 
 package quasar.qscript
 
-<<<<<<< HEAD
-=======
 import quasar.Predef._
 import quasar.fp._
->>>>>>> 4a355f94
 import quasar.RenderTree
 import quasar.contrib.pathy.APath
 import quasar.fp._
@@ -35,17 +32,8 @@
 @Lenses final case class Read[A](path: A)
 
 object Read {
-<<<<<<< HEAD
   implicit def equal[A: Equal]: Equal[Read[A]] = Equal.equalBy(_.path)
-  implicit def show[A <: APath]: Show[Read[A]] =
-    Show.show(r => Cord("Read(") ++ posixCodec.printPath(r.path) ++ Cord(")"))
-
   implicit def renderTree[A <: APath]: RenderTree[Read[A]] =
-    RenderTree.fromShow("Read")
-=======
-  implicit val equal: Equal[Read] = Equal.equalBy(_.path)
-  implicit val renderTree: RenderTree[Read] =
     RenderTree.simple(List("Read"), r => posixCodec.printPath(r.path).some)
-  implicit val show: Show[Read] = RenderTree.toShow
->>>>>>> 4a355f94
+  implicit def show[A <: APath]: Show[Read[A]] = RenderTree.toShow
 }