/*
 * Copyright 2014–2016 SlamData Inc.
 *
 * Licensed under the Apache License, Version 2.0 (the "License");
 * you may not use this file except in compliance with the License.
 * You may obtain a copy of the License at
 *
 *     http://www.apache.org/licenses/LICENSE-2.0
 *
 * Unless required by applicable law or agreed to in writing, software
 * distributed under the License is distributed on an "AS IS" BASIS,
 * WITHOUT WARRANTIES OR CONDITIONS OF ANY KIND, either express or implied.
 * See the License for the specific language governing permissions and
 * limitations under the License.
 */

package quasar.qscript

import quasar._
import quasar.contrib.matryoshka._
import quasar.ejson.{Int => _, _}
import quasar.fp._
import quasar.qscript.MapFunc._
import quasar.qscript.MapFuncs._
import quasar.Planner._
import quasar.Predef.{ Eq => _, _ }
import quasar.std.StdLib._

import matryoshka._, Recursive.ops._, FunctorT.ops._, TraverseT.nonInheritedOps._
import matryoshka.patterns._
import scalaz.{:+: => _, Divide => _, _}, Scalaz.{ToIdOps => _, _}, Inject._, Leibniz._
import shapeless.{nat, Sized}

// Need to keep track of our non-type-ensured guarantees:
// - all conditions in a ThetaJoin will refer to both sides of the join
// - the common source in a Join or Union will be the longest common branch
// - any unreferenced src will be `Unreferenced`, and no `Unreferenced` will
//   ever be referenced
// - ReduceIndices will not exceed the reducer bounds, and every reducer will be
//   referenced at least once.

// TODO: Could maybe require only Functor[F], once CoEnv exposes the proper
//       instances
class Transform
  [T[_[_]]: Recursive: Corecursive: FunctorT: EqualT: ShowT,
    F[_]: Traverse: Normalizable]
  (implicit
    C:  Coalesce.Aux[T, F, F],
    DE: Const[DeadEnd, ?] :<: F,
    QC: QScriptCore[T, ?] :<: F,
    TJ: ThetaJoin[T, ?] :<: F,
    PB: ProjectBucket[T, ?] :<: F,
    // TODO: Remove this one once we have multi-sorted AST
    FI: Injectable.Aux[F, QScriptTotal[T, ?]],
    mergeable:  Mergeable.Aux[T, F],
    eq:         Delay[Equal, F],
    show:       Delay[Show, F]) extends TTypes[T] {

  private val prov = new Provenance[T]
  private val rewrite = new Rewrite[T]

  private type LinearF = List[F[ExternallyManaged]]

  case class ZipperSides(
    lSide: FreeMap,
    rSide: FreeMap)

  case class ZipperTails(
    lTail: LinearF,
    rTail: LinearF)

  case class ZipperAcc(
    acc: LinearF,
    sides: ZipperSides,
    tails: ZipperTails)

  // TODO: Convert to NEL
  def linearize[F[_]: Functor: Foldable]:
      Algebra[F, List[F[ExternallyManaged]]] =
    fl => fl.as[ExternallyManaged](Extern) :: fl.fold

  private def delinearizeInner[A]: Coalgebra[F, List[F[A]]] = {
    case Nil    => DE.inj(Const[DeadEnd, List[F[A]]](Root))
    case h :: t => h.as(t)
  }

  private def delinearizeTargets[F[_]: Functor, A]:
      ElgotCoalgebra[Hole \/ ?, F, List[F[A]]] = {
    case Nil    => SrcHole.left[F[List[F[A]]]]
    case h :: t => h.as(t).right
  }

  private val consZipped: Algebra[ListF[F[ExternallyManaged], ?], ZipperAcc] = {
    case NilF() => ZipperAcc(Nil, ZipperSides(HoleF[T], HoleF[T]), ZipperTails(Nil, Nil))
    case ConsF(head, ZipperAcc(acc, sides, tails)) => ZipperAcc(head :: acc, sides, tails)
  }

  private val zipper:
      ElgotCoalgebra[
        ZipperAcc \/ ?,
        ListF[F[ExternallyManaged], ?],
        (ZipperSides, ZipperTails)] = {
    case (zs @ ZipperSides(lm, rm), zt @ ZipperTails(l :: ls, r :: rs)) =>
      mergeable.mergeSrcs(lm, rm, l, r).fold[ZipperAcc \/ ListF[F[ExternallyManaged], (ZipperSides, ZipperTails)]](
        ZipperAcc(Nil, zs, zt).left) {
          case SrcMerge(inn, lmf, rmf) =>
            ConsF(inn, (ZipperSides(lmf, rmf), ZipperTails(ls, rs))).right[ZipperAcc]
      }
    case (sides, tails) =>
      ZipperAcc(Nil, sides, tails).left
  }

  /** Contains a common src, the MapFuncs required to access the left and right
    * sides, and the FreeQS that were unmergeable on either side.
    */
  private case class MergeResult(src: T[F], lval: FreeQS, rval: FreeQS)

  private def merge(left: T[F], right: T[F]): MergeResult = {
    val lLin = left.cata(linearize).reverse
    val rLin = right.cata(linearize).reverse

    val ZipperAcc(common, ZipperSides(lMap, rMap), ZipperTails(lTail, rTail)) =
      elgot(
        (ZipperSides(HoleF[T], HoleF[T]), ZipperTails(lLin, rLin)))(
        consZipped, zipper)

    val leftF =
      foldIso(CoEnv.freeIso[Hole, F])
        .get(lTail.reverse.ana[T, CoEnv[Hole, F, ?]](delinearizeTargets[F, ExternallyManaged] >>> (CoEnv(_)))).mapSuspension(FI.inject)

    val rightF =
      foldIso(CoEnv.freeIso[Hole, F])
        .get(rTail.reverse.ana[T, CoEnv[Hole, F, ?]](delinearizeTargets[F, ExternallyManaged] >>> (CoEnv(_)))).mapSuspension(FI.inject)

    MergeResult(common.reverse.ana[T, F](delinearizeInner),
      rebaseBranch(leftF, lMap),
      rebaseBranch(rightF, rMap))
  }

  private case class AutoJoinBase(src: T[F], buckets: List[FreeMap])
  private case class AutoJoinResult(base: AutoJoinBase, lval: FreeMap, rval: FreeMap)
  private case class AutoJoin3Result(base: AutoJoinBase, lval: FreeMap, cval: FreeMap, rval: FreeMap)

  /** This unifies a pair of sources into a single one, with additional
    * expressions to access the combined bucketing info, as well as the left and
    * right values.
    */
<<<<<<< HEAD
  private def autojoin(left: Target, right: Target)
      : (T[F], List[FreeMap], FreeMap, FreeMap) = {
    val lann = left._1
    val rann = right._1
    val (src, lBranch, rBranch) = merge(left._2, right._2)

    val lprovs = concatBuckets(lann.provenance) ∘ (_.leftMap(_.as[JoinSide](LeftSide)))
    val rprovs = concatBuckets(rann.provenance) ∘ (_.leftMap(_.as[JoinSide](RightSide)))
    val (combine, newProvs, lacc, racc) =
      (lprovs, rprovs) match {
        case (None, None) =>
          val (combine, lacc, racc) =
            concat(
              lann.values.as[JoinSide](LeftSide),
              rann.values.as[JoinSide](RightSide))
          (combine, Nil, lacc, racc)
        case (None, Some((rBuck, rProvs))) =>
          val (combine, bacc, lacc, racc) =
            concat3(
              rBuck,
              lann.values.as[JoinSide](LeftSide),
              rann.values.as[JoinSide](RightSide))
          (combine, prov.joinProvenances(Nil, rProvs.map(_ >> bacc).toList), lacc, racc)
        case (Some((lBuck, lProvs)), None) =>
          val (combine, bacc, lacc, racc) =
            concat3(
              lBuck,
              lann.values.as[JoinSide](LeftSide),
              rann.values.as[JoinSide](RightSide))
          (combine, prov.joinProvenances(lProvs.map(_ >> bacc).toList, Nil), lacc, racc)
        case (Some((lBuck, lProvs)), Some((rBuck, rProvs))) =>
          val (combine, lbacc, rbacc, lacc, racc) =
            concat4(
              lBuck,
              rBuck,
              lann.values.as[JoinSide](LeftSide),
              rann.values.as[JoinSide](RightSide))
          (combine, prov.joinProvenances(lProvs.map(_ >> lbacc).toList, rProvs.map(_ >> rbacc).toList), lacc, racc)
      }

    (rewrite.unifySimpleBranches[F, T[F]](src, lBranch, rBranch, combine)(rewrite.rebaseT).getOrElse {
=======
  private def autojoin(left: Target[F], right: Target[F]): AutoJoinResult = {
    val lann = left.ann
    val rann = right.ann
    val (combine, lacc, racc) =
      concat[T, JoinSide](Free.point(LeftSide), Free.point(RightSide))

    val merged: MergeResult = merge(left.value, right.value)

    rewrite.unifySimpleBranches[F, T[F]](merged.src, merged.lval, merged.rval, combine)(rewrite.rebaseT).fold {
>>>>>>> ca391540
      // FIXME: Need a better prov representation, to know when the provs are
      //        the same even when the paths to the values differ.
      val commonProv =
        lann.provenance.reverse.zip(rann.provenance.reverse).reverse.foldRightM[List[FreeMap] \/ ?, List[FreeMap]](Nil) {
          case ((l, r), acc) => if (l ≟ r) (l :: acc).right else acc.left
        }.merge

      val commonBuck = concatBuckets(commonProv)

      val condition: JoinFunc = commonBuck.fold(
        BoolLit[T, JoinSide](true))( // when both sides are empty, perform a full cross
        c => Free.roll[MapFunc, JoinSide](Eq(
<<<<<<< HEAD
          c._1.as(LeftSide),
          c._1.as(RightSide))))

      TJ.inj(ThetaJoin(src, lBranch, rBranch, condition, Inner, combine))
    }.embed,
      newProvs,
      lacc,
      racc)
=======
          c._1.map(κ(LeftSide)),
          c._1.map(κ(RightSide)))))

      val base = AutoJoinBase(
        TJ.inj(ThetaJoin(merged.src, merged.lval, merged.rval, condition, Inner, combine)).embed,
          prov.joinProvenances(
            lann.provenance.map(_ >> lacc),
            rann.provenance.map(_ >> racc)))

      AutoJoinResult(
        base,
        lann.values >> lacc,
        rann.values >> racc)
    } (qs =>
      AutoJoinResult(
        AutoJoinBase(qs.embed, lann.provenance.map(_ >> lacc)),
        lann.values >> lacc,
        rann.values >> racc))
>>>>>>> ca391540
  }

  /** A convenience for a pair of autojoins, does the same thing, but returns
    * access to all three values.
    */
  private def autojoin3(left: Target[F], center: Target[F], right: Target[F]):
      AutoJoin3Result = {
    val AutoJoinResult(AutoJoinBase(lsrc, lbuckets), lval, cval) =
      autojoin(left, center)
    val AutoJoinResult(base, bval, rval) =
      autojoin(Target(Ann(lbuckets, HoleF), lsrc), right)

    // the holes in `bval` reference `fullSrc`
    // so we replace the holes in `lval` with `bval` because the holes in `lval >> bval` must reference `fullSrc`
    // and `bval` applied to `fullSrc` gives us access to `lsrc`, so we apply `lval` after `bval`
    AutoJoin3Result(base, lval >> bval, cval >> bval, rval)
  }

<<<<<<< HEAD
=======
  private def merge2Map(
    values: Func.Input[Target[F], nat._2])(
    func: (FreeMap, FreeMap) => MapFunc[FreeMap]):
      Target[F] = {
    val join: AutoJoinResult = autojoin(values(0), values(1))
    concatBuckets(join.base.buckets) match {
      case Some((bucks, newBucks)) => {
        val (merged, b, v) = concat(bucks, Free.roll(func(join.lval, join.rval)))
        Target(Ann(newBucks.list.toList.map(_ >> b), v),
          QC.inj(Map(join.base.src, merged)).embed)
      }
      case None =>
        Target(EmptyAnn[T], QC.inj(Map(join.base.src, Free.roll(func(join.lval, join.rval)))).embed)
    }
  }

  // TODO unify with `merge2Map`
>>>>>>> ca391540
  private def merge3Map(
    values: Func.Input[Target[F], nat._3])(
    func: (FreeMap, FreeMap, FreeMap) => MapFunc[FreeMap]):
<<<<<<< HEAD
      Target = {
    val (src, buckets, lval, cval, rval) = autojoin3(values(0), values(1), values(2))
    (Ann(buckets, Free.roll(func(lval, cval, rval))), src)
=======
      Target[F] = {
    val join: AutoJoin3Result = autojoin3(values(0), values(1), values(2))
    concatBuckets(join.base.buckets) match {
      case Some((bucks, newBucks)) => {
        val (merged, b, v) = concat(bucks, Free.roll(func(join.lval, join.cval, join.rval)))
        Target(Ann(newBucks.list.toList.map(_ >> b), v),
          QC.inj(Map(join.base.src, merged)).embed)
      }
      case None =>
        Target(EmptyAnn[T],
          QC.inj(Map(join.base.src, Free.roll(func(join.lval, join.cval, join.rval)))).embed)
    }
>>>>>>> ca391540
  }

  private def shiftValues(input: Target[F], f: FreeMap => MapFunc[FreeMap]):
      Target[F] = {
    val Ann(provs, value) = input.ann
    val (sides, leftAccess, rightAccess) =
      concat(
        Free.point[MapFunc, JoinSide](LeftSide),
        Free.point[MapFunc, JoinSide](RightSide))

    Target(Ann(
      prov.shiftMap(Free.roll[MapFunc, Hole](ProjectIndex(rightAccess, IntLit(0)))) :: provs.map(_ >> leftAccess),
      Free.roll(ProjectIndex(rightAccess, IntLit(1)))),
      QC.inj(LeftShift(input.value, Free.roll(f(value)), sides)).embed)
  }

  private def shiftIds(input: Target[F], f: FreeMap => MapFunc[FreeMap]):
      Target[F] = {
    val Ann(provs, value) = input.ann
    val (sides, leftAccess, rightAccess) =
      concat(
        Free.point[MapFunc, JoinSide](LeftSide),
        Free.point[MapFunc, JoinSide](RightSide))

    Target(Ann(
      prov.shiftMap(rightAccess) :: provs.map(_ >> leftAccess),
      rightAccess),
      QC.inj(LeftShift(input.value, Free.roll(f(value)), sides)).embed)
  }

  private def flatten(input: Target[F]): Target[F] = {
    val Target(Ann(buckets, value), fa) = input
    Target(Ann(prov.nestProvenances(buckets), value), fa)
  }

  // NB: More complicated LeftShifts are generated as an optimization:
  // before: ThetaJoin(cs, Map(Hole, mf), LeftShift(Hole, struct, repair), comb)
  // after: LeftShift(cs, struct, comb.flatMap(LeftSide => mf.map(_ => LeftSide), RS => repair))
  private def invokeExpansion1(
    func: UnaryFunc,
    values: Func.Input[Target[F], nat._1]):
      Target[F] =
    func match {
      // id(p, x) - {foo: 12, bar: 18}
      // id(p, y) - {foo: 1, bar: 2}
      //   id(p, x:foo) - 12
      //   id(p, x:bar) - 18
      //   id(p, x:foo) - 1
      //   id(p, x:bar) - 2
      // (one bucket)
      case structural.FlattenMap =>
        flatten(shiftValues(values(0), ZipMapKeys(_)))
      case structural.FlattenArray =>
        flatten(shiftValues(values(0), ZipArrayIndices(_)))

      // id(p, x) - {foo: 12, bar: 18}
      // id(p, y) - {foo: 1, bar: 2}
      //   id(p, x:foo) - foo
      //   id(p, x:bar) - bar
      //   id(p, y:foo) - foo
      //   id(p, y:bar) - bar
      // (one bucket)
      case structural.FlattenMapKeys =>
        flatten(shiftIds(values(0), DupMapKeys(_)))
      case structural.FlattenArrayIndices =>
        flatten(shiftIds(values(0), DupArrayIndices(_)))

      // id(p, x) - {foo: 12, bar: 18}
      // id(p, y) - {foo: 1, bar: 2}
      //   id(p, x, foo) - 12
      //   id(p, x, bar) - 18
      //   id(p, y, foo) - 1
      //   id(p, y, bar) - 2
      // (two buckets)
      case structural.ShiftMap   => shiftValues(values(0), ZipMapKeys(_))
      case structural.ShiftArray => shiftValues(values(0), ZipArrayIndices(_))

      // id(p, x) - {foo: 12, bar: 18}
      // id(p, y) - {foo: 1, bar: 2}
      //   id(p, x, foo) - foo
      //   id(p, x, bar) - bar
      //   id(p, y, foo) - foo
      //   id(p, y, bar) - bar
      // (two buckets)
      case structural.ShiftMapKeys      => shiftIds(values(0), DupMapKeys(_))
      case structural.ShiftArrayIndices => shiftIds(values(0), DupArrayIndices(_))
    }

  private def invokeExpansion2(func: BinaryFunc, values: Func.Input[Target[F], nat._2]):
      Target[F] =
    func match {
      case set.Range =>
        val join: AutoJoinResult = autojoin(values(0), values(1))
        val (sides, leftAccess, rightAccess) =
          concat(
            Free.point[MapFunc, JoinSide](LeftSide),
            Free.point[MapFunc, JoinSide](RightSide))

        Target(Ann(
          NullLit[T, Hole]() :: join.base.buckets.map(_ >> leftAccess),
          rightAccess),
          QC.inj(LeftShift(
            join.base.src,
            Free.roll(Range(join.lval, join.rval)),
            sides)).embed)
    }

  private def invokeReduction1(
    func: UnaryFunc,
    values: Func.Input[Target[F], nat._1]):
      Target[F] = {
    val Ann(provs, reduce) = values(0).ann
    // NB: If there’s no provenance, then there’s nothing to reduce. We’re
    //     already holding a single value.
    provs.tailOption.fold(values(0)) { tail =>
      concatBuckets(tail) match {
        case Some((newProvs, provAccess)) =>
          Target(Ann(
            provAccess.list.toList.map(_ >> Free.roll(ProjectIndex(HoleF[T], IntLit[T, Hole](0)))),
            Free.roll(ProjectIndex(HoleF[T], IntLit[T, Hole](1)))),
            QC.inj(Reduce[T, T[F]](
              values(0).value,
              newProvs,
              List(
                ReduceFuncs.Arbitrary(newProvs),
                ReduceFunc.translateUnaryReduction[FreeMap](func)(reduce)),
              Free.roll(ConcatArrays(
                Free.roll(MakeArray(Free.point(ReduceIndex(0)))),
                Free.roll(MakeArray(Free.point(ReduceIndex(1)))))))).embed)
        case None =>
          Target(EmptyAnn[T],
            QC.inj(Reduce[T, T[F]](
              values(0).value,
              NullLit(),
              List(ReduceFunc.translateUnaryReduction[FreeMap](func)(reduce)),
              Free.point(ReduceIndex(0)))).embed)
      }
    }
  }

  private def invokeReduction2(func: BinaryFunc, values: Func.Input[Target[F], nat._2])
      : Target[F] = {
    val join: AutoJoinResult = autojoin(values(0), values(1))

    // NB: If there’s no provenance, then there’s nothing to reduce. We’re
    //     already holding a single value.
    join.base.buckets.tailOption.fold(Target(EmptyAnn[T], join.base.src)) { tail =>
      concatBuckets(tail) match {
        case Some((newProvs, provAccess)) =>
          Target(Ann(
            provAccess.list.toList.map(_ >> Free.roll(ProjectIndex(HoleF[T], IntLit[T, Hole](0)))),
            Free.roll(ProjectIndex(HoleF[T], IntLit[T, Hole](1)))),
            QC.inj(Reduce[T, T[F]](
              values(0).value,
              newProvs,
              List(
                ReduceFuncs.Arbitrary(newProvs),
                ReduceFunc.translateBinaryReduction[FreeMap](func)(join.lval, join.rval)),
              Free.roll(ConcatArrays(
                Free.roll(MakeArray(Free.point(ReduceIndex(0)))),
                Free.roll(MakeArray(Free.point(ReduceIndex(1)))))))).embed)
        case None =>
          Target(EmptyAnn[T],
            QC.inj(Reduce[T, T[F]](
              values(0).value,
              NullLit(),
              List(ReduceFunc.translateBinaryReduction[FreeMap](func)(join.lval, join.rval)),
              Free.point(ReduceIndex(0)))).embed)
      }
    }
  }

  private def invokeThetaJoin(values: Func.Input[Target[F], nat._3], tpe: JoinType)
      : PlannerError \/ Target[F] = {
    val condError: PlannerError \/ JoinFunc = {
      // FIXME: This won’t work where we join a collection against itself
      TJ.prj(QC.inj(reifyResult(values(2).ann, values(2).value)).embed.transCata(rewrite.normalize).project).fold(
        (InternalError(s"non theta join condition found: ${values(2).value.shows} with provenance: ${values(2).ann.shows}"): PlannerError).left[JoinFunc])(
        _.combine.right[PlannerError])
    }

    condError.map { cond =>
      val merged: MergeResult = merge(values(0).value, values(1).value)

      val Ann(leftBuckets, leftValue) = values(0).ann
      val Ann(rightBuckets, rightValue) = values(1).ann

      // NB: This is a magic structure. Improve LP to not imply this structure.
      val combine: JoinFunc = Free.roll(ConcatMaps(
        Free.roll(MakeMap(StrLit[T, JoinSide]("left"), leftValue.as(LeftSide))),
        Free.roll(MakeMap(StrLit[T, JoinSide]("right"), rightValue.as(RightSide)))))

      // FIXME: The provenances are not correct here
      Target(Ann(prov.joinProvenances(leftBuckets, rightBuckets), HoleF),
        TJ.inj(ThetaJoin(
          merged.src,
          merged.lval,
          merged.rval,
          cond,
          tpe,
          combine)).embed)
    }
  }

  private def ProjectTarget(prefix: Target[F], field: FreeMap): Target[F] = {
    val Ann(provenance, values) = prefix.ann
    Target(Ann(prov.projectField(field) :: provenance, values),
      PB.inj(BucketField(prefix.value, HoleF[T], field)).embed)
  }

  private def pathToProj(path: pathy.Path[_, _, _]): Target[F] =
    pathy.Path.peel(path).fold[Target[F]](
      Target(EmptyAnn[T], DE.inj(Const[DeadEnd, T[F]](Root)).embed)) {
      case (p, n) =>
        ProjectTarget(pathToProj(p), StrLit(n.fold(_.value, _.value)))
    }

  private def fromData[T[_[_]]: Corecursive](data: Data): Data \/ T[EJson] = {
    data.hyloM[Data \/ ?, CoEnv[Data, EJson, ?], T[EJson]](
      interpretM[Data \/ ?, EJson, Data, T[EJson]](
        _.left,
        _.embed.right),
      Data.toEJson[EJson].apply(_).right)
  }

  /** We carry around metadata with pointers to provenance and result value as
    * we build up QScript. At the point where a particular chain ends (E.g., the
    * final result, or the `count` of a Subset, we need to make sure we
    * extract the result pointed to by the metadata.
    */
  def reifyResult[A](ann: Ann, src: A): QScriptCore[A] =
    quasar.qscript.Map(src, ann.values)

  // TODO: Replace disjunction with validation.
  def lpToQScript: AlgebraM[PlannerError \/ ?, LogicalPlan, Target[F]] = {
    case LogicalPlan.ReadF(path) =>
      // TODO: Compilation of SQL² should insert a ShiftMap at each FROM,
      //       however doing that would break the old Mongo backend, and we can
      //       handle it here for now. But it should be moved to the SQL²
      //       compiler when the old Mongo backend is replaced. (#1298)
      shiftValues(pathToProj(path), ZipMapKeys(_)).right

    case LogicalPlan.ConstantF(data) =>
      fromData(data).fold[PlannerError \/ MapFunc[FreeMap]](
        {
          case Data.NA => Undefined[T, FreeMap]().right
          case d       => NonRepresentableData(d).left
        },
        Constant[T, FreeMap](_).right) ∘ (mf =>
<<<<<<< HEAD
        (Ann(Nil, Free.roll[MapFunc, Hole](mf)),
          QC.inj(Unreferenced[T, T[F]]()).embed))
=======
        Target(EmptyAnn[T],
          QC.inj(Map(
            QC.inj(Unreferenced[T, T[F]]()).embed,
            Free.roll[MapFunc, Hole](mf))).embed))
>>>>>>> ca391540

    case LogicalPlan.FreeF(name) =>
      (Planner.UnboundVariable(name): PlannerError).left[Target[F]]

    case LogicalPlan.LetF(name, form, body) =>
      (Planner.InternalError("un-elided Let"): PlannerError).left[Target[F]]

    case LogicalPlan.TypecheckF(expr, typ, cont, fallback) =>
      merge3Map(Func.Input3(expr, cont, fallback))(Guard(_, typ, _, _)).right[PlannerError]

    case LogicalPlan.InvokeFUnapply(func @ UnaryFunc(_, _, _, _, _, _, _, _), Sized(a1))
        if func.effect ≟ Mapping =>
<<<<<<< HEAD
      val Ann(buckets, value) = a1._1
      (Ann(buckets, Free.roll[MapFunc, Hole](MapFunc.translateUnaryMapping(func)(value))),
        a1._2).right

    case LogicalPlan.InvokeFUnapply(structural.ObjectProject, Sized(a1, a2)) =>
      val (src, buckets, lval, rval) = autojoin(a1, a2)
      // FIXME: This is a workaround because ProjectBucket doesn’t currently
      //        propagate provenance. (#1573)
      (Ann[T](buckets, Free.roll(ProjectField(lval, rval))), src).right
      // (Ann[T](buckets, HoleF[T]),
      //   PB.inj(BucketField(src, lval, rval)).embed).right

    case LogicalPlan.InvokeFUnapply(structural.ArrayProject, Sized(a1, a2)) =>
      val (src, buckets, lval, rval) = autojoin(a1, a2)
      // FIXME: This is a workaround because ProjectBucket doesn’t currently
      //        propagate provenance. (#1573)
      (Ann[T](buckets, Free.roll(ProjectIndex(lval, rval))), src).right
      // (Ann[T](buckets, HoleF[T]),
      //   PB.inj(BucketIndex(src, lval, rval)).embed).right
=======
      val Ann(buckets, value) = a1.ann
      concatBuckets(buckets) match {
        case Some((buck, newBuckets)) =>
          val (mf, bucketAccess, valAccess) =
            concat[T, Hole](buck, Free.roll(MapFunc.translateUnaryMapping(func)(HoleF[T])))
          Target(Ann(newBuckets.list.toList.map(_ >> bucketAccess), valAccess),
            QC.inj(Map(a1.value, mf)).embed).right
        case None =>
          Target(EmptyAnn[T],
            QC.inj(Map(a1.value, Free.roll(MapFunc.translateUnaryMapping(func)(HoleF[T])))).embed).right
      }

    case LogicalPlan.InvokeFUnapply(structural.ObjectProject, Sized(a1, a2)) =>
      val join: AutoJoinResult = autojoin(a1, a2)
      Target(Ann(join.base.buckets, HoleF[T]),
        PB.inj(BucketField(join.base.src, join.lval, join.rval)).embed).right

    case LogicalPlan.InvokeFUnapply(structural.ArrayProject, Sized(a1, a2)) =>
      val join: AutoJoinResult = autojoin(a1, a2)
      Target(Ann(join.base.buckets, HoleF[T]),
        PB.inj(BucketIndex(join.base.src, join.lval, join.rval)).embed).right
>>>>>>> ca391540

    case LogicalPlan.InvokeFUnapply(func @ BinaryFunc(_, _, _, _, _, _, _, _), Sized(a1, a2))
        if func.effect ≟ Mapping =>
      val (src, buckets, lval, rval) = autojoin(a1, a2)
      (Ann[T](buckets, Free.roll(MapFunc.translateBinaryMapping(func)(lval, rval))), src).right[PlannerError]

    case LogicalPlan.InvokeFUnapply(func @ TernaryFunc(_, _, _, _, _, _, _, _), Sized(a1, a2, a3))
        if func.effect ≟ Mapping =>
      merge3Map(Func.Input3(a1, a2, a3))(MapFunc.translateTernaryMapping(func)).right[PlannerError]

    case LogicalPlan.InvokeFUnapply(func @ UnaryFunc(_, _, _, _, _, _, _, _), Sized(a1))
        if func.effect ≟ Reduction =>
      invokeReduction1(func, Func.Input1(a1)).right

    case LogicalPlan.InvokeFUnapply(func @ BinaryFunc(_, _, _, _, _, _, _, _), Sized(a1, a2))
        if func.effect ≟ Reduction =>
      invokeReduction2(func, Func.Input2(a1, a2)).right

    case LogicalPlan.InvokeFUnapply(set.Distinct, Sized(a1)) =>
      invokeReduction1(
        agg.Arbitrary,
        Func.Input1((
          Ann(prov.swapProvenances(a1._1.values :: a1._1.provenance), a1._1.values),
          a1._2))).right

    case LogicalPlan.InvokeFUnapply(set.Take, Sized(a1, a2)) =>
      val merged: MergeResult = merge(a1.value, a2.value)

      Target(a1.ann, QC.inj(Subset(merged.src, merged.lval, Take, Free.roll(FI.inject(QC.inj(reifyResult(a2.ann, merged.rval)))))).embed).right

    case LogicalPlan.InvokeFUnapply(set.Drop, Sized(a1, a2)) =>
      val merged: MergeResult = merge(a1.value, a2.value)

      Target(a1.ann, QC.inj(Subset(merged.src, merged.lval, Drop, Free.roll(FI.inject(QC.inj(reifyResult(a2.ann, merged.rval)))))).embed).right

    case LogicalPlan.InvokeFUnapply(set.OrderBy, Sized(a1, a2, a3)) =>
<<<<<<< HEAD
      val (src, bucketsSrc, dataset, keys, directions) = autojoin3(a1, a2, a3)
=======
      val AutoJoinResult(AutoJoinBase(src, bucketsSrc), dataset, keys) =
        autojoin(a1, a2)
>>>>>>> ca391540

      val keysList: List[FreeMap] = keys.toCoEnv[T].project match {
        case StaticArray(as) => as.map(_.fromCoEnv)
        case mf              => List(mf.embed.fromCoEnv)
      }

      val directionsList: PlannerError \/ List[SortDir] = {
        val orderStrs: PlannerError \/ List[String] = {
	  QC.prj(a3.value.project) match {
	    case Some(Map(src, mf)) if QC.prj(src.project) ≟ Some(Unreferenced()) =>
	      mf.toCoEnv[T].project match {
                case StaticArray(as) => as.traverse(x => StrLit.unapply(x.project)) \/> InternalError("unsupported ordering type")
                case StrLit(str)     => List(str).right
                case _               => InternalError("unsupported ordering function").left
	      }
	    case None => InternalError("oops").left
	  }
	}
        orderStrs.flatMap {
          _.traverse {
            case "ASC"  => SortDir.Ascending.right
            case "DESC" => SortDir.Descending.right
            case _      => InternalError("unsupported ordering direction").left
          }
        }
      }

      directionsList.map(dirs =>
        concatBuckets(bucketsSrc).fold(
<<<<<<< HEAD
          (Ann[T](Nil, dataset),
            QC.inj(Sort(src, NullLit(), keysList.zip(dirs))).embed)) {
          case (newProvs, provAccess) =>
            (Ann[T](provAccess.list.toList, dataset),
=======
          Target(Ann(Nil, dataset),
            QC.inj(Sort(src, NullLit(), keysList.zip(dirs))).embed)) {
          case (newProvs, provAccess) =>
            Target(Ann(provAccess.list.toList, dataset),
>>>>>>> ca391540
              QC.inj(Sort(src, newProvs, keysList.zip(dirs))).embed)
        })

    case LogicalPlan.InvokeFUnapply(set.Filter, Sized(a1, a2)) =>
<<<<<<< HEAD
      val (src, buckets, lval, rval) = autojoin(a1, a2)
      (Ann[T](buckets, lval), QC.inj(Filter(src, rval)).embed).right

    case LogicalPlan.InvokeFUnapply(func @ UnaryFunc(_, _, _, _, _, _, _, _), Sized(a1))
        if func.effect ≟ Squashing =>
      val Ann(buckets, value) = a1._1
      (Ann(prov.squashProvenances(buckets), value), a1._2).right
=======
      val join: AutoJoinResult = autojoin(a1, a2)
      Target(Ann(join.base.buckets, HoleF[T]),
        QC.inj(Map(QC.inj(Filter(join.base.src, join.rval)).embed, join.lval)).embed).right

    case LogicalPlan.InvokeFUnapply(func @ UnaryFunc(_, _, _, _, _, _, _, _), Sized(a1))
        if func.effect ≟ Squashing =>
      val Ann(buckets, value) = a1.ann
      concatBuckets(prov.squashProvenances(buckets)) match {
        case Some((buck, newBuckets)) =>
          val (mf, buckAccess, valAccess) = concat(buck, value)
          Target(Ann(newBuckets.list.toList.map(_ >> buckAccess), valAccess),
            QC.inj(Map(a1.value, mf)).embed).right
        case None =>
          Target(EmptyAnn[T],
            QC.inj(Map(a1.value, value)).embed).right
      }
>>>>>>> ca391540

    case LogicalPlan.InvokeFUnapply(func @ UnaryFunc(_, _, _, _, _, _, _, _), Sized(a1))
        if func.effect ≟ Expansion =>
      invokeExpansion1(func, Func.Input1(a1)).right

    case LogicalPlan.InvokeFUnapply(func @ BinaryFunc(_, _, _, _, _, _, _, _), Sized(a1, a2))
        if func.effect ≟ Expansion =>
      invokeExpansion2(func, Func.Input2(a1, a2)).right

    case LogicalPlan.InvokeFUnapply(set.GroupBy, Sized(a1, a2)) =>
      val join: AutoJoinResult = autojoin(a1, a2)
      Target(Ann(prov.swapProvenances(join.rval :: join.base.buckets), join.lval), join.base.src).right

    case LogicalPlan.InvokeFUnapply(set.Union, Sized(a1, a2)) =>
<<<<<<< HEAD
      val (src, lfree, rfree) = merge(a1._2, a2._2)
      val lbranch = Free.roll(FI.inject(QC.inj(reifyResult(a1._1, lfree))))
      val rbranch = Free.roll(FI.inject(QC.inj(reifyResult(a2._1, rfree))))

      // TODO: Need to align provenances, so each component is at the same
      //       location on both sides
      (concatBuckets(a1._1.provenance), concatBuckets(a2._1.provenance)) match {
        case (None, None) =>
          (Ann[T](Nil, HoleF), QC.inj(Union(src, lbranch, rbranch)).embed).right
        case (None, Some((rBuck, rProvs))) =>
          val (merged, rbacc, vacc) = concat(rBuck, HoleF[T])
          (Ann(rProvs.map(_ >> rbacc).toList, vacc),
            QC.inj(Union(src,
              Free.roll(FI.inject(QC.inj(Map(lbranch, merged)))),
              Free.roll(FI.inject(QC.inj(Map(rbranch, merged)))))).embed).right
        case (Some((lBuck, lProvs)), None) =>
          val (merged, lbacc, vacc) = concat(lBuck, HoleF[T])
          (Ann(lProvs.map(_ >> lbacc).toList, vacc),
            QC.inj(Union(src,
              Free.roll(FI.inject(QC.inj(Map(lbranch, merged)))),
              Free.roll(FI.inject(QC.inj(Map(rbranch, merged)))))).embed).right
        case (Some((lBuck, lProvs)), Some((rBuck, rProvs))) =>
          val (merged, lbacc, lvacc) = concat(lBuck, HoleF[T])
          val (_, rbacc, rvacc) = concat(rBuck, HoleF[T])
          (lbacc ≟ rbacc && lvacc ≟ rvacc).fold(
            (Ann(lProvs.map(_ >> lbacc).toList, lvacc),
              QC.inj(Union(src,
                Free.roll(FI.inject(QC.inj(Map(lbranch, merged)))),
                Free.roll(FI.inject(QC.inj(Map(rbranch, merged)))))).embed).right,
            InternalError("unaligned union provenances").left)
      }
=======
      val merged: MergeResult = merge(a1.value, a2.value)

      Target(Ann(prov.unionProvenances(a1.ann.provenance, a2.ann.provenance), HoleF),
        QC.inj(Union(merged.src, merged.lval, merged.rval)).embed).right
>>>>>>> ca391540

    case LogicalPlan.InvokeFUnapply(set.Intersect, Sized(a1, a2)) =>
      val merged: MergeResult = merge(a1.value, a2.value)

      Target(Ann(prov.joinProvenances(a1.ann.provenance, a2.ann.provenance), HoleF),
        TJ.inj(ThetaJoin(
          merged.src,
          merged.lval,
          merged.rval,
          Free.roll(Eq(Free.point(LeftSide), Free.point(RightSide))),
          Inner,
          LeftSideF)).embed).right

    case LogicalPlan.InvokeFUnapply(set.Except, Sized(a1, a2)) =>
      val merged: MergeResult = merge(a1.value, a2.value)

      Target(Ann(a1.ann.provenance, HoleF),
        TJ.inj(ThetaJoin(
          merged.src,
          merged.lval,
          merged.rval,
          BoolLit(false),
          LeftOuter,
          LeftSideF)).embed).right

    case LogicalPlan.InvokeFUnapply(func @ TernaryFunc(_, _, _, _, _, _, _, _), Sized(a1, a2, a3))
        if func.effect ≟ Transformation =>
      invokeThetaJoin(
        Func.Input3(a1, a2, a3),
        func match {
          case set.InnerJoin      => Inner
          case set.LeftOuterJoin  => LeftOuter
          case set.RightOuterJoin => RightOuter
          case set.FullOuterJoin  => FullOuter
        })
  }
}<|MERGE_RESOLUTION|>--- conflicted
+++ resolved
@@ -145,12 +145,11 @@
     * expressions to access the combined bucketing info, as well as the left and
     * right values.
     */
-<<<<<<< HEAD
-  private def autojoin(left: Target, right: Target)
-      : (T[F], List[FreeMap], FreeMap, FreeMap) = {
-    val lann = left._1
-    val rann = right._1
-    val (src, lBranch, rBranch) = merge(left._2, right._2)
+  private def autojoin(left: Target[F], right: Target[F])
+      : AutoJoinResult = {
+    val lann = left.ann
+    val rann = right.ann
+    val MergeResult(src, lBranch, rBranch) = merge(left.value, right.value)
 
     val lprovs = concatBuckets(lann.provenance) ∘ (_.leftMap(_.as[JoinSide](LeftSide)))
     val rprovs = concatBuckets(rann.provenance) ∘ (_.leftMap(_.as[JoinSide](RightSide)))
@@ -186,59 +185,29 @@
           (combine, prov.joinProvenances(lProvs.map(_ >> lbacc).toList, rProvs.map(_ >> rbacc).toList), lacc, racc)
       }
 
-    (rewrite.unifySimpleBranches[F, T[F]](src, lBranch, rBranch, combine)(rewrite.rebaseT).getOrElse {
-=======
-  private def autojoin(left: Target[F], right: Target[F]): AutoJoinResult = {
-    val lann = left.ann
-    val rann = right.ann
-    val (combine, lacc, racc) =
-      concat[T, JoinSide](Free.point(LeftSide), Free.point(RightSide))
-
-    val merged: MergeResult = merge(left.value, right.value)
-
-    rewrite.unifySimpleBranches[F, T[F]](merged.src, merged.lval, merged.rval, combine)(rewrite.rebaseT).fold {
->>>>>>> ca391540
-      // FIXME: Need a better prov representation, to know when the provs are
-      //        the same even when the paths to the values differ.
-      val commonProv =
-        lann.provenance.reverse.zip(rann.provenance.reverse).reverse.foldRightM[List[FreeMap] \/ ?, List[FreeMap]](Nil) {
-          case ((l, r), acc) => if (l ≟ r) (l :: acc).right else acc.left
-        }.merge
-
-      val commonBuck = concatBuckets(commonProv)
-
-      val condition: JoinFunc = commonBuck.fold(
-        BoolLit[T, JoinSide](true))( // when both sides are empty, perform a full cross
-        c => Free.roll[MapFunc, JoinSide](Eq(
-<<<<<<< HEAD
-          c._1.as(LeftSide),
-          c._1.as(RightSide))))
-
-      TJ.inj(ThetaJoin(src, lBranch, rBranch, condition, Inner, combine))
-    }.embed,
-      newProvs,
+    AutoJoinResult(
+      AutoJoinBase(
+        rewrite.unifySimpleBranches[F, T[F]](src, lBranch, rBranch, combine)(rewrite.rebaseT).getOrElse {
+          // FIXME: Need a better prov representation, to know when the provs are
+          //        the same even when the paths to the values differ.
+          val commonProv =
+            lann.provenance.reverse.zip(rann.provenance.reverse).reverse.foldRightM[List[FreeMap] \/ ?, List[FreeMap]](Nil) {
+              case ((l, r), acc) => if (l ≟ r) (l :: acc).right else acc.left
+            }.merge
+
+          val commonBuck = concatBuckets(commonProv)
+
+          val condition: JoinFunc = commonBuck.fold(
+            BoolLit[T, JoinSide](true))( // when both sides are empty, perform a full cross
+            c => Free.roll[MapFunc, JoinSide](Eq(
+              c._1.as(LeftSide),
+              c._1.as(RightSide))))
+
+          TJ.inj(ThetaJoin(src, lBranch, rBranch, condition, Inner, combine))
+        }.embed,
+        newProvs),
       lacc,
       racc)
-=======
-          c._1.map(κ(LeftSide)),
-          c._1.map(κ(RightSide)))))
-
-      val base = AutoJoinBase(
-        TJ.inj(ThetaJoin(merged.src, merged.lval, merged.rval, condition, Inner, combine)).embed,
-          prov.joinProvenances(
-            lann.provenance.map(_ >> lacc),
-            rann.provenance.map(_ >> racc)))
-
-      AutoJoinResult(
-        base,
-        lann.values >> lacc,
-        rann.values >> racc)
-    } (qs =>
-      AutoJoinResult(
-        AutoJoinBase(qs.embed, lann.provenance.map(_ >> lacc)),
-        lann.values >> lacc,
-        rann.values >> racc))
->>>>>>> ca391540
   }
 
   /** A convenience for a pair of autojoins, does the same thing, but returns
@@ -257,47 +226,13 @@
     AutoJoin3Result(base, lval >> bval, cval >> bval, rval)
   }
 
-<<<<<<< HEAD
-=======
-  private def merge2Map(
-    values: Func.Input[Target[F], nat._2])(
-    func: (FreeMap, FreeMap) => MapFunc[FreeMap]):
-      Target[F] = {
-    val join: AutoJoinResult = autojoin(values(0), values(1))
-    concatBuckets(join.base.buckets) match {
-      case Some((bucks, newBucks)) => {
-        val (merged, b, v) = concat(bucks, Free.roll(func(join.lval, join.rval)))
-        Target(Ann(newBucks.list.toList.map(_ >> b), v),
-          QC.inj(Map(join.base.src, merged)).embed)
-      }
-      case None =>
-        Target(EmptyAnn[T], QC.inj(Map(join.base.src, Free.roll(func(join.lval, join.rval)))).embed)
-    }
-  }
-
-  // TODO unify with `merge2Map`
->>>>>>> ca391540
   private def merge3Map(
     values: Func.Input[Target[F], nat._3])(
     func: (FreeMap, FreeMap, FreeMap) => MapFunc[FreeMap]):
-<<<<<<< HEAD
-      Target = {
-    val (src, buckets, lval, cval, rval) = autojoin3(values(0), values(1), values(2))
-    (Ann(buckets, Free.roll(func(lval, cval, rval))), src)
-=======
       Target[F] = {
-    val join: AutoJoin3Result = autojoin3(values(0), values(1), values(2))
-    concatBuckets(join.base.buckets) match {
-      case Some((bucks, newBucks)) => {
-        val (merged, b, v) = concat(bucks, Free.roll(func(join.lval, join.cval, join.rval)))
-        Target(Ann(newBucks.list.toList.map(_ >> b), v),
-          QC.inj(Map(join.base.src, merged)).embed)
-      }
-      case None =>
-        Target(EmptyAnn[T],
-          QC.inj(Map(join.base.src, Free.roll(func(join.lval, join.cval, join.rval)))).embed)
-    }
->>>>>>> ca391540
+    val AutoJoin3Result(base, lval, cval, rval) =
+      autojoin3(values(0), values(1), values(2))
+    Target(Ann(base.buckets, Free.roll(func(lval, cval, rval))), base.src)
   }
 
   private def shiftValues(input: Target[F], f: FreeMap => MapFunc[FreeMap]):
@@ -547,15 +482,9 @@
           case d       => NonRepresentableData(d).left
         },
         Constant[T, FreeMap](_).right) ∘ (mf =>
-<<<<<<< HEAD
-        (Ann(Nil, Free.roll[MapFunc, Hole](mf)),
+        Target(
+          Ann(Nil, Free.roll[MapFunc, Hole](mf)),
           QC.inj(Unreferenced[T, T[F]]()).embed))
-=======
-        Target(EmptyAnn[T],
-          QC.inj(Map(
-            QC.inj(Unreferenced[T, T[F]]()).embed,
-            Free.roll[MapFunc, Hole](mf))).embed))
->>>>>>> ca391540
 
     case LogicalPlan.FreeF(name) =>
       (Planner.UnboundVariable(name): PlannerError).left[Target[F]]
@@ -568,54 +497,37 @@
 
     case LogicalPlan.InvokeFUnapply(func @ UnaryFunc(_, _, _, _, _, _, _, _), Sized(a1))
         if func.effect ≟ Mapping =>
-<<<<<<< HEAD
-      val Ann(buckets, value) = a1._1
-      (Ann(buckets, Free.roll[MapFunc, Hole](MapFunc.translateUnaryMapping(func)(value))),
-        a1._2).right
+      val Ann(buckets, value) = a1.ann
+      Target(
+        Ann(buckets, Free.roll[MapFunc, Hole](MapFunc.translateUnaryMapping(func)(value))),
+        a1.value).right
 
     case LogicalPlan.InvokeFUnapply(structural.ObjectProject, Sized(a1, a2)) =>
-      val (src, buckets, lval, rval) = autojoin(a1, a2)
+      val AutoJoinResult(base, lval, rval) = autojoin(a1, a2)
       // FIXME: This is a workaround because ProjectBucket doesn’t currently
       //        propagate provenance. (#1573)
-      (Ann[T](buckets, Free.roll(ProjectField(lval, rval))), src).right
+      Target(
+        Ann[T](base.buckets, Free.roll(ProjectField(lval, rval))),
+        base.src).right
       // (Ann[T](buckets, HoleF[T]),
       //   PB.inj(BucketField(src, lval, rval)).embed).right
 
     case LogicalPlan.InvokeFUnapply(structural.ArrayProject, Sized(a1, a2)) =>
-      val (src, buckets, lval, rval) = autojoin(a1, a2)
+      val AutoJoinResult(base, lval, rval) = autojoin(a1, a2)
       // FIXME: This is a workaround because ProjectBucket doesn’t currently
       //        propagate provenance. (#1573)
-      (Ann[T](buckets, Free.roll(ProjectIndex(lval, rval))), src).right
+      Target(
+        Ann[T](base.buckets, Free.roll(ProjectIndex(lval, rval))),
+        base.src).right
       // (Ann[T](buckets, HoleF[T]),
       //   PB.inj(BucketIndex(src, lval, rval)).embed).right
-=======
-      val Ann(buckets, value) = a1.ann
-      concatBuckets(buckets) match {
-        case Some((buck, newBuckets)) =>
-          val (mf, bucketAccess, valAccess) =
-            concat[T, Hole](buck, Free.roll(MapFunc.translateUnaryMapping(func)(HoleF[T])))
-          Target(Ann(newBuckets.list.toList.map(_ >> bucketAccess), valAccess),
-            QC.inj(Map(a1.value, mf)).embed).right
-        case None =>
-          Target(EmptyAnn[T],
-            QC.inj(Map(a1.value, Free.roll(MapFunc.translateUnaryMapping(func)(HoleF[T])))).embed).right
-      }
-
-    case LogicalPlan.InvokeFUnapply(structural.ObjectProject, Sized(a1, a2)) =>
-      val join: AutoJoinResult = autojoin(a1, a2)
-      Target(Ann(join.base.buckets, HoleF[T]),
-        PB.inj(BucketField(join.base.src, join.lval, join.rval)).embed).right
-
-    case LogicalPlan.InvokeFUnapply(structural.ArrayProject, Sized(a1, a2)) =>
-      val join: AutoJoinResult = autojoin(a1, a2)
-      Target(Ann(join.base.buckets, HoleF[T]),
-        PB.inj(BucketIndex(join.base.src, join.lval, join.rval)).embed).right
->>>>>>> ca391540
 
     case LogicalPlan.InvokeFUnapply(func @ BinaryFunc(_, _, _, _, _, _, _, _), Sized(a1, a2))
         if func.effect ≟ Mapping =>
-      val (src, buckets, lval, rval) = autojoin(a1, a2)
-      (Ann[T](buckets, Free.roll(MapFunc.translateBinaryMapping(func)(lval, rval))), src).right[PlannerError]
+      val AutoJoinResult(base, lval, rval) = autojoin(a1, a2)
+      Target(
+        Ann[T](base.buckets, Free.roll(MapFunc.translateBinaryMapping(func)(lval, rval))),
+        base.src).right[PlannerError]
 
     case LogicalPlan.InvokeFUnapply(func @ TernaryFunc(_, _, _, _, _, _, _, _), Sized(a1, a2, a3))
         if func.effect ≟ Mapping =>
@@ -632,9 +544,12 @@
     case LogicalPlan.InvokeFUnapply(set.Distinct, Sized(a1)) =>
       invokeReduction1(
         agg.Arbitrary,
-        Func.Input1((
-          Ann(prov.swapProvenances(a1._1.values :: a1._1.provenance), a1._1.values),
-          a1._2))).right
+        Func.Input1(
+          Target(
+            Ann(
+              prov.swapProvenances(a1.ann.values :: a1.ann.provenance),
+              a1.ann.values),
+            a1.value))).right
 
     case LogicalPlan.InvokeFUnapply(set.Take, Sized(a1, a2)) =>
       val merged: MergeResult = merge(a1.value, a2.value)
@@ -647,12 +562,7 @@
       Target(a1.ann, QC.inj(Subset(merged.src, merged.lval, Drop, Free.roll(FI.inject(QC.inj(reifyResult(a2.ann, merged.rval)))))).embed).right
 
     case LogicalPlan.InvokeFUnapply(set.OrderBy, Sized(a1, a2, a3)) =>
-<<<<<<< HEAD
-      val (src, bucketsSrc, dataset, keys, directions) = autojoin3(a1, a2, a3)
-=======
-      val AutoJoinResult(AutoJoinBase(src, bucketsSrc), dataset, keys) =
-        autojoin(a1, a2)
->>>>>>> ca391540
+      val AutoJoin3Result(base, dataset, keys, directions) = autojoin3(a1, a2, a3)
 
       val keysList: List[FreeMap] = keys.toCoEnv[T].project match {
         case StaticArray(as) => as.map(_.fromCoEnv)
@@ -681,48 +591,26 @@
       }
 
       directionsList.map(dirs =>
-        concatBuckets(bucketsSrc).fold(
-<<<<<<< HEAD
-          (Ann[T](Nil, dataset),
-            QC.inj(Sort(src, NullLit(), keysList.zip(dirs))).embed)) {
+        concatBuckets(base.buckets).fold(
+          Target(
+            Ann[T](Nil, dataset),
+            QC.inj(Sort(base.src, NullLit(), keysList.zip(dirs))).embed)) {
           case (newProvs, provAccess) =>
-            (Ann[T](provAccess.list.toList, dataset),
-=======
-          Target(Ann(Nil, dataset),
-            QC.inj(Sort(src, NullLit(), keysList.zip(dirs))).embed)) {
-          case (newProvs, provAccess) =>
-            Target(Ann(provAccess.list.toList, dataset),
->>>>>>> ca391540
-              QC.inj(Sort(src, newProvs, keysList.zip(dirs))).embed)
+            Target(
+              Ann[T](provAccess.list.toList, dataset),
+              QC.inj(Sort(base.src, newProvs, keysList.zip(dirs))).embed)
         })
 
     case LogicalPlan.InvokeFUnapply(set.Filter, Sized(a1, a2)) =>
-<<<<<<< HEAD
-      val (src, buckets, lval, rval) = autojoin(a1, a2)
-      (Ann[T](buckets, lval), QC.inj(Filter(src, rval)).embed).right
-
-    case LogicalPlan.InvokeFUnapply(func @ UnaryFunc(_, _, _, _, _, _, _, _), Sized(a1))
-        if func.effect ≟ Squashing =>
-      val Ann(buckets, value) = a1._1
-      (Ann(prov.squashProvenances(buckets), value), a1._2).right
-=======
-      val join: AutoJoinResult = autojoin(a1, a2)
-      Target(Ann(join.base.buckets, HoleF[T]),
-        QC.inj(Map(QC.inj(Filter(join.base.src, join.rval)).embed, join.lval)).embed).right
+      val AutoJoinResult(base, lval, rval) = autojoin(a1, a2)
+      Target(
+        Ann[T](base.buckets, lval),
+        QC.inj(Filter(base.src, rval)).embed).right
 
     case LogicalPlan.InvokeFUnapply(func @ UnaryFunc(_, _, _, _, _, _, _, _), Sized(a1))
         if func.effect ≟ Squashing =>
       val Ann(buckets, value) = a1.ann
-      concatBuckets(prov.squashProvenances(buckets)) match {
-        case Some((buck, newBuckets)) =>
-          val (mf, buckAccess, valAccess) = concat(buck, value)
-          Target(Ann(newBuckets.list.toList.map(_ >> buckAccess), valAccess),
-            QC.inj(Map(a1.value, mf)).embed).right
-        case None =>
-          Target(EmptyAnn[T],
-            QC.inj(Map(a1.value, value)).embed).right
-      }
->>>>>>> ca391540
+      Target(Ann(prov.squashProvenances(buckets), value), a1.value).right
 
     case LogicalPlan.InvokeFUnapply(func @ UnaryFunc(_, _, _, _, _, _, _, _), Sized(a1))
         if func.effect ≟ Expansion =>
@@ -737,25 +625,26 @@
       Target(Ann(prov.swapProvenances(join.rval :: join.base.buckets), join.lval), join.base.src).right
 
     case LogicalPlan.InvokeFUnapply(set.Union, Sized(a1, a2)) =>
-<<<<<<< HEAD
-      val (src, lfree, rfree) = merge(a1._2, a2._2)
-      val lbranch = Free.roll(FI.inject(QC.inj(reifyResult(a1._1, lfree))))
-      val rbranch = Free.roll(FI.inject(QC.inj(reifyResult(a2._1, rfree))))
+      val MergeResult(src, lfree, rfree) = merge(a1.value, a2.value)
+      val lbranch = Free.roll(FI.inject(QC.inj(reifyResult(a1.ann, lfree))))
+      val rbranch = Free.roll(FI.inject(QC.inj(reifyResult(a2.ann, rfree))))
 
       // TODO: Need to align provenances, so each component is at the same
       //       location on both sides
-      (concatBuckets(a1._1.provenance), concatBuckets(a2._1.provenance)) match {
+      (concatBuckets(a1.ann.provenance), concatBuckets(a2.ann.provenance)) match {
         case (None, None) =>
-          (Ann[T](Nil, HoleF), QC.inj(Union(src, lbranch, rbranch)).embed).right
+          Target(Ann[T](Nil, HoleF), QC.inj(Union(src, lbranch, rbranch)).embed).right
         case (None, Some((rBuck, rProvs))) =>
           val (merged, rbacc, vacc) = concat(rBuck, HoleF[T])
-          (Ann(rProvs.map(_ >> rbacc).toList, vacc),
+          Target(
+            Ann(rProvs.map(_ >> rbacc).toList, vacc),
             QC.inj(Union(src,
               Free.roll(FI.inject(QC.inj(Map(lbranch, merged)))),
               Free.roll(FI.inject(QC.inj(Map(rbranch, merged)))))).embed).right
         case (Some((lBuck, lProvs)), None) =>
           val (merged, lbacc, vacc) = concat(lBuck, HoleF[T])
-          (Ann(lProvs.map(_ >> lbacc).toList, vacc),
+          Target(
+            Ann(lProvs.map(_ >> lbacc).toList, vacc),
             QC.inj(Union(src,
               Free.roll(FI.inject(QC.inj(Map(lbranch, merged)))),
               Free.roll(FI.inject(QC.inj(Map(rbranch, merged)))))).embed).right
@@ -763,18 +652,13 @@
           val (merged, lbacc, lvacc) = concat(lBuck, HoleF[T])
           val (_, rbacc, rvacc) = concat(rBuck, HoleF[T])
           (lbacc ≟ rbacc && lvacc ≟ rvacc).fold(
-            (Ann(lProvs.map(_ >> lbacc).toList, lvacc),
+            Target(
+              Ann(lProvs.map(_ >> lbacc).toList, lvacc),
               QC.inj(Union(src,
                 Free.roll(FI.inject(QC.inj(Map(lbranch, merged)))),
                 Free.roll(FI.inject(QC.inj(Map(rbranch, merged)))))).embed).right,
             InternalError("unaligned union provenances").left)
       }
-=======
-      val merged: MergeResult = merge(a1.value, a2.value)
-
-      Target(Ann(prov.unionProvenances(a1.ann.provenance, a2.ann.provenance), HoleF),
-        QC.inj(Union(merged.src, merged.lval, merged.rval)).embed).right
->>>>>>> ca391540
 
     case LogicalPlan.InvokeFUnapply(set.Intersect, Sized(a1, a2)) =>
       val merged: MergeResult = merge(a1.value, a2.value)
