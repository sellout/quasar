/*
 * Copyright 2014–2017 SlamData Inc.
 *
 * Licensed under the Apache License, Version 2.0 (the "License");
 * you may not use this file except in compliance with the License.
 * You may obtain a copy of the License at
 *
 *     http://www.apache.org/licenses/LICENSE-2.0
 *
 * Unless required by applicable law or agreed to in writing, software
 * distributed under the License is distributed on an "AS IS" BASIS,
 * WITHOUT WARRANTIES OR CONDITIONS OF ANY KIND, either express or implied.
 * See the License for the specific language governing permissions and
 * limitations under the License.
 */

package quasar.qscript

import slamdata.Predef._
import quasar._, RenderTree.ops._
import quasar.contrib.matryoshka._
import quasar.ejson._
import quasar.ejson.implicits._
import quasar.fp._
import quasar.fp.ski._
import quasar.std.StdLib._
import quasar.std.TemporalPart

import matryoshka._
import matryoshka.data._
import matryoshka.implicits._
import matryoshka.patterns._
import monocle.macros.Lenses
import scalaz._, Scalaz._

sealed abstract class MapFunc[T[_[_]], A]

sealed abstract class Nullary[T[_[_]], A] extends MapFunc[T, A]

sealed abstract class Unary[T[_[_]], A] extends MapFunc[T, A] {
  def a1: A
}
sealed abstract class Binary[T[_[_]], A] extends MapFunc[T, A] {
  def a1: A
  def a2: A
}
sealed abstract class Ternary[T[_[_]], A] extends MapFunc[T, A] {
  def a1: A
  def a2: A
  def a3: A
}

// TODO all `Free` should be generalized to `T` once we can handle recursive `Free`
object MapFunc {
  import MapFuncs._

  val EC = Inject[Common,    EJson]
  val EX = Inject[Extension, EJson]

  type CoMapFuncR[T[_[_]], A] = CoEnv[A, MapFunc[T, ?], FreeMapA[T, A]]

  def rollMF[T[_[_]], A](mf: MapFunc[T, FreeMapA[T, A]])
      : CoEnv[A, MapFunc[T, ?], FreeMapA[T, A]] =
    CoEnv[A, MapFunc[T, ?], FreeMapA[T, A]](mf.right[A])

  /** Returns a List that maps element-by-element to a MapFunc array. If we
    * can’t statically determine _all_ of the elements, it doesn’t match.
    */
  object StaticArray {
    def unapply[T[_[_]]: BirecursiveT, A](mf: CoMapFuncR[T, A]):
        Option[List[FreeMapA[T, A]]] =
      mf match {
        case ConcatArraysN(as) =>
          as.foldRightM[Option, List[FreeMapA[T, A]]](
            Nil)(
            (mf, acc) => (mf.project.run.toOption collect {
              case MakeArray(value) => (value :: acc)
              case Constant(Embed(EC(ejson.Arr(values)))) =>
                values.map(v => rollMF[T, A](Constant(v)).embed) ++ acc
            }))
        case _ => None
      }
  }

  /** Like `StaticArray`, but returns as much of the array as can be statically
    * determined. Useful if you just want to statically lookup into an array if
    * possible, and punt otherwise.
    */
  object StaticArrayPrefix {
    def unapply[T[_[_]]: BirecursiveT, A](mf: CoMapFuncR[T, A]):
        Option[List[FreeMapA[T, A]]] =
      mf match {
        case ConcatArraysN(as) =>
          as.foldLeftM[List[FreeMapA[T, A]] \/ ?, List[FreeMapA[T, A]]](
            Nil)(
            (acc, mf) => mf.project.run.fold(
              κ(acc.left),
              _ match {
                case MakeArray(value) => (acc :+ value).right
                case Constant(Embed(EC(ejson.Arr(values)))) =>
                  (acc ++ values.map(v => rollMF[T, A](Constant(v)).embed)).right
                case _ => acc.left
              })).merge.some
        case _ => None
      }
  }

  object StaticMap {
    def unapply[T[_[_]]: BirecursiveT, A](mf: CoMapFuncR[T, A]):
        Option[List[(T[EJson], FreeMapA[T, A])]] =
      mf match {
        case ConcatMapsN(as) =>
          as.foldRightM[Option, List[(T[EJson], FreeMapA[T, A])]](
            Nil)(
            (mf, acc) => (mf.project.run.toOption >>=
              {
                case MakeMap(Embed(CoEnv(\/-(Constant(k)))), v) => ((k, v) :: acc).some
                case Constant(Embed(EX(ejson.Map(kvs)))) =>
                  (kvs.map(_.map(v => rollMF[T, A](Constant(v)).embed)) ++ acc).some
                case _ => None
              }))
        case _ => None
      }
  }

  object EmptyArray {
    def apply[T[_[_]]: CorecursiveT, A]: Constant[T, A] =
      Constant[T, A](EJson.fromCommon(ejson.Arr[T[EJson]](Nil)))
  }

  // TODO: subtyping is preventing embedding of MapFuncs
  /** This returns the set of expressions that are concatenated together. It can
    * include statically known pieces, like `MakeArray` and `Constant(Arr)`, but
    * also arbitrary expressions that may evaluate to an array of any size.
    */
  object ConcatArraysN {
    def apply[T[_[_]]: BirecursiveT, A](args: List[FreeMapA[T, A]])
        : CoEnv[A, MapFunc[T, ?], FreeMapA[T, A]] = {
      args.toList match {
        case h :: t => t.foldLeft(h)((a, b) => rollMF[T, A](ConcatArrays(a, b)).embed).project
        case Nil    => rollMF[T, A](EmptyArray[T, FreeMapA[T, A]])
      }
    }

    def unapply[T[_[_]]: BirecursiveT, A](mf: CoEnv[A, MapFunc[T, ?], FreeMapA[T, A]]):
        Option[List[FreeMapA[T, A]]] =
      mf.run.fold(
        κ(None),
        {
          case MakeArray(_) | Constant(Embed(EC(ejson.Arr(_)))) =>
            List(mf.embed).some
          case ConcatArrays(h, t) =>
            (unapply(h.project).getOrElse(List(h)) ++
              unapply(t.project).getOrElse(List(t))).some
          case _ => None
        })

  }

  // TODO subtyping is preventing embeding of MapFuncs
  object ConcatMapsN {
    def apply[T[_[_]]: BirecursiveT, A](args: List[FreeMapA[T, A]])
        : CoEnv[A, MapFunc[T, ?], FreeMapA[T, A]] = {
      args.toList match {
        case h :: t => t.foldLeft(h)((a, b) => rollMF[T, A](ConcatMaps(a, b)).embed).project
        case Nil    => rollMF[T, A](Constant(EJson.fromCommon(ejson.Arr[T[EJson]](Nil))))
      }
    }

    def unapply[T[_[_]]: BirecursiveT, A](mf: CoEnv[A, MapFunc[T, ?], FreeMapA[T, A]]):
        Option[List[FreeMapA[T, A]]] =
      mf.run.fold(
        κ(None),
        {
          case MakeMap(_, _) | Constant(Embed(EX(ejson.Map(_)))) =>
            List(mf.embed).some
          case ConcatMaps(h, t) =>
            (unapply(h.project).getOrElse(List(h)) ++
              unapply(t.project).getOrElse(List(t))).some
          case _ => None
        })
  }

  // Transform effectively constant `MapFunc` into a `Constant` value.
  // This is a mini-evaluator for constant qscript values.
  def foldConstant[T[_[_]]: BirecursiveT, A]
      : CoMapFuncR[T, A] => Option[T[EJson]] = {
    object ConstEC {
      def unapply[B](tco: FreeMapA[T, B]): Option[ejson.Common[T[EJson]]] =
        tco.project.run match {
          case \/-(Constant(Embed(EC(v)))) => Some(v)
          case _                           => None
        }
    }

    _.run.fold[Option[ejson.EJson[T[ejson.EJson]]]](
      κ(None),
      {
        // relations
        case And(ConstEC(ejson.Bool(v1)), ConstEC(ejson.Bool(v2))) =>
          EC.inj(ejson.Bool(v1 && v2)).some
        case Or(ConstEC(ejson.Bool(v1)), ConstEC(ejson.Bool(v2))) =>
          EC.inj(ejson.Bool(v1 || v2)).some
        case Not(ConstEC(ejson.Bool(v1))) =>
          EC.inj(ejson.Bool(!v1)).some

        // string
        case Lower(ConstEC(ejson.Str(v1))) =>
          EC.inj(ejson.Str(v1.toLowerCase)).some
        case Upper(ConstEC(ejson.Str(v1))) =>
          EC.inj(ejson.Str(v1.toUpperCase)).some

        // structural
        case MakeArray(Embed(CoEnv(\/-(Constant(v1))))) =>
          EC.inj(ejson.Arr(List(v1))).some
        case MakeMap(ConstEC(ejson.Str(v1)), Embed(CoEnv(\/-(Constant(v2))))) =>
          EX.inj(ejson.Map(List(EC.inj(ejson.Str[T[ejson.EJson]](v1)).embed -> v2))).some
        case ConcatArrays(ConstEC(ejson.Arr(v1)), ConstEC(ejson.Arr(v2))) =>
          EC.inj(ejson.Arr(v1 ++ v2)).some
        case _ => None
      }) ∘ (_.embed)
  }

<<<<<<< HEAD
  def normalize[T[_[_]]: BirecursiveT: OrderT: ShowT, A: Show]
      : CoMapFuncR[T, A] => CoMapFuncR[T, A] =
=======
  def normalize[T[_[_]]: BirecursiveT: EqualT: ShowT, A: Show]
      : CoEnv[A, MapFunc[T, ?], FreeMapA[T, A]] => CoEnv[A, MapFunc[T, ?], FreeMapA[T, A]] =
>>>>>>> 515ee3a6
    (repeatedly(rewrite[T, A]) _) ⋘
      orOriginal(foldConstant[T, A].apply(_) ∘ (const => rollMF[T, A](Constant(const))))

  def replaceJoinSides[T[_[_]]: BirecursiveT](left: Symbol, right: Symbol)
      : CoMapFuncR[T, JoinSide] => CoMapFuncR[T, JoinSide] =
    _.run match {
      case \/-(JoinSideName(`left`)) => CoEnv(-\/(LeftSide))
      case \/-(JoinSideName(`right`)) => CoEnv(-\/(RightSide))
      case x => CoEnv(x)
    }

  // TODO: This could be split up as it is in LP, with each function containing
  //       its own normalization.
  @SuppressWarnings(Array("org.wartremover.warts.OptionPartial"))
  private def rewrite[T[_[_]]: BirecursiveT: EqualT: ShowT, A: Show]:
      CoMapFuncR[T, A] => Option[CoMapFuncR[T, A]] = {
    _.run.fold(
      κ(None),
      {
        case Eq(Embed(CoEnv(\/-(Constant(v1)))), Embed(CoEnv(\/-(Constant(v2))))) =>
          rollMF[T, A](
            Constant(EJson.fromCommon(ejson.Bool[T[EJson]](v1 ≟ v2)))).some

        case ProjectIndex(Embed(StaticArrayPrefix(as)), Embed(CoEnv(\/-(Constant(Embed(EX(ejson.Int(index)))))))) =>
          if (index.isValidInt)
            as.lift(index.intValue).map(_.project)
          else None

        case ProjectField(Embed(ConcatMapsN(as)), Embed(CoEnv(\/-(Constant(field))))) =>
          as.collectFirst {
            // TODO: Perhaps we could have an extractor so these could be
            //       handled by the same case
            case Embed(CoEnv(\/-(MakeMap(Embed(CoEnv(\/-(Constant(src)))), Embed(value))))) if field ≟ src =>
              value.some
            case Embed(CoEnv(\/-(Constant(Embed(EX(ejson.Map(m))))))) =>
              m.collectFirst {
                case (k, v) if k ≟ field => rollMF[T, A](Constant(v))
              }
          }.flatten

        // elide Nil array on the left
        case ConcatArrays(
          Embed(CoEnv(\/-(Constant(Embed(EC(ejson.Arr(Nil))))))),
          Embed(CoEnv(\/-(rhs)))) =>
            rollMF[T, A](rhs).some

        // elide Nil array on the right
        case ConcatArrays(
          Embed(CoEnv(\/-(lhs))),
          Embed(CoEnv(\/-(Constant(Embed(EC(ejson.Arr(Nil)))))))) =>
            rollMF[T, A](lhs).some

        // elide Nil map on the left
        case ConcatMaps(
          Embed(CoEnv(\/-(Constant(Embed(EX(ejson.Map(Nil))))))),
          Embed(CoEnv(\/-(rhs)))) =>
            rollMF[T, A](rhs).some

        // elide Nil map on the right
        case ConcatMaps(
          Embed(CoEnv(\/-(lhs))),
          Embed(CoEnv(\/-(Constant(Embed(EX(ejson.Map(Nil)))))))) =>
            rollMF[T, A](lhs).some

        case _ => None
      })
  }

  implicit def traverse[T[_[_]]]: Traverse[MapFunc[T, ?]] =
    new Traverse[MapFunc[T, ?]] {
      def traverseImpl[G[_], A, B](
        fa: MapFunc[T, A])(
        f: A => G[B])(
        implicit G: Applicative[G]):
          G[MapFunc[T, B]] = fa match {
        // nullary
        case Constant(v) => G.point(Constant[T, B](v))
        case Undefined() => G.point(Undefined[T, B]())
        case JoinSideName(n) => G.point(JoinSideName[T, B](n))
        case Now() => G.point(Now[T, B]())

        // unary
        case ExtractCentury(a1) => f(a1) ∘ (ExtractCentury(_))
        case ExtractDayOfMonth(a1) => f(a1) ∘ (ExtractDayOfMonth(_))
        case ExtractDecade(a1) => f(a1) ∘ (ExtractDecade(_))
        case ExtractDayOfWeek(a1) => f(a1) ∘ (ExtractDayOfWeek(_))
        case ExtractDayOfYear(a1) => f(a1) ∘ (ExtractDayOfYear(_))
        case ExtractEpoch(a1) => f(a1) ∘ (ExtractEpoch(_))
        case ExtractHour(a1) => f(a1) ∘ (ExtractHour(_))
        case ExtractIsoDayOfWeek(a1) => f(a1) ∘ (ExtractIsoDayOfWeek(_))
        case ExtractIsoYear(a1) => f(a1) ∘ (ExtractIsoYear(_))
        case ExtractMicroseconds(a1) => f(a1) ∘ (ExtractMicroseconds(_))
        case ExtractMillennium(a1) => f(a1) ∘ (ExtractMillennium(_))
        case ExtractMilliseconds(a1) => f(a1) ∘ (ExtractMilliseconds(_))
        case ExtractMinute(a1) => f(a1) ∘ (ExtractMinute(_))
        case ExtractMonth(a1) => f(a1) ∘ (ExtractMonth(_))
        case ExtractQuarter(a1) => f(a1) ∘ (ExtractQuarter(_))
        case ExtractSecond(a1) => f(a1) ∘ (ExtractSecond(_))
        case ExtractTimezone(a1) => f(a1) ∘ (ExtractTimezone(_))
        case ExtractTimezoneHour(a1) => f(a1) ∘ (ExtractTimezoneHour(_))
        case ExtractTimezoneMinute(a1) => f(a1) ∘ (ExtractTimezoneMinute(_))
        case ExtractWeek(a1) => f(a1) ∘ (ExtractWeek(_))
        case ExtractYear(a1) => f(a1) ∘ (ExtractYear(_))
        case Date(a1) => f(a1) ∘ (Date(_))
        case Time(a1) => f(a1) ∘ (Time(_))
        case Timestamp(a1) => f(a1) ∘ (Timestamp(_))
        case Interval(a1) => f(a1) ∘ (Interval(_))
        case StartOfDay(a1) => f(a1) ∘ (StartOfDay(_))
        case TemporalTrunc(a1, a2) => f(a2) ∘ (TemporalTrunc(a1, _))
        case TimeOfDay(a1) => f(a1) ∘ (TimeOfDay(_))
        case ToTimestamp(a1) => f(a1) ∘ (ToTimestamp(_))
        case TypeOf(a1) => f(a1) ∘ (TypeOf(_))
        case Negate(a1) => f(a1) ∘ (Negate(_))
        case Not(a1) => f(a1) ∘ (Not(_))
        case Length(a1) => f(a1) ∘ (Length(_))
        case Lower(a1) => f(a1) ∘ (Lower(_))
        case Upper(a1) => f(a1) ∘ (Upper(_))
        case Bool(a1) => f(a1) ∘ (Bool(_))
        case Integer(a1) => f(a1) ∘ (Integer(_))
        case Decimal(a1) => f(a1) ∘ (Decimal(_))
        case Null(a1) => f(a1) ∘ (Null(_))
        case ToString(a1) => f(a1) ∘ (ToString(_))
        case MakeArray(a1) => f(a1) ∘ (MakeArray(_))
        case Meta(a1) => f(a1) ∘ (Meta(_))

        // binary
        case Add(a1, a2) => (f(a1) ⊛ f(a2))(Add(_, _))
        case Multiply(a1, a2) => (f(a1) ⊛ f(a2))(Multiply(_, _))
        case Subtract(a1, a2) => (f(a1) ⊛ f(a2))(Subtract(_, _))
        case Divide(a1, a2) => (f(a1) ⊛ f(a2))(Divide(_, _))
        case Modulo(a1, a2) => (f(a1) ⊛ f(a2))(Modulo(_, _))
        case Power(a1, a2) => (f(a1) ⊛ f(a2))(Power(_, _))
        case Eq(a1, a2) => (f(a1) ⊛ f(a2))(Eq(_, _))
        case Neq(a1, a2) => (f(a1) ⊛ f(a2))(Neq(_, _))
        case Lt(a1, a2) => (f(a1) ⊛ f(a2))(Lt(_, _))
        case Lte(a1, a2) => (f(a1) ⊛ f(a2))(Lte(_, _))
        case Gt(a1, a2) => (f(a1) ⊛ f(a2))(Gt(_, _))
        case Gte(a1, a2) => (f(a1) ⊛ f(a2))(Gte(_, _))
        case IfUndefined(a1, a2) => (f(a1) ⊛ f(a2))(IfUndefined(_, _))
        case And(a1, a2) => (f(a1) ⊛ f(a2))(And(_, _))
        case Or(a1, a2) => (f(a1) ⊛ f(a2))(Or(_, _))
        case Within(a1, a2) => (f(a1) ⊛ f(a2))(Within(_, _))
        case MakeMap(a1, a2) => (f(a1) ⊛ f(a2))(MakeMap(_, _))
        case ConcatMaps(a1, a2) => (f(a1) ⊛ f(a2))(ConcatMaps(_, _))
        case ProjectIndex(a1, a2) => (f(a1) ⊛ f(a2))(ProjectIndex(_, _))
        case ProjectField(a1, a2) => (f(a1) ⊛ f(a2))(ProjectField(_, _))
        case DeleteField(a1, a2) => (f(a1) ⊛ f(a2))(DeleteField(_, _))
        case ConcatArrays(a1, a2) => (f(a1) ⊛ f(a2))(ConcatArrays(_, _))
        case Range(a1, a2) => (f(a1) ⊛ f(a2))(Range(_, _))

        //  ternary
        case Between(a1, a2, a3) => (f(a1) ⊛ f(a2) ⊛ f(a3))(Between(_, _, _))
        case Cond(a1, a2, a3) => (f(a1) ⊛ f(a2) ⊛ f(a3))(Cond(_, _, _))
        case Search(a1, a2, a3) => (f(a1) ⊛ f(a2) ⊛ f(a3))(Search(_, _, _))
        case Substring(a1, a2, a3) => (f(a1) ⊛ f(a2) ⊛ f(a3))(Substring(_, _, _))
        case Guard(a1, tpe, a2, a3) => (f(a1) ⊛ f(a2) ⊛ f(a3))(Guard(_, tpe, _, _))
      }
  }

  implicit def equal[T[_[_]]: EqualT, A]: Delay[Equal, MapFunc[T, ?]] =
    new Delay[Equal, MapFunc[T, ?]] {
      def apply[A](in: Equal[A]): Equal[MapFunc[T, A]] = Equal.equal {
        // nullary
        case (Constant(v1), Constant(v2)) => v1.equals(v2)
        case (JoinSideName(n1), JoinSideName(n2)) => n1.equals(n2)
        case (Undefined(), Undefined()) => true
        case (Now(), Now()) => true

        // unary
        case (ExtractCentury(a1), ExtractCentury(a2)) => in.equal(a1, a2)
        case (ExtractDayOfMonth(a1), ExtractDayOfMonth(a2)) => in.equal(a1, a2)
        case (ExtractDecade(a1), ExtractDecade(a2)) => in.equal(a1, a2)
        case (ExtractDayOfWeek(a1), ExtractDayOfWeek(a2)) => in.equal(a1, a2)
        case (ExtractDayOfYear(a1), ExtractDayOfYear(a2)) => in.equal(a1, a2)
        case (ExtractEpoch(a1), ExtractEpoch(a2)) => in.equal(a1, a2)
        case (ExtractHour(a1), ExtractHour(a2)) => in.equal(a1, a2)
        case (ExtractIsoDayOfWeek(a1), ExtractIsoDayOfWeek(a2)) => in.equal(a1, a2)
        case (ExtractIsoYear(a1), ExtractIsoYear(a2)) => in.equal(a1, a2)
        case (ExtractMicroseconds(a1), ExtractMicroseconds(a2)) => in.equal(a1, a2)
        case (ExtractMillennium(a1), ExtractMillennium(a2)) => in.equal(a1, a2)
        case (ExtractMilliseconds(a1), ExtractMilliseconds(a2)) => in.equal(a1, a2)
        case (ExtractMinute(a1), ExtractMinute(a2)) => in.equal(a1, a2)
        case (ExtractMonth(a1), ExtractMonth(a2)) => in.equal(a1, a2)
        case (ExtractQuarter(a1), ExtractQuarter(a2)) => in.equal(a1, a2)
        case (ExtractSecond(a1), ExtractSecond(a2)) => in.equal(a1, a2)
        case (ExtractTimezone(a1), ExtractTimezone(a2)) => in.equal(a1, a2)
        case (ExtractTimezoneHour(a1), ExtractTimezoneHour(a2)) => in.equal(a1, a2)
        case (ExtractTimezoneMinute(a1), ExtractTimezoneMinute(a2)) => in.equal(a1, a2)
        case (ExtractWeek(a1), ExtractWeek(a2)) => in.equal(a1, a2)
        case (ExtractYear(a1), ExtractYear(a2)) => in.equal(a1, a2)
        case (Date(a1), Date(b1)) => in.equal(a1, b1)
        case (Time(a1), Time(b1)) => in.equal(a1, b1)
        case (Timestamp(a1), Timestamp(b1)) => in.equal(a1, b1)
        case (Interval(a1), Interval(b1)) => in.equal(a1, b1)
        case (StartOfDay(a1), StartOfDay(b1)) => in.equal(a1, b1)
        case (TemporalTrunc(a1, a2), TemporalTrunc(b1, b2)) => a1 ≟ b1 && in.equal(a2, b2)
        case (TimeOfDay(a1), TimeOfDay(b1)) => in.equal(a1, b1)
        case (ToTimestamp(a1), ToTimestamp(b1)) => in.equal(a1, b1)
        case (TypeOf(a1), TypeOf(b1)) => in.equal(a1, b1)
        case (Negate(a1), Negate(b1)) => in.equal(a1, b1)
        case (Not(a1), Not(b1)) => in.equal(a1, b1)
        case (Length(a1), Length(b1)) => in.equal(a1, b1)
        case (Lower(a1), Lower(b1)) => in.equal(a1, b1)
        case (Upper(a1), Upper(b1)) => in.equal(a1, b1)
        case (Bool(a1), Bool(b1)) => in.equal(a1, b1)
        case (Integer(a1), Integer(b1)) => in.equal(a1, b1)
        case (Decimal(a1), Decimal(b1)) => in.equal(a1, b1)
        case (Null(a1), Null(b1)) => in.equal(a1, b1)
        case (ToString(a1), ToString(b1)) => in.equal(a1, b1)
        case (MakeArray(a1), MakeArray(b1)) => in.equal(a1, b1)
        case (Meta(a1), Meta(b1)) => in.equal(a1, b1)

        //  binary
        case (Add(a1, a2), Add(b1, b2)) => in.equal(a1, b1) && in.equal(a2, b2)
        case (Multiply(a1, a2), Multiply(b1, b2)) => in.equal(a1, b1) && in.equal(a2, b2)
        case (Subtract(a1, a2), Subtract(b1, b2)) => in.equal(a1, b1) && in.equal(a2, b2)
        case (Divide(a1, a2), Divide(b1, b2)) => in.equal(a1, b1) && in.equal(a2, b2)
        case (Modulo(a1, a2), Modulo(b1, b2)) => in.equal(a1, b1) && in.equal(a2, b2)
        case (Power(a1, a2), Power(b1, b2)) => in.equal(a1, b1) && in.equal(a2, b2)
        case (Eq(a1, a2), Eq(b1, b2)) => in.equal(a1, b1) && in.equal(a2, b2)
        case (Neq(a1, a2), Neq(b1, b2)) => in.equal(a1, b1) && in.equal(a2, b2)
        case (Lt(a1, a2), Lt(b1, b2)) => in.equal(a1, b1) && in.equal(a2, b2)
        case (Lte(a1, a2), Lte(b1, b2)) => in.equal(a1, b1) && in.equal(a2, b2)
        case (Gt(a1, a2), Gt(b1, b2)) => in.equal(a1, b1) && in.equal(a2, b2)
        case (Gte(a1, a2), Gte(b1, b2)) => in.equal(a1, b1) && in.equal(a2, b2)
        case (IfUndefined(a1, a2), IfUndefined(b1, b2)) => in.equal(a1, b1) && in.equal(a2, b2)
        case (And(a1, a2), And(b1, b2)) => in.equal(a1, b1) && in.equal(a2, b2)
        case (Or(a1, a2), Or(b1, b2)) => in.equal(a1, b1) && in.equal(a2, b2)
        case (Within(a1, a2), Within(b1, b2)) => in.equal(a1, b1) && in.equal(a2, b2)
        case (MakeMap(a1, a2), MakeMap(b1, b2)) => in.equal(a1, b1) && in.equal(a2, b2)
        case (ConcatMaps(a1, a2), ConcatMaps(b1, b2)) => in.equal(a1, b1) && in.equal(a2, b2)
        case (ProjectIndex(a1, a2), ProjectIndex(b1, b2)) => in.equal(a1, b1) && in.equal(a2, b2)
        case (ProjectField(a1, a2), ProjectField(b1, b2)) => in.equal(a1, b1) && in.equal(a2, b2)
        case (DeleteField(a1, a2), DeleteField(b1, b2)) => in.equal(a1, b1) && in.equal(a2, b2)
        case (ConcatArrays(a1, a2), ConcatArrays(b1, b2)) => in.equal(a1, b1) && in.equal(a2, b2)
        case (Range(a1, a2), Range(b1, b2)) => in.equal(a1, b1) && in.equal(a2, b2)

        //  ternary
        case (Between(a1, a2, a3), Between(b1, b2, b3)) => in.equal(a1, b1) && in.equal(a2, b2) && in.equal(a3, b3)
        case (Cond(a1, a2, a3), Cond(b1, b2, b3)) => in.equal(a1, b1) && in.equal(a2, b2) && in.equal(a3, b3)
        case (Search(a1, a2, a3), Search(b1, b2, b3)) => in.equal(a1, b1) && in.equal(a2, b2) && in.equal(a3, b3)
        case (Substring(a1, a2, a3), Substring(b1, b2, b3)) => in.equal(a1, b1) && in.equal(a2, b2) && in.equal(a3, b3)
        case (Guard(a1, atpe, a2, a3), Guard(b1, btpe, b2, b3)) => atpe ≟ btpe && in.equal(a1, b1) && in.equal(a2, b2) && in.equal(a3, b3)

        case (_, _) => false
      }
    }

  implicit def show[T[_[_]]: ShowT]: Delay[Show, MapFunc[T, ?]] =
    new Delay[Show, MapFunc[T, ?]] {
      def apply[A](sh: Show[A]): Show[MapFunc[T, A]] = {
        def shz(label: String, a: A*) =
          Cord(label) ++ Cord("(") ++ a.map(sh.show).toList.intercalate(Cord(", ")) ++ Cord(")")

        Show.show {
          // nullary
          case Constant(v) => Cord("Constant(") ++ v.show ++ Cord(")")
          case Undefined() => Cord("Undefined()")
          case JoinSideName(n) => Cord("JoinSideName(") ++ n.show ++ Cord(")")
          case Now() => Cord("Now()")

          // unary
          case ExtractCentury(a1) => shz("ExtractCentury", a1)
          case ExtractDayOfMonth(a1) => shz("ExtractDayOfMonth", a1)
          case ExtractDecade(a1) => shz("ExtractDecade", a1)
          case ExtractDayOfWeek(a1) => shz("ExtractDayOfWeek", a1)
          case ExtractDayOfYear(a1) => shz("ExtractDayOfYear", a1)
          case ExtractEpoch(a1) => shz("ExtractEpoch", a1)
          case ExtractHour(a1) => shz("ExtractHour", a1)
          case ExtractIsoDayOfWeek(a1) => shz("ExtractIsoDayOfWeek", a1)
          case ExtractIsoYear(a1) => shz("ExtractIsoYear", a1)
          case ExtractMicroseconds(a1) => shz("ExtractMicroseconds", a1)
          case ExtractMillennium(a1) => shz("ExtractMillennium", a1)
          case ExtractMilliseconds(a1) => shz("ExtractMilliseconds", a1)
          case ExtractMinute(a1) => shz("ExtractMinute", a1)
          case ExtractMonth(a1) => shz("ExtractMonth", a1)
          case ExtractQuarter(a1) => shz("ExtractQuarter", a1)
          case ExtractSecond(a1) => shz("ExtractSecond", a1)
          case ExtractTimezone(a1) => shz("ExtractTimezone", a1)
          case ExtractTimezoneHour(a1) => shz("ExtractTimezoneHour", a1)
          case ExtractTimezoneMinute(a1) => shz("ExtractTimezoneMinute", a1)
          case ExtractWeek(a1) => shz("ExtractWeek", a1)
          case ExtractYear(a1) => shz("ExtractYear", a1)
          case Date(a1) => shz("Date", a1)
          case Time(a1) => shz("Time", a1)
          case Timestamp(a1) => shz("Timestamp", a1)
          case Interval(a1) => shz("Interval", a1)
          case StartOfDay(a1) => shz("StartOfDay", a1)
          case TemporalTrunc(a1, a2) => Cord("TemporalTrunc(", a1.show, ", ", sh.show(a2), ")")
          case TimeOfDay(a1) => shz("TimeOfDay", a1)
          case ToTimestamp(a1) => shz("ToTimestamp", a1)
          case TypeOf(a1) => shz("TypeOf", a1)
          case Negate(a1) => shz("Negate", a1)
          case Not(a1) => shz("Not", a1)
          case Length(a1) => shz("Length", a1)
          case Lower(a1) => shz("Lower", a1)
          case Upper(a1) => shz("Upper", a1)
          case Bool(a1) => shz("Bool", a1)
          case Integer(a1) => shz("Integer", a1)
          case Decimal(a1) => shz("Decimal", a1)
          case Null(a1) => shz("Null", a1)
          case ToString(a1) => shz("ToString", a1)
          case MakeArray(a1) => shz("MakeArray", a1)
          case Meta(a1) => shz("Meta", a1)

          // binary
          case Add(a1, a2) => shz("Add", a1, a2)
          case Multiply(a1, a2) => shz("Multiply", a1, a2)
          case Subtract(a1, a2) => shz("Subtract", a1, a2)
          case Divide(a1, a2) => shz("Divide", a1, a2)
          case Modulo(a1, a2) => shz("Modulo", a1, a2)
          case Power(a1, a2) => shz("Power", a1, a2)
          case Eq(a1, a2) => shz("Eq", a1, a2)
          case Neq(a1, a2) => shz("Neq", a1, a2)
          case Lt(a1, a2) => shz("Lt", a1, a2)
          case Lte(a1, a2) => shz("Lte", a1, a2)
          case Gt(a1, a2) => shz("Gt", a1, a2)
          case Gte(a1, a2) => shz("Gte", a1, a2)
          case IfUndefined(a1, a2) => shz("IfUndefined", a1, a2)
          case And(a1, a2) => shz("And", a1, a2)
          case Or(a1, a2) => shz("Or", a1, a2)
          case Within(a1, a2) => shz("Within", a1, a2)
          case MakeMap(a1, a2) => shz("MakeMap", a1, a2)
          case ConcatMaps(a1, a2) => shz("ConcatMaps", a1, a2)
          case ProjectIndex(a1, a2) => shz("ProjectIndex", a1, a2)
          case ProjectField(a1, a2) => shz("ProjectField", a1, a2)
          case DeleteField(a1, a2) => shz("DeleteField", a1, a2)
          case ConcatArrays(a1, a2) => shz("ConcatArrays", a1, a2)
          case Range(a1, a2) => shz("Range", a1, a2)

          //  ternary
          case Between(a1, a2, a3) => shz("Between", a1, a2, a3)
          case Cond(a1, a2, a3) => shz("Cond", a1, a2, a3)
          case Search(a1, a2, a3) => shz("Search", a1, a2, a3)
          case Substring(a1, a2, a3) => shz("Substring", a1, a2, a3)
          case Guard(a1, tpe, a2, a3) =>
            Cord("Guard(") ++
              sh.show(a1) ++ Cord(", ") ++
              tpe.show ++ Cord(", ") ++
              sh.show(a2) ++ Cord(", ") ++
              sh.show(a3) ++ Cord(")")
        }
      }
    }

  // TODO: replace this with some kind of pretty-printing based on a syntax for
  // MapFunc + EJson.
  implicit def renderTree[T[_[_]]: ShowT]: Delay[RenderTree, MapFunc[T, ?]] =
    new Delay[RenderTree, MapFunc[T, ?]] {
      val nt = "MapFunc" :: Nil

      @SuppressWarnings(Array("org.wartremover.warts.ToString"))
      def apply[A](r: RenderTree[A]): RenderTree[MapFunc[T, A]] = {
        def nAry(typ: String, as: A*): RenderedTree =
          NonTerminal(typ :: nt, None, as.toList.map(r.render(_)))

        RenderTree.make {
          // nullary
          case Constant(a1) => Terminal("Constant" :: nt, a1.shows.some)
          case Undefined() => Terminal("Undefined" :: nt, None)
          case JoinSideName(n) => Terminal("JoinSideName(" ::nt, n.shows.some)
          case Now() => Terminal("Now" :: nt, None)

          // unary
          case ExtractCentury(a1) => nAry("ExtractCentury", a1)
          case ExtractDayOfMonth(a1) => nAry("ExtractDayOfMonth", a1)
          case ExtractDecade(a1) => nAry("ExtractDecade", a1)
          case ExtractDayOfWeek(a1) => nAry("ExtractDayOfWeek", a1)
          case ExtractDayOfYear(a1) => nAry("ExtractDayOfYear", a1)
          case ExtractEpoch(a1) => nAry("ExtractEpoch", a1)
          case ExtractHour(a1) => nAry("ExtractHour", a1)
          case ExtractIsoDayOfWeek(a1) => nAry("ExtractIsoDayOfWeek", a1)
          case ExtractIsoYear(a1) => nAry("ExtractIsoYear", a1)
          case ExtractMicroseconds(a1) => nAry("ExtractMicroseconds", a1)
          case ExtractMillennium(a1) => nAry("ExtractMillennium", a1)
          case ExtractMilliseconds(a1) => nAry("ExtractMilliseconds", a1)
          case ExtractMinute(a1) => nAry("ExtractMinute", a1)
          case ExtractMonth(a1) => nAry("ExtractMonth", a1)
          case ExtractQuarter(a1) => nAry("ExtractQuarter", a1)
          case ExtractSecond(a1) => nAry("ExtractSecond", a1)
          case ExtractTimezone(a1) => nAry("ExtractTimezone", a1)
          case ExtractTimezoneHour(a1) => nAry("ExtractTimezoneHour", a1)
          case ExtractTimezoneMinute(a1) => nAry("ExtractTimezoneMinute", a1)
          case ExtractWeek(a1) => nAry("ExtractWeek", a1)
          case ExtractYear(a1) => nAry("ExtractYear", a1)
          case Date(a1) => nAry("Date", a1)
          case Time(a1) => nAry("Time", a1)
          case Timestamp(a1) => nAry("Timestamp", a1)
          case Interval(a1) => nAry("Interval", a1)
          case StartOfDay(a1) => nAry("StartOfDay", a1)
          case TemporalTrunc(a1, a2) => NonTerminal("TemporalTrunc" :: nt, a1.shows.some, List(r.render(a2)))
          case TimeOfDay(a1) => nAry("TimeOfDay", a1)
          case ToTimestamp(a1) => nAry("ToTimestamp", a1)
          case TypeOf(a1) => nAry("TypeOf", a1)
          case Negate(a1) => nAry("Negate", a1)
          case Not(a1) => nAry("Not", a1)
          case Length(a1) => nAry("Length", a1)
          case Lower(a1) => nAry("Lower", a1)
          case Upper(a1) => nAry("Upper", a1)
          case Bool(a1) => nAry("Bool", a1)
          case Integer(a1) => nAry("Integer", a1)
          case Decimal(a1) => nAry("Decimal", a1)
          case Null(a1) => nAry("Null", a1)
          case ToString(a1) => nAry("ToString", a1)
          case MakeArray(a1) => nAry("MakeArray", a1)
          case Meta(a1) => nAry("Meta", a1)

          // binary
          case Add(a1, a2) => nAry("Add", a1, a2)
          case Multiply(a1, a2) => nAry("Multiply", a1, a2)
          case Subtract(a1, a2) => nAry("Subtract", a1, a2)
          case Divide(a1, a2) => nAry("Divide", a1, a2)
          case Modulo(a1, a2) => nAry("Modulo", a1, a2)
          case Power(a1, a2) => nAry("Power", a1, a2)
          case Eq(a1, a2) => nAry("Eq", a1, a2)
          case Neq(a1, a2) => nAry("Neq", a1, a2)
          case Lt(a1, a2) => nAry("Lt", a1, a2)
          case Lte(a1, a2) => nAry("Lte", a1, a2)
          case Gt(a1, a2) => nAry("Gt", a1, a2)
          case Gte(a1, a2) => nAry("Gte", a1, a2)
          case IfUndefined(a1, a2) => nAry("IfUndefined", a1, a2)
          case And(a1, a2) => nAry("And", a1, a2)
          case Or(a1, a2) => nAry("Or", a1, a2)
          case Within(a1, a2) => nAry("Within", a1, a2)
          case MakeMap(a1, a2) => nAry("MakeMap", a1, a2)
          case ConcatMaps(a1, a2) => nAry("ConcatMaps", a1, a2)
          case ProjectIndex(a1, a2) => nAry("ProjectIndex", a1, a2)
          case ProjectField(a1, a2) => nAry("ProjectField", a1, a2)
          case DeleteField(a1, a2) => nAry("DeleteField", a1, a2)
          case ConcatArrays(a1, a2) => nAry("ConcatArrays", a1, a2)
          case Range(a1, a2) => nAry("Range", a1, a2)

          //  ternary
          case Between(a1, a2, a3) => nAry("Between", a1, a2, a3)
          case Cond(a1, a2, a3) => nAry("Cond", a1, a2, a3)
          case Search(a1, a2, a3) => nAry("Search", a1, a2, a3)
          case Substring(a1, a2, a3) => nAry("Substring", a1, a2, a3)
          case Guard(a1, tpe, a2, a3) => NonTerminal("Guard" :: nt, None,
            List(r.render(a1), tpe.render, r.render(a2), r.render(a3)))
        }
      }
    }

  def translateNullaryMapping[T[_[_]], A]: NullaryFunc => MapFunc[T, A] = {
    case date.Now => Now()
  }

  def translateUnaryMapping[T[_[_]], A]: UnaryFunc => A => MapFunc[T, A] = {
    case date.ExtractCentury => ExtractCentury(_)
    case date.ExtractDayOfMonth => ExtractDayOfMonth(_)
    case date.ExtractDecade => ExtractDecade(_)
    case date.ExtractDayOfWeek => ExtractDayOfWeek(_)
    case date.ExtractDayOfYear => ExtractDayOfYear(_)
    case date.ExtractEpoch => ExtractEpoch(_)
    case date.ExtractHour => ExtractHour(_)
    case date.ExtractIsoDayOfWeek => ExtractIsoDayOfWeek(_)
    case date.ExtractIsoYear => ExtractIsoYear(_)
    case date.ExtractMicroseconds => ExtractMicroseconds(_)
    case date.ExtractMillennium => ExtractMillennium(_)
    case date.ExtractMilliseconds => ExtractMilliseconds(_)
    case date.ExtractMinute => ExtractMinute(_)
    case date.ExtractMonth => ExtractMonth(_)
    case date.ExtractQuarter => ExtractQuarter(_)
    case date.ExtractSecond => ExtractSecond(_)
    case date.ExtractTimezone => ExtractTimezone(_)
    case date.ExtractTimezoneHour => ExtractTimezoneHour(_)
    case date.ExtractTimezoneMinute => ExtractTimezoneMinute(_)
    case date.ExtractWeek => ExtractWeek(_)
    case date.ExtractYear => ExtractYear(_)
    case date.Date => Date(_)
    case date.Time => Time(_)
    case date.Timestamp => Timestamp(_)
    case date.Interval => Interval(_)
    case date.StartOfDay => StartOfDay(_)
    case date.TimeOfDay => TimeOfDay(_)
    case date.ToTimestamp => ToTimestamp(_)
    case identity.TypeOf => TypeOf(_)
    case math.Negate => Negate(_)
    case relations.Not => Not(_)
    case string.Length => Length(_)
    case string.Lower => Lower(_)
    case string.Upper => Upper(_)
    case string.Boolean => Bool(_)
    case string.Integer => Integer(_)
    case string.Decimal => Decimal(_)
    case string.Null => Null(_)
    case string.ToString => ToString(_)
    case structural.MakeArray => MakeArray(_)
    case structural.Meta => Meta(_)
  }

  def translateBinaryMapping[T[_[_]], A]
      : BinaryFunc => (A, A) => MapFunc[T, A] = {
    // NB: ArrayLength takes 2 params because of SQL, but we really don’t care
    //     about the second. And it shouldn’t even have two in LP.
    case array.ArrayLength => (a, b) => Length(a)
    case math.Add => Add(_, _)
    case math.Multiply => Multiply(_, _)
    case math.Subtract => Subtract(_, _)
    case math.Divide => Divide(_, _)
    case math.Modulo => Modulo(_, _)
    case math.Power => Power(_, _)
    case relations.Eq => Eq(_, _)
    case relations.Neq => Neq(_, _)
    case relations.Lt => Lt(_, _)
    case relations.Lte => Lte(_, _)
    case relations.Gt => Gt(_, _)
    case relations.Gte => Gte(_, _)
    case relations.IfUndefined => IfUndefined(_, _)
    case relations.And => And(_, _)
    case relations.Or => Or(_, _)
    case set.Within => Within(_, _)
    case structural.MakeObject => MakeMap(_, _)
    case structural.ObjectConcat => ConcatMaps(_, _)
    case structural.ArrayProject => ProjectIndex(_, _)
    case structural.ObjectProject => ProjectField(_, _)
    case structural.DeleteField => DeleteField(_, _)
    case string.Concat
       | structural.ArrayConcat
       | structural.ConcatOp => ConcatArrays(_, _)
  }

  def translateTernaryMapping[T[_[_]], A]
      : TernaryFunc => (A, A, A) => MapFunc[T, A] = {
    case relations.Between => Between(_, _, _)
    case relations.Cond    => Cond(_, _, _)
    case string.Search     => Search(_, _, _)
    case string.Substring  => Substring(_, _, _)
  }
}

object MapFuncs {
  // nullary
  /** A value that is statically known.
    */
  @Lenses final case class Constant[T[_[_]], A](ejson: T[EJson]) extends Nullary[T, A]
  /** A value that doesn’t exist. Most operations on `Undefined` should evaluate
    * to `Undefined`. The exceptions are
    * - [[MakeMap]] returns `{}` if either argument is `Undefined`,
    * - [[MakeArray]] returns `[]` if its argument is `Undefined`,
    * - [[AddMetadata]] returns the _first_ argument if the _second_ is `Undefined`,
    * - [[IfUndefined]] returns the _second_ argument if the _first_ is `Undefined`, and
    * - [[Cond]] evaluates normally if neither the condition nor the taken branch are `Undefined`.
    */
  @Lenses final case class Undefined[T[_[_]], A]() extends Nullary[T, A]

  /** A placeholder for a `JoinSide` that should never be exposed to a backend.
    */
  @Lenses final case class JoinSideName[T[_[_]], A](name: Symbol) extends Nullary[T, A]

  // array
  @Lenses final case class Length[T[_[_]], A](a1: A) extends Unary[T, A]

  // date
  // See https://www.postgresql.org/docs/9.2/static/functions-datetime.html#FUNCTIONS-DATETIME-EXTRACT
  @Lenses final case class ExtractCentury[T[_[_]], A](a1: A) extends Unary[T, A]
  @Lenses final case class ExtractDayOfMonth[T[_[_]], A](a1: A) extends Unary[T, A]
  @Lenses final case class ExtractDecade[T[_[_]], A](a1: A) extends Unary[T, A]
  @Lenses final case class ExtractDayOfWeek[T[_[_]], A](a1: A) extends Unary[T, A]
  @Lenses final case class ExtractDayOfYear[T[_[_]], A](a1: A) extends Unary[T, A]
  @Lenses final case class ExtractEpoch[T[_[_]], A](a1: A) extends Unary[T, A]
  @Lenses final case class ExtractHour[T[_[_]], A](a1: A) extends Unary[T, A]
  @Lenses final case class ExtractIsoDayOfWeek[T[_[_]], A](a1: A) extends Unary[T, A]
  @Lenses final case class ExtractIsoYear[T[_[_]], A](a1: A) extends Unary[T, A]
  @Lenses final case class ExtractMicroseconds[T[_[_]], A](a1: A) extends Unary[T, A]
  @Lenses final case class ExtractMillennium[T[_[_]], A](a1: A) extends Unary[T, A]
  @Lenses final case class ExtractMilliseconds[T[_[_]], A](a1: A) extends Unary[T, A]
  @Lenses final case class ExtractMinute[T[_[_]], A](a1: A) extends Unary[T, A]
  @Lenses final case class ExtractMonth[T[_[_]], A](a1: A) extends Unary[T, A]
  @Lenses final case class ExtractQuarter[T[_[_]], A](a1: A) extends Unary[T, A]
  @Lenses final case class ExtractSecond[T[_[_]], A](a1: A) extends Unary[T, A]
  @Lenses final case class ExtractTimezone[T[_[_]], A](a1: A) extends Unary[T, A]
  @Lenses final case class ExtractTimezoneHour[T[_[_]], A](a1: A) extends Unary[T, A]
  @Lenses final case class ExtractTimezoneMinute[T[_[_]], A](a1: A) extends Unary[T, A]
  @Lenses final case class ExtractWeek[T[_[_]], A](a1: A) extends Unary[T, A]
  @Lenses final case class ExtractYear[T[_[_]], A](a1: A) extends Unary[T, A]
  @Lenses final case class Date[T[_[_]], A](a1: A) extends Unary[T, A]
  @Lenses final case class Time[T[_[_]], A](a1: A) extends Unary[T, A]
  @Lenses final case class Timestamp[T[_[_]], A](a1: A) extends Unary[T, A]
  @Lenses final case class Interval[T[_[_]], A](a1: A) extends Unary[T, A]
  @Lenses final case class StartOfDay[T[_[_]], A](a1: A) extends Unary[T, A]
  @Lenses final case class TemporalTrunc[T[_[_]], A](part: TemporalPart, a1: A) extends Unary[T, A]
  @Lenses final case class TimeOfDay[T[_[_]], A](a1: A) extends Unary[T, A]
  @Lenses final case class ToTimestamp[T[_[_]], A](a1: A) extends Unary[T, A]
  /** Fetches the [[quasar.Type.Timestamp]] for the current instant in time. */
  @Lenses final case class Now[T[_[_]], A]() extends Nullary[T, A]

  // identity
  /** Returns a string describing the type of the value. If the value has a
    * metadata map containing an "_ejson.type" entry, that value is returned.
    * Otherwise, it returns a string naming a [[quasar.common.PrimaryType]].
    */
  @Lenses final case class TypeOf[T[_[_]], A](a1: A) extends Unary[T, A]

  // math
  @Lenses final case class Negate[T[_[_]], A](a1: A) extends Unary[T, A]
  @Lenses final case class Add[T[_[_]], A](a1: A, a2: A) extends Binary[T, A]
  @Lenses final case class Multiply[T[_[_]], A](a1: A, a2: A) extends Binary[T, A]
  @Lenses final case class Subtract[T[_[_]], A](a1: A, a2: A) extends Binary[T, A]
  @Lenses final case class Divide[T[_[_]], A](a1: A, a2: A) extends Binary[T, A]
  @Lenses final case class Modulo[T[_[_]], A](a1: A, a2: A) extends Binary[T, A]
  @Lenses final case class Power[T[_[_]], A](a1: A, a2: A) extends Binary[T, A]

  // relations
  @Lenses final case class Not[T[_[_]], A](a1: A) extends Unary[T, A]
  @Lenses final case class Eq[T[_[_]], A](a1: A, a2: A) extends Binary[T, A]
  @Lenses final case class Neq[T[_[_]], A](a1: A, a2: A) extends Binary[T, A]
  @Lenses final case class Lt[T[_[_]], A](a1: A, a2: A) extends Binary[T, A]
  @Lenses final case class Lte[T[_[_]], A](a1: A, a2: A) extends Binary[T, A]
  @Lenses final case class Gt[T[_[_]], A](a1: A, a2: A) extends Binary[T, A]
  @Lenses final case class Gte[T[_[_]], A](a1: A, a2: A) extends Binary[T, A]
  /** This “catches” [[Undefined]] values and replaces them with a value.
    */
  @Lenses final case class IfUndefined[T[_[_]], A](a1: A, a2: A) extends Binary[T, A]
  @Lenses final case class And[T[_[_]], A](a1: A, a2: A) extends Binary[T, A]
  @Lenses final case class Or[T[_[_]], A](a1: A, a2: A) extends Binary[T, A]
  @Lenses final case class Between[T[_[_]], A](a1: A, a2: A, a3: A) extends Ternary[T, A]
  @Lenses final case class Cond[T[_[_]], A](cond: A, then_ : A, else_ : A) extends Ternary[T, A] {
    def a1 = cond
    def a2 = then_
    def a3 = else_
  }

  // set
  @Lenses final case class Within[T[_[_]], A](a1: A, a2: A) extends Binary[T, A]

  // string
  @Lenses final case class Lower[T[_[_]], A](a1: A) extends Unary[T, A]
  @Lenses final case class Upper[T[_[_]], A](a1: A) extends Unary[T, A]
  @Lenses final case class Bool[T[_[_]], A](a1: A) extends Unary[T, A]
  @Lenses final case class Integer[T[_[_]], A](a1: A) extends Unary[T, A]
  @Lenses final case class Decimal[T[_[_]], A](a1: A) extends Unary[T, A]
  @Lenses final case class Null[T[_[_]], A](a1: A) extends Unary[T, A]
  @Lenses final case class ToString[T[_[_]], A](a1: A) extends Unary[T, A]
  @Lenses final case class Search[T[_[_]], A](a1: A, a2: A, a3: A) extends Ternary[T, A]
  @Lenses final case class Substring[T[_[_]], A](string: A, from: A, count: A) extends Ternary[T, A] {
    def a1 = string
    def a2 = from
    def a3 = count
  }

  // structural

  /** Makes a single-element [[ejson.Arr]] containing `a1`.
    */
  @Lenses final case class MakeArray[T[_[_]], A](a1: A) extends Unary[T, A]
  /** Makes a single-element [[ejson.Map]] with key `key` and value `value`.
    */
  @Lenses final case class MakeMap[T[_[_]], A](key: A, value: A) extends Binary[T, A] {
    def a1 = key
    def a2 = value
  }
  @Lenses final case class ConcatArrays[T[_[_]], A](a1: A, a2: A) extends Binary[T, A]
  @Lenses final case class ConcatMaps[T[_[_]], A](a1: A, a2: A) extends Binary[T, A]
  @Lenses final case class ProjectIndex[T[_[_]], A](src: A, index: A) extends Binary[T, A] {
    def a1 = src
    def a2 = index
  }
  @Lenses final case class ProjectField[T[_[_]], A](src: A, field: A) extends Binary[T, A] {
    def a1 = src
    def a2 = field
  }
  @Lenses final case class DeleteField[T[_[_]], A](src: A, field: A) extends Binary[T, A] {
    def a1 = src
    def a2 = field
  }
  @Lenses final case class Meta[T[_[_]], A](a1: A) extends Unary[T, A]

  @Lenses final case class Range[T[_[_]], A](from: A, to: A) extends Binary[T, A] {
    def a1 = from
    def a2 = to
  }

  /** A conditional specifically for checking that `a1` satisfies `pattern`.
    */
  @Lenses final case class Guard[T[_[_]], A](a1: A, pattern: Type, a2: A, a3: A)
      extends Ternary[T, A]

  object NullLit {
    def apply[T[_[_]]: CorecursiveT, A](): FreeMapA[T, A] =
      Free.roll(Constant[T, FreeMapA[T, A]](EJson.fromCommon(ejson.Null[T[EJson]]())))

    def unapply[T[_[_]]: RecursiveT, A](mf: FreeMapA[T, A]): Boolean = mf.resume.fold ({
      case Constant(ej) => EJson.isNull(ej)
      case _ => false
    }, _ => false)
  }

  object BoolLit {
    def apply[T[_[_]]: CorecursiveT, A](b: Boolean): FreeMapA[T, A] =
      Free.roll(Constant[T, FreeMapA[T, A]](EJson.fromCommon(ejson.Bool[T[EJson]](b))))

    def unapply[T[_[_]]: RecursiveT, A](mf: FreeMapA[T, A]): Option[Boolean] = mf.resume.fold ({
      case Constant(ej) => CommonEJson.prj(ej.project).flatMap {
        case ejson.Bool(b) => b.some
        case _ => None
      }
      case _ => None
    }, _ => None)
  }

  object DecLit {
    def apply[T[_[_]]: CorecursiveT, A](d: BigDecimal): FreeMapA[T, A] =
      Free.roll(Constant[T, FreeMapA[T, A]](EJson.fromCommon(ejson.Dec[T[EJson]](d))))
  }

  object IntLit {
    def apply[T[_[_]]: CorecursiveT, A](i: BigInt): FreeMapA[T, A] =
      Free.roll(Constant[T, FreeMapA[T, A]](EJson.fromExt(ejson.Int[T[EJson]](i))))

    def unapply[T[_[_]]: RecursiveT, A](mf: FreeMapA[T, A]): Option[BigInt] =
      mf.resume.fold(IntLitMapFunc.unapply(_), _ => None)
  }

  object IntLitMapFunc {
    def unapply[T[_[_]]: RecursiveT, A](mf: MapFunc[T, A]): Option[BigInt] = mf match {
      case Constant(ej) => ExtEJson.prj(ej.project).flatMap {
        case ejson.Int(i) => i.some
        case _ => None
      }
      case _ => None
    }
  }

  object StrLit {
    def apply[T[_[_]]: CorecursiveT, A](str: String): FreeMapA[T, A] =
      Free.roll(Constant[T, FreeMapA[T, A]](EJson.fromCommon(ejson.Str[T[EJson]](str))))

    def unapply[T[_[_]]: RecursiveT, A](mf: FreeMapA[T, A]):
        Option[String] =
      mf.resume.fold({
        case Constant(ej) => CommonEJson.prj(ej.project).flatMap {
          case ejson.Str(str) => str.some
          case _ => None
        }
        case _ => None
      }, {
        _ => None
      })
  }
}<|MERGE_RESOLUTION|>--- conflicted
+++ resolved
@@ -221,13 +221,8 @@
       }) ∘ (_.embed)
   }
 
-<<<<<<< HEAD
-  def normalize[T[_[_]]: BirecursiveT: OrderT: ShowT, A: Show]
+  def normalize[T[_[_]]: BirecursiveT: EqualT: ShowT, A: Show]
       : CoMapFuncR[T, A] => CoMapFuncR[T, A] =
-=======
-  def normalize[T[_[_]]: BirecursiveT: EqualT: ShowT, A: Show]
-      : CoEnv[A, MapFunc[T, ?], FreeMapA[T, A]] => CoEnv[A, MapFunc[T, ?], FreeMapA[T, A]] =
->>>>>>> 515ee3a6
     (repeatedly(rewrite[T, A]) _) ⋘
       orOriginal(foldConstant[T, A].apply(_) ∘ (const => rollMF[T, A](Constant(const))))
 
