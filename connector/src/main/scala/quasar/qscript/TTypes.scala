/*
 * Copyright 2014–2016 SlamData Inc.
 *
 * Licensed under the Apache License, Version 2.0 (the "License");
 * you may not use this file except in compliance with the License.
 * You may obtain a copy of the License at
 *
 *     http://www.apache.org/licenses/LICENSE-2.0
 *
 * Unless required by applicable law or agreed to in writing, software
 * distributed under the License is distributed on an "AS IS" BASIS,
 * WITHOUT WARRANTIES OR CONDITIONS OF ANY KIND, either express or implied.
 * See the License for the specific language governing permissions and
 * limitations under the License.
 */

package quasar.qscript

import quasar.Predef._
import quasar.ejson.EJson
import quasar.fp._
import matryoshka._
import scalaz._, Scalaz._

/** Centralizes the knowledge of T[_[_]] as well as certain
 *  type classes required for many operations. This is for
 *  compilation performance.
 */

trait TTypes[T[_[_]]] {
  // Partially applying types with the known T.
  // In this context we shouldn't often need to refer to the original type
  // any longer, so reuse the name.
  type EquiJoin[A]      = quasar.qscript.EquiJoin[T, A]
  type QScriptCore[A]   = quasar.qscript.QScriptCore[T, A]
  type QScriptTotal[A]  = quasar.qscript.QScriptTotal[T, A]
  type ProjectBucket[A] = quasar.qscript.ProjectBucket[T, A]
  type ThetaJoin[A]     = quasar.qscript.ThetaJoin[T, A]
  type MapFunc[A]       = quasar.qscript.MapFunc[T, A]
}

object TTypes {
  def normalizable[T[_[_]] : Recursive : Corecursive : EqualT : ShowT] = new NormalizableT[T]
  def simplifiableProjection[T[_[_]]]                                  = new SimplifiableProjectionT[T]
}

class SimplifiableProjectionT[T[_[_]]] extends TTypes[T] {
  import SimplifyProjection._

  private lazy val simplify: EndoK[QScriptTotal] = simplifyQScriptTotal[T].simplifyProjection
  private def applyToBranch(branch: FreeQS[T]): FreeQS[T] = branch mapSuspension simplify

  def ProjectBucket[G[_]](implicit QC: QScriptCore :<: G) = make(
    λ[ProjectBucket ~> G] {
      case BucketField(src, value, field) => QC inj Map(src, Free roll MapFuncs.ProjectField(value, field))
      case BucketIndex(src, value, index) => QC inj Map(src, Free roll MapFuncs.ProjectIndex(value, index))
    }
  )

  def QScriptCore[G[_]](implicit QC: QScriptCore :<: G) = make(
    λ[QScriptCore ~> G](fa =>
      QC inj (fa match {
        case Union(src, lb, rb) => Union(src, applyToBranch(lb), applyToBranch(rb))
        case Drop(src, lb, rb)  => Drop(src, applyToBranch(lb), applyToBranch(rb))
        case Take(src, lb, rb)  => Take(src, applyToBranch(lb), applyToBranch(rb))
        case _                  => fa
      })
    )
  )
  def ThetaJoin[G[_]](implicit TJ: ThetaJoin :<: G) = make(
    λ[ThetaJoin ~> G](tj =>
      TJ inj quasar.qscript.ThetaJoin(
        tj.src,
        applyToBranch(tj.lBranch),
        applyToBranch(tj.rBranch),
        tj.on,
        tj.f,
        tj.combine
      )
    )
  )
  def EquiJoin[G[_]](implicit EJ: EquiJoin :<: G) = make(
    λ[EquiJoin ~> G](ej =>
      EJ inj quasar.qscript.EquiJoin(
        ej.src,
        applyToBranch(ej.lBranch),
        applyToBranch(ej.rBranch),
        ej.lKey,
        ej.rKey,
        ej.f,
        ej.combine
      )
    )
  )
}

// ShowT is needed for debugging
class NormalizableT[T[_[_]] : Recursive : Corecursive : EqualT : ShowT] extends TTypes[T] {
  import Normalizable._
  lazy val opt = new Optimize[T]

  def freeTC(free: FreeQS[T]): FreeQS[T] = {
    freeTransCata[T, QScriptTotal, QScriptTotal, Hole, Hole](free)(
      liftCo(opt.applyToFreeQS[QScriptTotal])
    )
  }
<<<<<<< HEAD
  def freeTCEq(free: FreeQS[T]): Option[FreeQS[T]] = {
    val freeNormalized = freeTC(free)
    (free ≟ freeNormalized).fold(None, freeNormalized.some)
  }
  def freeMF[A](fm: Free[MapFunc, A]): Free[MapFunc, A] = {
    freeTransCata[T, MapFunc, MapFunc, A, A](fm)(
      repeatedly(MapFunc.normalize[T, A]) compose orOriginal(MapFunc.foldConstant[T, A])
    )
  }
  def freeMFEq[A: Equal](fm: Free[MapFunc, A]): Option[Free[MapFunc, A]] = {
    val fmNormalized = freeMF[A](fm)
    (fm ≟ fmNormalized).fold(None, fmNormalized.some)
  }

  def makeNorm[A, B, C](
    lOrig: A, rOrig: B)(
    left: A => Option[A], right: B => Option[B])(
    f: (A, B) => C):
      Option[C] =
    (left(lOrig), right(rOrig)) match {
      case (None, None) => None
      case (l, r)       => f(l.getOrElse(lOrig), r.getOrElse(rOrig)).some
    }
=======
  def freeMF[A](fm: Free[MapFunc, A]): Free[MapFunc, A] =
    freeTransCata[T, MapFunc, MapFunc, A, A](fm)(MapFunc.normalize[T, A])
>>>>>>> 5e410f8c

  def EquiJoin = make(
    λ[EquiJoin ~> (Option ∘ EquiJoin)#λ](ej =>
      (freeTCEq(ej.lBranch), freeTCEq(ej.rBranch), freeMFEq(ej.lKey), freeMFEq(ej.rKey), freeMFEq(ej.combine)) match {
        case (None, None, None, None, None) => None
        case (lBranchNorm, rBranchNorm, lKeyNorm, rKeyNorm, combineNorm) =>
          quasar.qscript.EquiJoin(
            ej.src,
            lBranchNorm.getOrElse(ej.lBranch),
            rBranchNorm.getOrElse(ej.rBranch),
            lKeyNorm.getOrElse(ej.lKey),
            rKeyNorm.getOrElse(ej.rKey),
            ej.f,
            combineNorm.getOrElse(ej.combine)).some
      }))

  def ThetaJoin = make(
    λ[ThetaJoin ~> (Option ∘ ThetaJoin)#λ](tj =>
      (freeTCEq(tj.lBranch), freeTCEq(tj.rBranch), freeMFEq(tj.on), freeMFEq(tj.combine)) match {
        case (None, None, None, None) => None
        case (lBranchNorm, rBranchNorm, onNorm, combineNorm) =>
          quasar.qscript.ThetaJoin(
            tj.src,
            lBranchNorm.getOrElse(tj.lBranch),
            rBranchNorm.getOrElse(tj.rBranch),
            onNorm.getOrElse(tj.on),
            tj.f,
            combineNorm.getOrElse(tj.combine)).some
      }))

  def QScriptCore = {
    // NB: all single-bucket reductions should reduce on `null`
    def normalizeBucket(bucket: FreeMap[T]): FreeMap[T] = bucket.resume.fold({
      case MapFuncs.Constant(_) => MapFuncs.NullLit[T, Hole]()
      case _                    => bucket
    }, κ(bucket))

    make(λ[QScriptCore ~> (Option ∘ QScriptCore)#λ] {
      case Reduce(src, bucket, reducers, repair) => {
        val reducersOpt: List[Option[ReduceFunc[FreeMap[T]]]] =
          reducers.map(_.traverse(freeMFEq[Hole](_)))

        val reducersNormOpt: Option[List[ReduceFunc[FreeMap[T]]]] =
          if (reducersOpt.map(_.toList).flatten.isEmpty)
            None
          else
            Zip[List].zipWith(reducersOpt, reducers)(_.getOrElse(_)).some

        val bucketNormOpt: Option[FreeMap[T]] = freeMFEq(bucket)

        val bucketNormConst: Option[FreeMap[T]] =
          bucketNormOpt.getOrElse(bucket).resume.fold({
            case MapFuncs.Constant(ej) if EJson.isNull(ej) => None
            case MapFuncs.Constant(_) => MapFuncs.NullLit[T, Hole]().some
            case _ => bucketNormOpt
          }, _ => bucketNormOpt)

        (bucketNormConst, reducersNormOpt, freeMFEq(repair)) match {
          case (None, None, None) =>
            None
          case (bucketNorm, reducersNorm, repairNorm)  =>
            Reduce(
              src,
              bucketNorm.getOrElse(bucket),
              reducersNorm.getOrElse(reducers),
              repairNorm.getOrElse(repair)).some
        }
      }
          
      case Sort(src, bucket, order) => {
        val orderOpt: List[Option[(FreeMap[T], SortDir)]] =
          order.map {
            _.leftMap(freeMFEq(_)) match {
              case (Some(fm), dir) => Some((fm, dir))
              case (_, _)          => None
            }
          }

        val orderNormOpt: Option[List[(FreeMap[T], SortDir)]] =
          if (orderOpt.map(_.toList).flatten.isEmpty)
            None
          else
            Zip[List].zipWith(orderOpt, order)(_.getOrElse(_)).some

        makeNorm(bucket, order)(freeMFEq(_), _ => orderNormOpt)(Sort(src, _, _))
      }
      case Map(src, f)            => freeMFEq(f).map(Map(src, _))
      case LeftShift(src, s, r)   => makeNorm(s, r)(freeMFEq(_), freeMFEq(_))(LeftShift(src, _, _))
      case Union(src, l, r)       => makeNorm(l, r)(freeTCEq(_), freeTCEq(_))(Union(src, _, _))
      case Filter(src, f)         => freeMFEq(f).map(Filter(src, _))
      case Take(src, from, count) => makeNorm(from, count)(freeTCEq(_), freeTCEq(_))(Take(src, _, _))
      case Drop(src, from, count) => makeNorm(from, count)(freeTCEq(_), freeTCEq(_))(Drop(src, _, _))
      case Unreferenced()         => None
    })
  }

  def ProjectBucket = make(
    λ[ProjectBucket ~> (Option ∘ ProjectBucket)#λ] {
      case BucketField(a, v, f) => makeNorm(v, f)(freeMFEq(_), freeMFEq(_))(BucketField(a, _, _))
      case BucketIndex(a, v, i) => makeNorm(v, i)(freeMFEq(_), freeMFEq(_))(BucketIndex(a, _, _))
    }
  )
}<|MERGE_RESOLUTION|>--- conflicted
+++ resolved
@@ -104,20 +104,19 @@
       liftCo(opt.applyToFreeQS[QScriptTotal])
     )
   }
-<<<<<<< HEAD
+
   def freeTCEq(free: FreeQS[T]): Option[FreeQS[T]] = {
     val freeNormalized = freeTC(free)
     (free ≟ freeNormalized).fold(None, freeNormalized.some)
   }
-  def freeMF[A](fm: Free[MapFunc, A]): Free[MapFunc, A] = {
-    freeTransCata[T, MapFunc, MapFunc, A, A](fm)(
-      repeatedly(MapFunc.normalize[T, A]) compose orOriginal(MapFunc.foldConstant[T, A])
-    )
-  }
+
   def freeMFEq[A: Equal](fm: Free[MapFunc, A]): Option[Free[MapFunc, A]] = {
     val fmNormalized = freeMF[A](fm)
     (fm ≟ fmNormalized).fold(None, fmNormalized.some)
   }
+
+  def freeMF[A](fm: Free[MapFunc, A]): Free[MapFunc, A] =
+    freeTransCata[T, MapFunc, MapFunc, A, A](fm)(MapFunc.normalize[T, A])
 
   def makeNorm[A, B, C](
     lOrig: A, rOrig: B)(
@@ -128,10 +127,6 @@
       case (None, None) => None
       case (l, r)       => f(l.getOrElse(lOrig), r.getOrElse(rOrig)).some
     }
-=======
-  def freeMF[A](fm: Free[MapFunc, A]): Free[MapFunc, A] =
-    freeTransCata[T, MapFunc, MapFunc, A, A](fm)(MapFunc.normalize[T, A])
->>>>>>> 5e410f8c
 
   def EquiJoin = make(
     λ[EquiJoin ~> (Option ∘ EquiJoin)#λ](ej =>
