/*
 * Copyright 2014–2016 SlamData Inc.
 *
 * Licensed under the Apache License, Version 2.0 (the "License");
 * you may not use this file except in compliance with the License.
 * You may obtain a copy of the License at
 *
 *     http://www.apache.org/licenses/LICENSE-2.0
 *
 * Unless required by applicable law or agreed to in writing, software
 * distributed under the License is distributed on an "AS IS" BASIS,
 * WITHOUT WARRANTIES OR CONDITIONS OF ANY KIND, either express or implied.
 * See the License for the specific language governing permissions and
 * limitations under the License.
 */

package quasar.qscript

import quasar.fp._

import scalaz._

/** Centralizes the knowledge of T[_[_]] as well as certain
 *  type classes required for many operations. This is for
 *  compilation performance.
 */

trait TTypes[T[_[_]]] {
  // Partially applying types with the known T.
  // In this context we shouldn't often need to refer to the original type
  // any longer, so reuse the name.
  type EquiJoin[A]      = quasar.qscript.EquiJoin[T, A]
  type QScriptCore[A]   = quasar.qscript.QScriptCore[T, A]
  type QScriptTotal[A]  = quasar.qscript.QScriptTotal[T, A]
  type ProjectBucket[A] = quasar.qscript.ProjectBucket[T, A]
  type ThetaJoin[A]     = quasar.qscript.ThetaJoin[T, A]
  type MapFunc[A]       = quasar.qscript.MapFunc[T, A]
  type FreeMapA[A]      = quasar.qscript.FreeMapA[T, A]
  type FreeMap          = quasar.qscript.FreeMap[T]
  type JoinFunc         = quasar.qscript.JoinFunc[T]
  type FreeQS           = quasar.qscript.FreeQS[T]
  type Ann              = quasar.qscript.Ann[T]
  type Target[F[_]]     = quasar.qscript.Target[T, F]
}

object TTypes {
  def simplifiableProjection[T[_[_]]] = new SimplifiableProjectionT[T]
}

class SimplifiableProjectionT[T[_[_]]] extends TTypes[T] {
  import SimplifyProjection._

  private lazy val simplify: EndoK[QScriptTotal] = simplifyQScriptTotal[T].simplifyProjection
  private def applyToBranch(branch: FreeQS): FreeQS = branch mapSuspension simplify

  def ProjectBucket[G[_]](implicit QC: QScriptCore :<: G) = make(
    λ[ProjectBucket ~> G] {
      case BucketField(src, value, field) => QC inj Map(src, Free roll MapFuncs.ProjectField(value, field))
      case BucketIndex(src, value, index) => QC inj Map(src, Free roll MapFuncs.ProjectIndex(value, index))
    }
  )

  def QScriptCore[G[_]](implicit QC: QScriptCore :<: G) = make(
    λ[QScriptCore ~> G](fa =>
      QC inj (fa match {
        case Union(src, lb, rb) =>
          Union(src, applyToBranch(lb), applyToBranch(rb))
        case Subset(src, lb, sel, rb) =>
          Subset(src, applyToBranch(lb), sel, applyToBranch(rb))
        case _ => fa
      })
    )
  )
  def ThetaJoin[G[_]](implicit TJ: ThetaJoin :<: G) = make(
    λ[ThetaJoin ~> G](tj =>
      TJ inj quasar.qscript.ThetaJoin(
        tj.src,
        applyToBranch(tj.lBranch),
        applyToBranch(tj.rBranch),
        tj.on,
        tj.f,
        tj.combine
      )
    )
  )
  def EquiJoin[G[_]](implicit EJ: EquiJoin :<: G) = make(
    λ[EquiJoin ~> G](ej =>
      EJ inj quasar.qscript.EquiJoin(
        ej.src,
        applyToBranch(ej.lBranch),
        applyToBranch(ej.rBranch),
        ej.lKey,
        ej.rKey,
        ej.f,
        ej.combine
      )
    )
  )
<<<<<<< HEAD
}

// ShowT is needed for debugging
class NormalizableT[T[_[_]] : Recursive : Corecursive : EqualT : ShowT] extends TTypes[T] {
  import Normalizable._
  lazy val rewrite = new Rewrite[T]

  def freeTC(free: FreeQS): FreeQS = {
    freeTransCata[T, QScriptTotal, QScriptTotal, Hole, Hole](free)(
      liftCo(rewrite.normalizeCoEnv[QScriptTotal])
    )
  }

  def freeTCEq(free: FreeQS): Option[FreeQS] = {
    val freeNormalized = freeTC(free)
    (free ≠ freeNormalized).option(freeNormalized)
  }

  def freeMFEq[A: Equal](fm: Free[MapFunc, A]): Option[Free[MapFunc, A]] = {
    val fmNormalized = freeMF[A](fm)
    (fm ≠ fmNormalized).option(fmNormalized)
  }

  def freeMF[A](fm: Free[MapFunc, A]): Free[MapFunc, A] =
    freeTransCata[T, MapFunc, MapFunc, A, A](fm)(MapFunc.normalize[T, A])

  def makeNorm[A, B, C](
    lOrig: A, rOrig: B)(
    left: A => Option[A], right: B => Option[B])(
    f: (A, B) => C):
      Option[C] =
    (left(lOrig), right(rOrig)) match {
      case (None, None) => None
      case (l, r)       => f(l.getOrElse(lOrig), r.getOrElse(rOrig)).some
    }

  def EquiJoin = make(
    λ[EquiJoin ~> (Option ∘ EquiJoin)#λ](ej =>
      (freeTCEq(ej.lBranch), freeTCEq(ej.rBranch), freeMFEq(ej.lKey), freeMFEq(ej.rKey), freeMFEq(ej.combine)) match {
        case (None, None, None, None, None) => None
        case (lBranchNorm, rBranchNorm, lKeyNorm, rKeyNorm, combineNorm) =>
          quasar.qscript.EquiJoin(
            ej.src,
            lBranchNorm.getOrElse(ej.lBranch),
            rBranchNorm.getOrElse(ej.rBranch),
            lKeyNorm.getOrElse(ej.lKey),
            rKeyNorm.getOrElse(ej.rKey),
            ej.f,
            combineNorm.getOrElse(ej.combine)).some
      }))

  def ThetaJoin = make(
    λ[ThetaJoin ~> (Option ∘ ThetaJoin)#λ](tj =>
      (freeTCEq(tj.lBranch), freeTCEq(tj.rBranch), freeMFEq(tj.on), freeMFEq(tj.combine)) match {
        case (None, None, None, None) => None
        case (lBranchNorm, rBranchNorm, onNorm, combineNorm) =>
          quasar.qscript.ThetaJoin(
            tj.src,
            lBranchNorm.getOrElse(tj.lBranch),
            rBranchNorm.getOrElse(tj.rBranch),
            onNorm.getOrElse(tj.on),
            tj.f,
            combineNorm.getOrElse(tj.combine)).some
      }))

  def QScriptCore = {
    make(λ[QScriptCore ~> (Option ∘ QScriptCore)#λ] {
      case Reduce(src, bucket, reducers, repair) => {
        val reducersOpt: List[Option[ReduceFunc[FreeMap]]] =
          reducers.map(_.traverse(freeMFEq[Hole](_)))

        val reducersNormOpt: Option[List[ReduceFunc[FreeMap]]] =
          (!reducersOpt.map(_.toList).flatten.isEmpty).option(
            Zip[List].zipWith(reducersOpt, reducers)(_.getOrElse(_)))

        val bucketNormOpt: Option[FreeMap] = freeMFEq(bucket)

        val bucketNormConst: Option[FreeMap] =
          bucketNormOpt.getOrElse(bucket).resume.fold({
            case MapFuncs.Constant(ej) =>
              (!EJson.isNull(ej)).option(MapFuncs.NullLit[T, Hole]())
            case _ => bucketNormOpt
          }, κ(bucketNormOpt))

        (bucketNormConst, reducersNormOpt, freeMFEq(repair)) match {
          case (None, None, None) =>
            None
          case (bucketNorm, reducersNorm, repairNorm)  =>
            Reduce(
              src,
              bucketNorm.getOrElse(bucket),
              reducersNorm.getOrElse(reducers),
              repairNorm.getOrElse(repair)).some
        }
      }

      case Sort(src, bucket, order) => {
        val orderOpt: List[Option[(FreeMap, SortDir)]] =
          order.map {
            _.leftMap(freeMFEq(_)) match {
              case (Some(fm), dir) => Some((fm, dir))
              case (_, _)          => None
            }
          }

        val orderNormOpt: Option[List[(FreeMap, SortDir)]] =
          (!orderOpt.map(_.toList).flatten.isEmpty).option(
            Zip[List].zipWith(orderOpt, order)(_.getOrElse(_)))

        makeNorm(bucket, order)(freeMFEq(_), _ => orderNormOpt)(Sort(src, _, _))
      }
      case Map(src, f)            => freeMFEq(f).map(Map(src, _))
      case LeftShift(src, s, r)   => makeNorm(s, r)(freeMFEq(_), freeMFEq(_))(LeftShift(src, _, _))
      case Union(src, l, r)       => makeNorm(l, r)(freeTCEq(_), freeTCEq(_))(Union(src, _, _))
      case Filter(src, f)         => freeMFEq(f).map(Filter(src, _))
      case Subset(src, from, sel, count) => makeNorm(from, count)(freeTCEq(_), freeTCEq(_))(Subset(src, _, sel, _))
      case Unreferenced()         => None
    })
  }

  def ProjectBucket = make(
    λ[ProjectBucket ~> (Option ∘ ProjectBucket)#λ] {
      case BucketField(a, v, f) => makeNorm(v, f)(freeMFEq(_), freeMFEq(_))(BucketField(a, _, _))
      case BucketIndex(a, v, i) => makeNorm(v, i)(freeMFEq(_), freeMFEq(_))(BucketIndex(a, _, _))
    }
  )
=======
>>>>>>> e238ea89
}<|MERGE_RESOLUTION|>--- conflicted
+++ resolved
@@ -96,133 +96,4 @@
       )
     )
   )
-<<<<<<< HEAD
-}
-
-// ShowT is needed for debugging
-class NormalizableT[T[_[_]] : Recursive : Corecursive : EqualT : ShowT] extends TTypes[T] {
-  import Normalizable._
-  lazy val rewrite = new Rewrite[T]
-
-  def freeTC(free: FreeQS): FreeQS = {
-    freeTransCata[T, QScriptTotal, QScriptTotal, Hole, Hole](free)(
-      liftCo(rewrite.normalizeCoEnv[QScriptTotal])
-    )
-  }
-
-  def freeTCEq(free: FreeQS): Option[FreeQS] = {
-    val freeNormalized = freeTC(free)
-    (free ≠ freeNormalized).option(freeNormalized)
-  }
-
-  def freeMFEq[A: Equal](fm: Free[MapFunc, A]): Option[Free[MapFunc, A]] = {
-    val fmNormalized = freeMF[A](fm)
-    (fm ≠ fmNormalized).option(fmNormalized)
-  }
-
-  def freeMF[A](fm: Free[MapFunc, A]): Free[MapFunc, A] =
-    freeTransCata[T, MapFunc, MapFunc, A, A](fm)(MapFunc.normalize[T, A])
-
-  def makeNorm[A, B, C](
-    lOrig: A, rOrig: B)(
-    left: A => Option[A], right: B => Option[B])(
-    f: (A, B) => C):
-      Option[C] =
-    (left(lOrig), right(rOrig)) match {
-      case (None, None) => None
-      case (l, r)       => f(l.getOrElse(lOrig), r.getOrElse(rOrig)).some
-    }
-
-  def EquiJoin = make(
-    λ[EquiJoin ~> (Option ∘ EquiJoin)#λ](ej =>
-      (freeTCEq(ej.lBranch), freeTCEq(ej.rBranch), freeMFEq(ej.lKey), freeMFEq(ej.rKey), freeMFEq(ej.combine)) match {
-        case (None, None, None, None, None) => None
-        case (lBranchNorm, rBranchNorm, lKeyNorm, rKeyNorm, combineNorm) =>
-          quasar.qscript.EquiJoin(
-            ej.src,
-            lBranchNorm.getOrElse(ej.lBranch),
-            rBranchNorm.getOrElse(ej.rBranch),
-            lKeyNorm.getOrElse(ej.lKey),
-            rKeyNorm.getOrElse(ej.rKey),
-            ej.f,
-            combineNorm.getOrElse(ej.combine)).some
-      }))
-
-  def ThetaJoin = make(
-    λ[ThetaJoin ~> (Option ∘ ThetaJoin)#λ](tj =>
-      (freeTCEq(tj.lBranch), freeTCEq(tj.rBranch), freeMFEq(tj.on), freeMFEq(tj.combine)) match {
-        case (None, None, None, None) => None
-        case (lBranchNorm, rBranchNorm, onNorm, combineNorm) =>
-          quasar.qscript.ThetaJoin(
-            tj.src,
-            lBranchNorm.getOrElse(tj.lBranch),
-            rBranchNorm.getOrElse(tj.rBranch),
-            onNorm.getOrElse(tj.on),
-            tj.f,
-            combineNorm.getOrElse(tj.combine)).some
-      }))
-
-  def QScriptCore = {
-    make(λ[QScriptCore ~> (Option ∘ QScriptCore)#λ] {
-      case Reduce(src, bucket, reducers, repair) => {
-        val reducersOpt: List[Option[ReduceFunc[FreeMap]]] =
-          reducers.map(_.traverse(freeMFEq[Hole](_)))
-
-        val reducersNormOpt: Option[List[ReduceFunc[FreeMap]]] =
-          (!reducersOpt.map(_.toList).flatten.isEmpty).option(
-            Zip[List].zipWith(reducersOpt, reducers)(_.getOrElse(_)))
-
-        val bucketNormOpt: Option[FreeMap] = freeMFEq(bucket)
-
-        val bucketNormConst: Option[FreeMap] =
-          bucketNormOpt.getOrElse(bucket).resume.fold({
-            case MapFuncs.Constant(ej) =>
-              (!EJson.isNull(ej)).option(MapFuncs.NullLit[T, Hole]())
-            case _ => bucketNormOpt
-          }, κ(bucketNormOpt))
-
-        (bucketNormConst, reducersNormOpt, freeMFEq(repair)) match {
-          case (None, None, None) =>
-            None
-          case (bucketNorm, reducersNorm, repairNorm)  =>
-            Reduce(
-              src,
-              bucketNorm.getOrElse(bucket),
-              reducersNorm.getOrElse(reducers),
-              repairNorm.getOrElse(repair)).some
-        }
-      }
-
-      case Sort(src, bucket, order) => {
-        val orderOpt: List[Option[(FreeMap, SortDir)]] =
-          order.map {
-            _.leftMap(freeMFEq(_)) match {
-              case (Some(fm), dir) => Some((fm, dir))
-              case (_, _)          => None
-            }
-          }
-
-        val orderNormOpt: Option[List[(FreeMap, SortDir)]] =
-          (!orderOpt.map(_.toList).flatten.isEmpty).option(
-            Zip[List].zipWith(orderOpt, order)(_.getOrElse(_)))
-
-        makeNorm(bucket, order)(freeMFEq(_), _ => orderNormOpt)(Sort(src, _, _))
-      }
-      case Map(src, f)            => freeMFEq(f).map(Map(src, _))
-      case LeftShift(src, s, r)   => makeNorm(s, r)(freeMFEq(_), freeMFEq(_))(LeftShift(src, _, _))
-      case Union(src, l, r)       => makeNorm(l, r)(freeTCEq(_), freeTCEq(_))(Union(src, _, _))
-      case Filter(src, f)         => freeMFEq(f).map(Filter(src, _))
-      case Subset(src, from, sel, count) => makeNorm(from, count)(freeTCEq(_), freeTCEq(_))(Subset(src, _, sel, _))
-      case Unreferenced()         => None
-    })
-  }
-
-  def ProjectBucket = make(
-    λ[ProjectBucket ~> (Option ∘ ProjectBucket)#λ] {
-      case BucketField(a, v, f) => makeNorm(v, f)(freeMFEq(_), freeMFEq(_))(BucketField(a, _, _))
-      case BucketIndex(a, v, i) => makeNorm(v, i)(freeMFEq(_), freeMFEq(_))(BucketIndex(a, _, _))
-    }
-  )
-=======
->>>>>>> e238ea89
 }