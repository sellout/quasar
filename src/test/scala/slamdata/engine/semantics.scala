package slamdata.engine

import slamdata.engine.analysis.fixplate._
import slamdata.engine.analysis._
import slamdata.engine.sql.SQLParser
import slamdata.engine.std._
import scalaz._
import org.specs2.mutable._
import org.specs2.matcher.{Matcher, Expectable}
import org.specs2.execute.PendingUntilFixed

@org.junit.runner.RunWith(classOf[org.specs2.runner.JUnitRunner])
class SemanticsSpec extends Specification {

  "TransformSelect" should {
    import slamdata.engine.SemanticAnalysis._
    import slamdata.engine.sql._
     
    val compiler = Compiler.trampoline

    def transform(q: Node): Option[Node] =
      SemanticAnalysis.TransformSelect(tree(q)).fold(e => None, tree => Some(tree.root))

    "add single field for order by" in {
      val q = SelectStmt(SelectAll,
                         Proj(Ident("name"), None) :: Nil, 
                         Some(TableRelationAST("person", None)),
                         None,
                         None,
                         Some(OrderBy((Ident("height"), ASC) :: Nil)),
                         None,
                         None)
      transform(q) must beSome(
               SelectStmt(SelectAll,
                         Proj(Ident("name"), None) :: Proj(Ident("height"), Some("__sd__0")) :: Nil, 
                         Some(TableRelationAST("person", None)),
                         None,
                         None,
                         Some(OrderBy((Ident("__sd__0"), ASC) :: Nil)),
                         None,
                         None)
               )
    }
    
    "not add a field that appears in the projections" in {
      val q = SelectStmt(SelectAll,
                         Proj(Ident("name"), None) :: Nil, 
                         Some(TableRelationAST("person", None)),
                         None,
                         None,
                         Some(OrderBy((Ident("name"), ASC) :: Nil)),
                         None,
                         None)
      transform(q) must beSome(q)
    }
    
    "not add a field that appears as an alias in the projections" in {
      val q = SelectStmt(SelectAll,
                         Proj(Ident("foo"), Some("name")) :: Nil, 
                         Some(TableRelationAST("person", None)),
                         None,
                         None,
                         Some(OrderBy((Ident("name"), ASC) :: Nil)),
                         None,
                         None)
      transform(q) must beSome(q)
    }
    
    "not add a field with wildcard present" in {
<<<<<<< HEAD
      val q = SelectStmt(Proj(Splice(None), None) :: Nil,
=======
      val q = SelectStmt(SelectAll,
                         Proj(Wildcard, None) :: Nil, 
>>>>>>> 16c94206
                         Some(TableRelationAST("person", None)),
                         None,
                         None,
                         Some(OrderBy((Ident("height"), ASC) :: Nil)),
                         None,
                         None)
      transform(q) must beSome(q)
    }
    
    "add single field for order by" in {
      val q = SelectStmt(SelectAll,
                         Proj(Ident("name"), None) :: Nil, 
                         Some(TableRelationAST("person", None)),
                         None,
                         None,
                         Some(OrderBy((Ident("height"), ASC) :: 
                                       (Ident("name"), ASC) :: Nil)),
                         None,
                         None)
      transform(q) must beSome(
               SelectStmt(SelectAll,
                         Proj(Ident("name"), None) :: 
                           Proj(Ident("height"), Some("__sd__0")) :: 
                           Nil, 
                         Some(TableRelationAST("person", None)),
                         None,
                         None,
                         Some(OrderBy((Ident("__sd__0"), ASC) :: 
                                       (Ident("name"), ASC) :: 
                                       Nil)),
                         None,
                         None)
               )
    }
    
    "transform sub-select" in {
<<<<<<< HEAD
      val q = SelectStmt(Proj(Splice(None), None) :: Nil,
=======
      val q = SelectStmt(SelectAll,
                         Proj(Wildcard, None) :: Nil, 
>>>>>>> 16c94206
                         Some(TableRelationAST("foo", None)),
                         Some(
                           Binop(
                             Ident("a"),
                             Subselect(
                               SelectStmt(SelectAll,
                                          Proj(Ident("a"), None) :: Nil,
                                          Some(TableRelationAST("bar", None)),
                                          None,
                                          None,
                                          Some(OrderBy((Ident("b"), ASC) :: Nil)),
                                          None,
                                          None)
                             ),
                             In)
                         ),
                         None,
                         None,
                         None,
                         None)
      transform(q) must beSome(
<<<<<<< HEAD
              SelectStmt(Proj(Splice(None), None) :: Nil,
=======
              SelectStmt(SelectAll,
                         Proj(Wildcard, None) :: Nil, 
>>>>>>> 16c94206
                         Some(TableRelationAST("foo", None)),
                         Some(
                           Binop(
                             Ident("a"),
                             Subselect(
                               SelectStmt(SelectAll,
                                          Proj(Ident("a"), None) ::
                                            Proj(Ident("b"), Some("__sd__0")) :: 
                                            Nil, 
                                          Some(TableRelationAST("bar", None)),
                                          None,
                                          None,
                                          Some(OrderBy((Ident("__sd__0"), ASC) :: Nil)),
                                          None,
                                          None)
                             ),
                             In)
                         ),
                         None,
                         None,
                         None,
                         None)
      )
    }.pendingUntilFixed

  }
}<|MERGE_RESOLUTION|>--- conflicted
+++ resolved
@@ -67,12 +67,8 @@
     }
     
     "not add a field with wildcard present" in {
-<<<<<<< HEAD
-      val q = SelectStmt(Proj(Splice(None), None) :: Nil,
-=======
       val q = SelectStmt(SelectAll,
-                         Proj(Wildcard, None) :: Nil, 
->>>>>>> 16c94206
+                         Proj(Splice(None), None) :: Nil,
                          Some(TableRelationAST("person", None)),
                          None,
                          None,
@@ -109,12 +105,8 @@
     }
     
     "transform sub-select" in {
-<<<<<<< HEAD
-      val q = SelectStmt(Proj(Splice(None), None) :: Nil,
-=======
       val q = SelectStmt(SelectAll,
-                         Proj(Wildcard, None) :: Nil, 
->>>>>>> 16c94206
+                         Proj(Splice(None), None) :: Nil,
                          Some(TableRelationAST("foo", None)),
                          Some(
                            Binop(
@@ -136,12 +128,8 @@
                          None,
                          None)
       transform(q) must beSome(
-<<<<<<< HEAD
-              SelectStmt(Proj(Splice(None), None) :: Nil,
-=======
               SelectStmt(SelectAll,
-                         Proj(Wildcard, None) :: Nil, 
->>>>>>> 16c94206
+                         Proj(Splice(None), None) :: Nil,
                          Some(TableRelationAST("foo", None)),
                          Some(
                            Binop(
