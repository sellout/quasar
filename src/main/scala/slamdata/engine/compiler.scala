--- conflicted
+++ resolved
@@ -397,26 +397,6 @@
                             keys <- orderBy.keys.map(t => compileOrderByKey(t._1, t._2)).sequenceU
                           } yield OrderBy(t, MakeArrayN(keys: _*))
                         }
-<<<<<<< HEAD
-                        
-                        val pruned = names.map(names => if (names.exists(synthetic))
-                          Some {
-                            for {
-                              t <- CompilerState.rootTableReq
-                              ns = names.collect {
-                                case Some(name) if !synthetic(Some(name)) => name
-                              }
-                              ts = ns.map(name => ObjectProject(t, LogicalPlan.Constant(Data.Str(name))))
-                            } yield if (ns.isEmpty) t else buildRecord(ns.map(name => Some(name)), ts)
-                          }
-                          else None)
-                        
-                        pruned.flatMap(stepBuilder(_) {
-                          val drop = offset map { offset =>
-                            for {
-                              t <- CompilerState.rootTableReq
-                            } yield Drop(t, LogicalPlan.Constant(Data.Int(offset)))
-=======
 
                         stepBuilder(sort) {
                           // Note: inspecting the name is not the most awesome imaginable way to identify
@@ -424,10 +404,9 @@
                           val synthetic: Option[String] => Boolean = {
                             case Some(name) => name.startsWith("__sd__")
                             case None => false
->>>>>>> 16c94206
                           }
 
-                          val pruned = if (names.exists(synthetic))
+                          val pruned = names.map(names => if (names.exists(synthetic))
                             Some {
                               for {
                                 t <- CompilerState.rootTableReq
@@ -437,9 +416,9 @@
                                 ts = ns.map(name => ObjectProject(t, LogicalPlan.Constant(Data.Str(name))))
                               } yield if (ns.isEmpty) t else buildRecord(ns.map(name => Some(name)), ts)
                             }
-                            else None
-
-                          stepBuilder(pruned) {
+                            else None)
+
+                          pruned.flatMap(stepBuilder(_) {
                             val drop = offset map { offset =>
                               for {
                                 t <- CompilerState.rootTableReq
@@ -461,8 +440,8 @@
                                 squashed
                               }
                             }
-                          }
-                        })
+                          })
+                        }
                       }
                     }
                   }
