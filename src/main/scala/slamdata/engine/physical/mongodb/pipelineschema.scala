package slamdata.engine.physical.mongodb

<<<<<<< HEAD
=======
import collection.immutable.ListMap

// import slamdata.engine.Error

// import com.mongodb.DBObject

>>>>>>> d38d368f
import scalaz._
import Scalaz._

sealed trait SchemaChange {
  import SchemaChange._
  import ExprOp.DocVar
  import PipelineOp._

  def nestedField: Option[String] = this match {
    case MakeObject(fields) if fields.size == 1 => fields.headOption.map(_._1)
    case _ => None
  }

  def isNestedField: Boolean = !nestedField.isEmpty

  def nestedArray: Option[Int] = this match {
    case MakeArray(elements) if elements.size == 1 => elements.headOption.map(_._1)
    case _ => None
  }

  def isNestedArray: Boolean = !nestedArray.isEmpty

  def makeObject(name: String): SchemaChange = SchemaChange.makeObject(name -> this)

  def makeArray(index: Int): SchemaChange = SchemaChange.makeArray(index -> this)

  def replicate: Option[DocVar \/ Project] = toProject.map(_.map(_.id))

  def get(field: BsonField): Option[ExprOp \/ Reshape] = {
    toProject.flatMap(_.fold(d => Some(-\/ (d \ field)), p => p.get(DocVar.ROOT(field))))
  }

  def toProject: Option[DocVar \/ Project] = {
    val createProj = (e: ExprOp) => ((field: BsonField.Name) => Project(Reshape.Doc(Map(field -> -\/ (e)))))

    def recurseProject(f1: BsonField, s: SchemaChange): Option[DocVar \/ Reshape] = {
      for {
        either <- loop(s)
        rez    <- either.fold(
                    expr    =>  None,
                    reshape =>  (reshape \ f1).map(_.fold(
                                  e => -\/ (e.asInstanceOf[DocVar]), // Safe since it's the only expr we can create
                                  \/- apply
                                ))
                  )
      } yield rez
    }

    def loop(v: SchemaChange): Option[DocVar \/ Reshape] = v match {
      case Init => Some(-\/ (DocVar.ROOT()))

      case FieldProject(s, f) =>
        recurseProject(BsonField.Name(f), s)

      case IndexProject(s, f) =>
        recurseProject(BsonField.Index(f), s)

      case MakeObject(fs) =>
        type MapString[X] = Map[String, X]

        for {
          fs  <-  Traverse[MapString].sequence(fs.mapValues(loop _))
        } yield {
          \/- (Reshape.Doc((fs.map {
            case (name, either) =>
              BsonField.Name(name) -> either.fold(
                expr    => (-\/  (expr)),
                reshape => ( \/- (reshape))
              )
          }).toMap))
        }

      case MakeArray(es) =>
        type MapInt[X] = Map[Int, X]

        for {
          fs  <-  Traverse[MapInt].sequence(es.mapValues(loop _))
        } yield {
          \/- (Reshape.Arr((fs.map {
            case (index, either) =>
              BsonField.Index(index) -> either.fold(
                expr    => (-\/  (expr)),
                reshape => ( \/- (reshape))
              )
          }).toMap))
        }
    }

    loop(this).map(_.map(Project.apply))
  }

  def projectField(name: String): SchemaChange = FieldProject(this, name)

  def projectIndex(index: Int): SchemaChange = IndexProject(this, index)

  def simplify: SchemaChange = {
    def simplify0(v: SchemaChange): Option[SchemaChange] = v match {
      case Init => None

      case FieldProject(MakeObject(m), field) if (m.contains(field)) => 
        val child = m(field)

        Some(simplify0(child).flatMap(simplify0 _).getOrElse(child))

      case IndexProject(MakeArray(m), index) if (m.contains(index)) => 
        val child = m(index)

        Some(simplify0(child).flatMap(simplify0 _).getOrElse(child))

      case FieldProject(s, field) => simplify0(s).map(FieldProject(_, field))
      case IndexProject(s, index) => simplify0(s).map(IndexProject(_, index))

      case MakeObject(m) => 
        type MapString[X] = Map[String, X]

        Traverse[MapString].sequence(m.mapValues(simplify0 _)).map(MakeObject.apply)

      case MakeArray(m)  => 
        type MapInt[X] = Map[Int, X]

        Traverse[MapInt].sequence(m.mapValues(simplify0 _)).map(MakeArray.apply)        
    }

    simplify0(this).getOrElse(this)
  }

  def isObject = this.simplify match {
    case MakeObject(_) => true
    case _ => false 
  }

  def isArray = this.simplify match {
    case MakeArray(_) => true
    case _ => false 
  }

  def concat(that: SchemaChange): Option[SchemaChange] = (this.simplify, that.simplify) match {
    case (MakeObject(m1), MakeObject(m2)) => Some(MakeObject(m1 ++ m2))
    case (MakeArray(m1), MakeArray(m2)) => Some(MakeArray(m1 ++ m2))
    case _ => None
  }

  def subsumes(that: SchemaChange): Boolean = (this.simplify, that.simplify) match {
    case (x, y) if x == y => true

    case (MakeObject(m1), MakeObject(m2)) => m2.forall(t2 => m1.exists(t1 => t2._1 == t1._1 && t1._2.subsumes(t2._2)))

    case (MakeArray(m1), MakeArray(m2)) => m2.forall(t2 => m1.exists(t1 => t2._1 == t1._1 && t1._2.subsumes(t2._2)))

    case (FieldProject(s1, v1), FieldProject(s2, v2)) => v1 == v2 && s1.subsumes(s2)

    case (IndexProject(s1, v1), IndexProject(s2, v2)) => v1 == v2 && s1.subsumes(s2)

    case _ => false
  }

  def rebase(base: SchemaChange): SchemaChange = this match {
    case Init               => base
    case FieldProject(s, f) => FieldProject(s.rebase(base), f)
    case IndexProject(s, f) => IndexProject(s.rebase(base), f)
    case MakeObject(fs)     => MakeObject(fs.mapValues(_.rebase(base)))
    case MakeArray(es)      => MakeArray(es.mapValues(_.rebase(base)))
  }

  def patchField(base: SchemaChange): BsonField => Option[BsonField.Root \/ BsonField] = f => patch(base)(\/- (f))

  def patchRoot(base: SchemaChange): Option[BsonField.Root \/ BsonField] = patch(base)(-\/ (BsonField.Root))

  def patch(base: SchemaChange): (BsonField.Root \/ BsonField) => Option[BsonField.Root \/ BsonField] = { e =>
    def patchField0(v: SchemaChange, f: BsonField): Option[BsonField.Root \/ BsonField] = {
      if (v.subsumes(base)) Some(\/- (f))
      else v match {
        case Init => None

        case MakeObject(fs) =>
          (fs.map {
            case (name, schema) => 
              val nf = BsonField.Name(name)

              patchField0(schema, f).map(_.fold(_ => \/- (nf), f => \/- (nf \ f)))

          }).collect { case Some(x) => x }.headOption

        case MakeArray(es) =>
          (es.map {
            case (index, schema) => 
              val ni = BsonField.Index(index)

              patchField0(schema, f).map(_.fold(_ => \/- (ni), f => \/- (ni \ f)))

          }).collect { case Some(x) => x }.headOption

        case FieldProject(s, n) => 
          f.flatten match {
            case BsonField.Name(`n`) :: xs => 
              BsonField(xs).map { rest =>
                patchField0(s, rest)
              }.getOrElse(Some(-\/ (BsonField.Root)))

            case _ => None 
          }

        case IndexProject(s, i) =>
          f.flatten match {
            case BsonField.Index(`i`) :: xs => 
              BsonField(xs).map { rest =>
                patchField0(s, rest)
              }.getOrElse(Some(-\/ (BsonField.Root)))

            case _ => None 
          }
      }
    }

    def patchRoot0(v: SchemaChange): Option[BsonField.Root \/ BsonField] = {
      if (v.subsumes(base)) Some(-\/ (BsonField.Root))
      else v match {
        case Init => None

        case MakeObject(fs) =>
          (fs.map {
            case (name, s) => 
              val f = BsonField.Name(name)

              patchRoot0(s).map(_.fold(_ => f, f \ _)).map(\/- apply)

          }).collect { case Some(x) => x }.headOption

        case MakeArray(es) =>
          (es.map {
            case (index, s) => 
              val f = BsonField.Index(index)

              patchRoot0(s).map(_.fold(_ => f, f \ _)).map(\/- apply)

          }).collect { case Some(x) => x }.headOption

        case _ => None
      }
    }

    e.fold(
      root  => patchRoot0(this.simplify),
      field => patchField0(this, field)
    )
  }
}
object SchemaChange {
  import PipelineOp.{Project, Reshape}
  import ExprOp.DocVar

  def makeObject(fields: (String, SchemaChange)*): SchemaChange = MakeObject(fields.toMap)

  def makeArray(elements: (Int, SchemaChange)*): SchemaChange = MakeArray(elements.toMap)

  case object Init extends SchemaChange

  final case class FieldProject(source: SchemaChange, name: String) extends SchemaChange
  final case class IndexProject(source: SchemaChange, index: Int) extends SchemaChange

  final case class MakeObject(fields: Map[String, SchemaChange]) extends SchemaChange {
    def shift(base: DocVar): Project = {
      Project(Reshape.Doc(fields.map {
        case (name, _) => BsonField.Name(name) -> -\/ (base \ BsonField.Name(name))
      }))
    }
  }
  final case class MakeArray(elements: Map[Int, SchemaChange]) extends SchemaChange {
    def shift(base: DocVar): Project = {
      Project(Reshape.Arr(elements.map {
        case (index, _) => BsonField.Index(index) -> -\/ (base \ BsonField.Index(index))
      }))
    }
  }
}

sealed trait PipelineSchema {
  import PipelineSchema._

  def accum(op: PipelineOp): PipelineSchema = op match {
    case (p @ PipelineOp.Project(_)) => p.schema
    case (g @ PipelineOp.Group(_, _)) => g.schema
    case _ => this
  }

  def field(name: String): Option[PipelineSchema] = this match {
    case Init => Some(Succ(Map(BsonField.Name(name) -> \/- (Init))))
    case Succ(m) => m.get(BsonField.Name(name)).map(_.fold(_ => None, Some.apply)).getOrElse(None)
  }

  def index(index: Int): Option[PipelineSchema] = this match {
    case Init => Some(Succ(Map(BsonField.Index(index) -> \/- (Init))))
    case Succ(m) => m.get(BsonField.Index(index)).map(_.fold(_ => None, Some.apply)).getOrElse(None)
  }
}
object PipelineSchema {
  import ExprOp.DocVar
  import PipelineOp.{Reshape, Project}

  def apply(ops: List[PipelineOp]): PipelineSchema = ops.foldLeft[PipelineSchema](Init)((s, o) => s.accum(o))

  case object Init extends PipelineSchema
<<<<<<< HEAD
  case class Succ(proj: Map[BsonField.Leaf, Unit \/ PipelineSchema]) extends PipelineSchema {
=======
  case class Succ(proj: ListMap[BsonField.Leaf, Unit \/ Succ]) extends PipelineSchema {
>>>>>>> d38d368f
    private def toProject0(prefix: DocVar, s: Succ): Project = {
      def rec[A <: BsonField.Leaf](prefix: DocVar, x: A, y: Unit \/ PipelineSchema): (A, ExprOp \/ Reshape) = {
        x -> y.fold(
          _ => -\/ (prefix), 
          {
            case Init => -\/ (ExprOp.DocVar.ROOT())
            case s @ Succ(proj) => \/- (s.toProject0(prefix, s).shape)
          }
        )
      }

      val indices = proj.collect {
        case (x : BsonField.Index, y) => 
          rec(prefix \ x, x, y)
      }

      val fields = proj.collect {
        case (x : BsonField.Name, y) =>
          rec(prefix \ x, x, y)
      }

      val arr = Reshape.Arr(indices)
      val doc = Reshape.Doc(fields)

      Project(arr ++ doc)
    }

    def toProject: Project = toProject0(DocVar.ROOT(), this)
  }
}<|MERGE_RESOLUTION|>--- conflicted
+++ resolved
@@ -1,14 +1,8 @@
 package slamdata.engine.physical.mongodb
 
-<<<<<<< HEAD
-=======
 import collection.immutable.ListMap
-
-// import slamdata.engine.Error
-
-// import com.mongodb.DBObject
-
->>>>>>> d38d368f
+import slamdata.engine.fp._
+
 import scalaz._
 import Scalaz._
 
@@ -42,7 +36,7 @@
   }
 
   def toProject: Option[DocVar \/ Project] = {
-    val createProj = (e: ExprOp) => ((field: BsonField.Name) => Project(Reshape.Doc(Map(field -> -\/ (e)))))
+    val createProj = (e: ExprOp) => ((field: BsonField.Name) => Project(Reshape.Doc(ListMap(field -> -\/ (e)))))
 
     def recurseProject(f1: BsonField, s: SchemaChange): Option[DocVar \/ Reshape] = {
       for {
@@ -67,10 +61,10 @@
         recurseProject(BsonField.Index(f), s)
 
       case MakeObject(fs) =>
-        type MapString[X] = Map[String, X]
+        type MapString[X] = ListMap[String, X]
 
         for {
-          fs  <-  Traverse[MapString].sequence(fs.mapValues(loop _))
+          fs  <-  Traverse[MapString].sequence(fs.map(t => t._1 -> loop(t._2)))
         } yield {
           \/- (Reshape.Doc((fs.map {
             case (name, either) =>
@@ -78,14 +72,14 @@
                 expr    => (-\/  (expr)),
                 reshape => ( \/- (reshape))
               )
-          }).toMap))
+          })))
         }
 
       case MakeArray(es) =>
-        type MapInt[X] = Map[Int, X]
+        type MapInt[X] = ListMap[Int, X]
 
         for {
-          fs  <-  Traverse[MapInt].sequence(es.mapValues(loop _))
+          fs  <-  Traverse[MapInt].sequence(es.map(t => t._1 -> loop(t._2)))
         } yield {
           \/- (Reshape.Arr((fs.map {
             case (index, either) =>
@@ -93,7 +87,7 @@
                 expr    => (-\/  (expr)),
                 reshape => ( \/- (reshape))
               )
-          }).toMap))
+          })))
         }
     }
 
@@ -122,14 +116,14 @@
       case IndexProject(s, index) => simplify0(s).map(IndexProject(_, index))
 
       case MakeObject(m) => 
-        type MapString[X] = Map[String, X]
-
-        Traverse[MapString].sequence(m.mapValues(simplify0 _)).map(MakeObject.apply)
+        type MapString[X] = ListMap[String, X]
+
+        Traverse[MapString].sequence(m.map(t => t._1 -> simplify0(t._2))).map(MakeObject.apply)
 
       case MakeArray(m)  => 
-        type MapInt[X] = Map[Int, X]
-
-        Traverse[MapInt].sequence(m.mapValues(simplify0 _)).map(MakeArray.apply)        
+        type MapInt[X] = ListMap[Int, X]
+
+        Traverse[MapInt].sequence(m.map(t => t._1 -> simplify0(t._2))).map(MakeArray.apply)
     }
 
     simplify0(this).getOrElse(this)
@@ -169,8 +163,8 @@
     case Init               => base
     case FieldProject(s, f) => FieldProject(s.rebase(base), f)
     case IndexProject(s, f) => IndexProject(s.rebase(base), f)
-    case MakeObject(fs)     => MakeObject(fs.mapValues(_.rebase(base)))
-    case MakeArray(es)      => MakeArray(es.mapValues(_.rebase(base)))
+    case MakeObject(fs)     => MakeObject(fs.map(t => t._1 -> t._2.rebase(base)))
+    case MakeArray(es)      => MakeArray(es.map(t => t._1 -> t._2.rebase(base)))
   }
 
   def patchField(base: SchemaChange): BsonField => Option[BsonField.Root \/ BsonField] = f => patch(base)(\/- (f))
@@ -260,23 +254,23 @@
   import PipelineOp.{Project, Reshape}
   import ExprOp.DocVar
 
-  def makeObject(fields: (String, SchemaChange)*): SchemaChange = MakeObject(fields.toMap)
-
-  def makeArray(elements: (Int, SchemaChange)*): SchemaChange = MakeArray(elements.toMap)
+  def makeObject(fields: (String, SchemaChange)*): SchemaChange = MakeObject(ListMap(fields: _*))
+
+  def makeArray(elements: (Int, SchemaChange)*): SchemaChange = MakeArray(ListMap(elements: _*))
 
   case object Init extends SchemaChange
 
   final case class FieldProject(source: SchemaChange, name: String) extends SchemaChange
   final case class IndexProject(source: SchemaChange, index: Int) extends SchemaChange
 
-  final case class MakeObject(fields: Map[String, SchemaChange]) extends SchemaChange {
+  final case class MakeObject(fields: ListMap[String, SchemaChange]) extends SchemaChange {
     def shift(base: DocVar): Project = {
       Project(Reshape.Doc(fields.map {
         case (name, _) => BsonField.Name(name) -> -\/ (base \ BsonField.Name(name))
       }))
     }
   }
-  final case class MakeArray(elements: Map[Int, SchemaChange]) extends SchemaChange {
+  final case class MakeArray(elements: ListMap[Int, SchemaChange]) extends SchemaChange {
     def shift(base: DocVar): Project = {
       Project(Reshape.Arr(elements.map {
         case (index, _) => BsonField.Index(index) -> -\/ (base \ BsonField.Index(index))
@@ -295,12 +289,12 @@
   }
 
   def field(name: String): Option[PipelineSchema] = this match {
-    case Init => Some(Succ(Map(BsonField.Name(name) -> \/- (Init))))
+    case Init => Some(Succ(ListMap(BsonField.Name(name) -> \/- (Init))))
     case Succ(m) => m.get(BsonField.Name(name)).map(_.fold(_ => None, Some.apply)).getOrElse(None)
   }
 
   def index(index: Int): Option[PipelineSchema] = this match {
-    case Init => Some(Succ(Map(BsonField.Index(index) -> \/- (Init))))
+    case Init => Some(Succ(ListMap(BsonField.Index(index) -> \/- (Init))))
     case Succ(m) => m.get(BsonField.Index(index)).map(_.fold(_ => None, Some.apply)).getOrElse(None)
   }
 }
@@ -311,11 +305,7 @@
   def apply(ops: List[PipelineOp]): PipelineSchema = ops.foldLeft[PipelineSchema](Init)((s, o) => s.accum(o))
 
   case object Init extends PipelineSchema
-<<<<<<< HEAD
-  case class Succ(proj: Map[BsonField.Leaf, Unit \/ PipelineSchema]) extends PipelineSchema {
-=======
-  case class Succ(proj: ListMap[BsonField.Leaf, Unit \/ Succ]) extends PipelineSchema {
->>>>>>> d38d368f
+  case class Succ(proj: ListMap[BsonField.Leaf, Unit \/ PipelineSchema]) extends PipelineSchema {
     private def toProject0(prefix: DocVar, s: Succ): Project = {
       def rec[A <: BsonField.Leaf](prefix: DocVar, x: A, y: Unit \/ PipelineSchema): (A, ExprOp \/ Reshape) = {
         x -> y.fold(
