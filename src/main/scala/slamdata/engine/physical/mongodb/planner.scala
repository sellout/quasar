--- conflicted
+++ resolved
@@ -638,16 +638,10 @@
           anns.map { case (label, f) => "      " + pad(label + ": ") + f(n.unFix.attr) }
         msg => (msg :: "  func: " + func.toString :: "  args:" :: args.flatMap(argSumm)).mkString("\n")
       }
-<<<<<<< HEAD
-      val ff = funcFormatter(func, args)(("selector" -> ((a: (Input, Output)) => a._1._1)) :: 
-                                         ("expr"     -> ((a: (Input, Output)) => a._1._2)) :: 
-                                         ("pipeline" -> ((a: (Input, Output)) => a._2)) :: Nil)
-=======
       
       val ff = funcFormatter(func, args)(("selector" -> ((a: (Input, Output)) => a._1._1.shows)) ::
                                          ("expr"     -> ((a: (Input, Output)) => a._1._2.shows)) ::
                                          ("pipeline" -> ((a: (Input, Output)) => a._2.shows)) :: Nil)
->>>>>>> 36b835e9
       def funcError(msg: String) = -\/ (PlannerError.InternalError(ff(msg)))
 
       func match {
