--- conflicted
+++ resolved
@@ -701,13 +701,8 @@
       .fork(SelectorPhase, PhaseMArrow[Id, LogicalPlan].arr(_._2))) >>>
       WorkflowPhase
 
-<<<<<<< HEAD
-  def plan(logical: Term[LogicalPlan]): OutputM[Workflow] =
-    AllPhases(attrUnit(logical)).flatMap(x => x.unFix.attr.map(_.build))
-=======
-  def plan(logical: Term[LogicalPlan]): OutputM[WorkflowOp] = {
+  def plan(logical: Term[LogicalPlan]): OutputM[Workflow] = {
     val a: State[NameGen, Attr[LogicalPlan, Error \/ WorkflowBuilder]] = AllPhases(attrUnit(logical))
     a.evalZero.unFix.attr.map(_.build)
   }
->>>>>>> 6f37bd44
 }