--- conflicted
+++ resolved
@@ -15,11 +15,7 @@
   override def messageReceived(ctx: ChannelHandlerContext, e: MessageEvent) {
     val request        = e.getMessage().asInstanceOf[NettyHttpRequest]
     val method         = fromNettyMethod(request.getMethod())
-<<<<<<< HEAD
-
-=======
->>>>>>> 893e6fc4
-    val requestUri = new QueryStringDecoder(request.getUri).getPath
+    val requestUri     = new QueryStringDecoder(request.getUri).getPath
 
     val builders       = hierarchies.map(new RequestBuilder(e, _))
     val builder        = builders.find(_.isDefinedAt((requestUri, method))).getOrElse(new NotFoundBuilder())
