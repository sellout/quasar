--- conflicted
+++ resolved
@@ -15,18 +15,15 @@
   def createService = service("serverhealth", "1.0.0"){ context =>
     request {
       path("/blueeyes/server/health") {
-        produce(application/json){
-<<<<<<< HEAD
+        produce(application/json) {
           get { 
-            (request: HttpRequest[ByteChunk]) => Future.sync(HttpResponse[JValue](content=Some(toJValue(context))))
-=======
-          get { request => toJValue(context) map {content => HttpResponse[JValue](content=Some(content))} }
->>>>>>> d26c6ca6
+            (request: HttpRequest[ByteChunk]) => toJValue(context) map (content => HttpResponse[JValue](content=Some(content)))
           }
         }
       }
     }
   }
+}
 
 trait ServerHealthMonitor extends blueeyes.json.Implicits with blueeyes.json.JPathImplicits{
 
