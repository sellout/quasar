--- conflicted
+++ resolved
@@ -34,18 +34,11 @@
     val indent = 0 until level map Function.const(' ') mkString
     
     val back = e match {
-<<<<<<< HEAD
-      case Let(id, params, left, right) => {
+      case Let(loc, id, params, left, right) => {
         val paramStr = params map { indent + "  - " + _ } mkString "\n"
         
-          indent + "type: let\n" +
-=======
-      case Binding(loc, id, params, left, right) => {
-        val paramStr = params map { indent + "  - " + _ } mkString "\n"
-        
-        indent + "type: bind\n" +
+        indent + "type: let\n" +
           indent + "id: " + id + "\n" +
->>>>>>> 76e0e1fd
           indent + "params:\n" + paramStr + "\n" +
           indent + "left:\n" + prettyPrint(left, level + 2) + "\n" +
           indent + "right:\n" + prettyPrint(right, level + 2)
@@ -63,16 +56,7 @@
           indent + "in:\n" + prettyPrint(in, level + 2)
       }
       
-<<<<<<< HEAD
-      case TicVar(id) => {
-=======
-      case Var(loc, id) => {
-        indent + "type: var\n" +
-          indent + "id: " + id
-      }
-      
       case TicVar(loc, id) => {
->>>>>>> 76e0e1fd
         indent + "type: ticvar\n" +
           indent + "id: " + id
       }
@@ -124,11 +108,7 @@
           indent + "right:\n" + prettyPrint(right, level + 2)
       }
       
-<<<<<<< HEAD
-      case d @ Dispatch(name, actuals) => {
-=======
-      case Dispatch(loc, name, actuals) => {
->>>>>>> 76e0e1fd
+      case d @ Dispatch(loc, name, actuals) => {
         val actualsStr = actuals map { indent + "  -\n" + prettyPrint(_, level + 4) } mkString "\n"
         
         indent + "type: dispatch\n" +
@@ -232,13 +212,10 @@
       }
     }
     
-<<<<<<< HEAD
-    indent + "nodeId: " + e.nodeId + "\n" + back
-=======
-    indent + "line: " + e.loc.lineNum + "\n" +
+    indent + "nodeId: " + e.nodeId + "\n" +
+      indent + "line: " + e.loc.lineNum + "\n" +
       indent + "col: " + e.loc.colNum + "\n" +
       back
->>>>>>> 76e0e1fd
   }
   
   sealed trait Expr extends Node with Product {
@@ -248,22 +225,16 @@
     
     def root = _root()
     
-<<<<<<< HEAD
     protected final lazy val _errors: SetAtom[Error] =
       if (this eq root) new SetAtom[Error] else root._errors
     
     final def errors= _errors()
-  }
-  
-  case class Let(id: String, params: Vector[String], left: Expr, right: Expr) extends Expr with BinaryNode {
+    
+    def loc: LineStream
+  }
+  
+  case class Let(loc: LineStream, id: String, params: Vector[String], left: Expr, right: Expr) extends Expr with BinaryNode {
     val label = 'let
-=======
-    def loc: LineStream
-  }
-  
-  case class Binding(loc: LineStream, id: String, params: Vector[String], left: Expr, right: Expr) extends Expr with BinaryNode {
-    val label = 'bind
->>>>>>> 76e0e1fd
   }
   
   case class New(loc: LineStream, child: Expr) extends Expr with UnaryNode {
@@ -276,15 +247,7 @@
     def children = List(from, to, in)
   }
   
-<<<<<<< HEAD
-  case class TicVar(id: String) extends Expr with LeafNode {
-=======
-  case class Var(loc: LineStream, id: String) extends Expr with LeafNode {
-    val label = 'var
-  }
-  
   case class TicVar(loc: LineStream, id: String) extends Expr with LeafNode {
->>>>>>> 76e0e1fd
     val label = 'ticvar
   }
   
