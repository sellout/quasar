--- conflicted
+++ resolved
@@ -235,13 +235,9 @@
       (RawHandler.empty(txLog.currentBlockId, currentRawFile), Seq.empty[Long])
     }
 
-<<<<<<< HEAD
-    maxOffset = math.max(maxOffset, rawLogOffsets.max)
-=======
     rawLogOffsets.sortBy(- _).headOption.foreach { newMaxOffset =>
       maxOffset = maxOffset max newMaxOffset
     }
->>>>>>> 2da927fb
 
     val pendingCooks = txLog.pendingCookIds.map { id =>
       val (reader, offsets, ok) = RawHandler.load(id, rawFileFor(id))
@@ -321,29 +317,6 @@
       ProjectionState.toFile(currentState, descriptorFile).unsafePerformIO
       txLog.completeCook(id)
 
-<<<<<<< HEAD
-    case Insert(offset, values) =>
-      if (offset > currentState.maxOffset) {
-        logger.debug("Inserting %d rows at offset %d for %s".format(values.length, offset, baseDir.getCanonicalPath))
-        blockState.rawLog.write(offset, values)
-
-        // Update the producer thresholds for the rows. We know that ids only has one element due to the initial check
-        currentState = currentState.copy(maxOffset = offset)
-
-        if (blockState.rawLog.length >= cookThreshold) {
-          logger.debug("Starting cook on %s after threshold exceeded".format(baseDir.getCanonicalPath))
-          blockState.rawLog.close
-          val toCook = blockState.rawLog
-          val newRaw = RawHandler.empty(toCook.id + 1, rawFileFor(toCook.id + 1))
-
-          blockState = blockState.copy(pending = blockState.pending + (toCook.id -> toCook), rawLog = newRaw)
-          txLog.startCook(toCook.id)
-          chef ! Prepare(toCook.id, cookSequence.getAndIncrement, cookedDir, toCook)
-        }
-        logger.debug("Insert complete on %d rows at offset %d for %s".format(values.length, offset, baseDir.getCanonicalPath))
-      } else {
-        logger.debug("Skipping %d existing rows at offset %d".format(values.size, offset))
-=======
     case Insert(batch) =>
       if (batch.isEmpty) {
         logger.warn("Skipping insert with an empty batch on %s".format(baseDir.getCanonicalPath))
@@ -373,7 +346,6 @@
         } else {
           logger.debug("Skipping %d existing rows at offset %d".format(values.size, offset))
         }
->>>>>>> 2da927fb
       }
       sender ! ()
 
