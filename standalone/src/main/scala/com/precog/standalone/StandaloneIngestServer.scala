--- conflicted
+++ resolved
@@ -41,26 +41,20 @@
   val executionContext = defaultFutureDispatch
   implicit val M: Monad[Future] = new FutureMonad(executionContext)
   val clock = Clock.System
- }
+}
 
-<<<<<<< HEAD
 trait StandaloneIngestServer
     extends BlueEyesServer
     with EventService {
+
+  def clock: Clock
+
   def configureEventService(config: Configuration): (EventServiceDeps[Future], Stoppable)  = {
-    val apiKey = config[String]("security.masterAccount.apiKey")
-    val apiKeyFinder0 = new StaticAPIKeyFinder[Future](apiKey)
-    val accountFinder0 = new StaticAccountFinder[Future](apiKey, config[String]("security.masterAccount.accountId"))
-    val permissionsFinder = new PermissionsFinder(apiKeyFinder0, accountFinder0, Clock.System.instant())
-    val (eventStore0, stoppable) = KafkaEventStore(config.detach("eventStore"), permissionsFinder) getOrElse {
-=======
-  def configure(config: Configuration): (EventServiceDeps[Future], Stoppable)  = {
     val apiKey = config[String]("security.masterAccount.apiKey")
     val apiKeyFinder0 = new StaticAPIKeyFinder[Future](apiKey)
     val accountFinder0 = new StaticAccountFinder[Future](config[String]("security.masterAccount.accountId"), apiKey, Some("/"))
     val permissionsFinder = new PermissionsFinder(apiKeyFinder0, accountFinder0, clock.instant())
     val (eventStore0, stoppable) = KafkaEventStore(config, permissionsFinder) getOrElse {
->>>>>>> ab42d766
       sys.error("Invalid configuration: eventStore.central.zk.connect required")
     }
 
