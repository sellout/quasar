language: scala
scala: 2.11.8
jdk: oraclejdk8
dist: trusty
sudo: required

services:
  - docker

# travis installs postgres by default this will stop and free up the psql port
# needed by the  postgreql container
before_install:
  - sudo /etc/init.d/postgresql stop

# create all the docker containers we need for IT testing
install:
  - cd $TRAVIS_BUILD_DIR/docker/scripts && ./initConnector $CONNECTOR
  - docker-compose ps

# run db config scripts and populate the it/testing.conf file
before_script:
  - cd $TRAVIS_BUILD_DIR/docker/scripts && ./setupConnectors -c $CONNECTOR
  - cd $TRAVIS_BUILD_DIR/docker/scripts && ./assembleTestingConf -c $CONNECTOR
  - cd $TRAVIS_BUILD_DIR/it && cat testing.conf

# export some needed env vars, build, then publish and tag resources
script:
  - cd $TRAVIS_BUILD_DIR
  - export ANSI_RED ANSI_GREEN ANSI_RESET ANSI_CLEAR
  - export -f travis_wait travis_jigger
<<<<<<< HEAD
  - export MONGO_LINUX="MONGO_${MONGO_RELEASE}_LINUX"
  - export MONGO_PORT="MONGO_${MONGO_RELEASE}_PORT"
  - export MONGO_AUTH="MONGO_${MONGO_RELEASE}_AUTH"
  - ./scripts/installMongo mongodb-linux-x86_64-${!MONGO_LINUX} mongo ${!MONGO_PORT} ${!MONGO_AUTH}
  - psql -c 'CREATE DATABASE metastore;' -U postgres
  - echo 'postgresql_metastore="{\"host\":\"localhost\",\"port\":5432,\"database\":\"metastore\",\"userName\":\"postgres\",\"password\":\"\"}"' > $TEST_CONFIG_FILE
  - if [ $QUASAR_COUCHBASE ]; then ./scripts/startCouchbase; echo "couchbase=${QUASAR_COUCHBASE}" >> $TEST_CONFIG_FILE ; fi
  - if [[ $QUASAR_MARKLOGIC_JSON || $QUASAR_MARKLOGIC_XML ]]; then ./scripts/installMarkLogic; fi
  - if [ $QUASAR_MARKLOGIC_XML ]; then echo "marklogic_xml=${QUASAR_MARKLOGIC_XML}" >> $TEST_CONFIG_FILE; fi
  - if [ $QUASAR_MARKLOGIC_JSON ]; then echo "marklogic_json=${QUASAR_MARKLOGIC_JSON}" >> $TEST_CONFIG_FILE; fi
  - if [ $QUASAR_POSTGRESQL ]; then echo "postgresql=${QUASAR_POSTGRESQL}" >> $TEST_CONFIG_FILE; fi
  - if [ $QUASAR_SPARK_LOCAL ]; then echo "spark_local=\"${HOME}/${QUASAR_SPARK_LOCAL}/\"" >> $TEST_CONFIG_FILE; fi
  - psql -c 'CREATE DATABASE "quasar-test";' -U postgres
  - ./scripts/build $MONGO_RELEASE
  - ./scripts/quasarPublishAndTag
=======
  - ./scripts/build
  - sbt transferPublishAndTagResources
  - ./scripts/publishAndTag 'quasar-analytics/quasar'
>>>>>>> 1b2247cd

after_success:
  - ./scripts/afterSuccess

notifications:
  irc:
    template:
      - "%{result}: %{repository_slug}#%{build_number} (%{branch}@%{commit}: %{author})
        %{build_url}"
  slack:
    secure: k7tat0w0CSokOD1K0nfPhFY9Z3xkYHXboNlW1WgNAjqtq56hQsfQWhN8z6cXRAs/CgT8ME0K//wDN/HgdG91/aVh1smv/hxMa6P/o70GclhvUkB4iTis3kv9la3Kf2w3K5pbWJ6fFLdAZqc5i9XpQ8q+d7UTgwAxj1ZcYwaCSVo=

branches:
  except:
    - /^v\d+\.\d+\.\d+$/ # don't redundantly build tags

cache:
  directories:
    - $HOME/.coursier/cache
    - $HOME/.ivy2/cache
    - $HOME/.sbt
    - target
    - .targets
    - project/project/target
    - project/target

before_cache:
  - find "$HOME/.sbt/" -name '*.lock' -print0 | xargs -0 rm
  - find "$HOME/.ivy2/" -name 'ivydata-*.properties' -print0 | xargs -0 rm

env:
  matrix:
    - CONNECTOR=mongodb_2_6
    - CONNECTOR=marklogic_xml
    - CONNECTOR=marklogic_json
    - CONNECTOR=couchbase
    - CONNECTOR=mongodb_3_0
    - CONNECTOR=mongodb_read_only
    - CONNECTOR=mongodb_3_2
    - CONNECTOR=mongodb_3_4
    - CONNECTOR=postgresql
    - CONNECTOR=spark_local_test

  global:
<<<<<<< HEAD
    - COURSIER_PROGRESS=0
    - LOCAL_MONGODB=true
    - ISOLATED_ENV=true
    - MONGO_2_6_LINUX=2.6.11
    - MONGO_2_6_PORT=27018
    - MONGO_2_6_AUTH=""
    - MONGO_3_0_LINUX=3.0.12
    - MONGO_3_0_PORT=27019
    - MONGO_3_0_AUTH=""
    - MONGO_3_0_RO_LINUX=3.0.12
    - MONGO_3_0_RO_PORT=27019
    - MONGO_3_0_RO_AUTH="--auth"
    - MONGO_3_2_LINUX=3.2.9
    - MONGO_3_2_PORT=27020
    - MONGO_3_2_AUTH=""
    - TEST_CONFIG_FILE=it/testing.conf
    - POSTGRESQL_METASTORE=
=======
    - COURSIER_PROGRESS=0
>>>>>>> 1b2247cd
<|MERGE_RESOLUTION|>--- conflicted
+++ resolved
@@ -28,27 +28,9 @@
   - cd $TRAVIS_BUILD_DIR
   - export ANSI_RED ANSI_GREEN ANSI_RESET ANSI_CLEAR
   - export -f travis_wait travis_jigger
-<<<<<<< HEAD
-  - export MONGO_LINUX="MONGO_${MONGO_RELEASE}_LINUX"
-  - export MONGO_PORT="MONGO_${MONGO_RELEASE}_PORT"
-  - export MONGO_AUTH="MONGO_${MONGO_RELEASE}_AUTH"
-  - ./scripts/installMongo mongodb-linux-x86_64-${!MONGO_LINUX} mongo ${!MONGO_PORT} ${!MONGO_AUTH}
-  - psql -c 'CREATE DATABASE metastore;' -U postgres
-  - echo 'postgresql_metastore="{\"host\":\"localhost\",\"port\":5432,\"database\":\"metastore\",\"userName\":\"postgres\",\"password\":\"\"}"' > $TEST_CONFIG_FILE
-  - if [ $QUASAR_COUCHBASE ]; then ./scripts/startCouchbase; echo "couchbase=${QUASAR_COUCHBASE}" >> $TEST_CONFIG_FILE ; fi
-  - if [[ $QUASAR_MARKLOGIC_JSON || $QUASAR_MARKLOGIC_XML ]]; then ./scripts/installMarkLogic; fi
-  - if [ $QUASAR_MARKLOGIC_XML ]; then echo "marklogic_xml=${QUASAR_MARKLOGIC_XML}" >> $TEST_CONFIG_FILE; fi
-  - if [ $QUASAR_MARKLOGIC_JSON ]; then echo "marklogic_json=${QUASAR_MARKLOGIC_JSON}" >> $TEST_CONFIG_FILE; fi
-  - if [ $QUASAR_POSTGRESQL ]; then echo "postgresql=${QUASAR_POSTGRESQL}" >> $TEST_CONFIG_FILE; fi
-  - if [ $QUASAR_SPARK_LOCAL ]; then echo "spark_local=\"${HOME}/${QUASAR_SPARK_LOCAL}/\"" >> $TEST_CONFIG_FILE; fi
-  - psql -c 'CREATE DATABASE "quasar-test";' -U postgres
-  - ./scripts/build $MONGO_RELEASE
-  - ./scripts/quasarPublishAndTag
-=======
   - ./scripts/build
   - sbt transferPublishAndTagResources
   - ./scripts/publishAndTag 'quasar-analytics/quasar'
->>>>>>> 1b2247cd
 
 after_success:
   - ./scripts/afterSuccess
@@ -93,24 +75,4 @@
     - CONNECTOR=spark_local_test
 
   global:
-<<<<<<< HEAD
-    - COURSIER_PROGRESS=0
-    - LOCAL_MONGODB=true
-    - ISOLATED_ENV=true
-    - MONGO_2_6_LINUX=2.6.11
-    - MONGO_2_6_PORT=27018
-    - MONGO_2_6_AUTH=""
-    - MONGO_3_0_LINUX=3.0.12
-    - MONGO_3_0_PORT=27019
-    - MONGO_3_0_AUTH=""
-    - MONGO_3_0_RO_LINUX=3.0.12
-    - MONGO_3_0_RO_PORT=27019
-    - MONGO_3_0_RO_AUTH="--auth"
-    - MONGO_3_2_LINUX=3.2.9
-    - MONGO_3_2_PORT=27020
-    - MONGO_3_2_AUTH=""
-    - TEST_CONFIG_FILE=it/testing.conf
-    - POSTGRESQL_METASTORE=
-=======
-    - COURSIER_PROGRESS=0
->>>>>>> 1b2247cd
+    - COURSIER_PROGRESS=0