/*
 *  ____    ____    _____    ____    ___     ____ 
 * |  _ \  |  _ \  | ____|  / ___|  / _/    / ___|        Precog (R)
 * | |_) | | |_) | |  _|   | |     | |  /| | |  _         Advanced Analytics Engine for NoSQL Data
 * |  __/  |  _ <  | |___  | |___  |/ _| | | |_| |        Copyright (C) 2010 - 2013 SlamData, Inc.
 * |_|     |_| \_\ |_____|  \____|   /__/   \____|        All Rights Reserved.
 *
 * This program is free software: you can redistribute it and/or modify it under the terms of the 
 * GNU Affero General Public License as published by the Free Software Foundation, either version 
 * 3 of the License, or (at your option) any later version.
 *
 * This program is distributed in the hope that it will be useful, but WITHOUT ANY WARRANTY; 
 * without even the implied warranty of MERCHANTABILITY or FITNESS FOR A PARTICULAR PURPOSE. See 
 * the GNU Affero General Public License for more details.
 *
 * You should have received a copy of the GNU Affero General Public License along with this 
 * program. If not, see <http://www.gnu.org/licenses/>.
 *
 */
package com.precog
package accounts

import com.precog.common.Path
import com.precog.auth.WrappedAPIKey
import com.precog.common.security._

import blueeyes.bkka.AkkaTypeClasses._
import blueeyes.core.http._
import blueeyes.core.http.HttpStatusCodes._
import blueeyes.core.service._
import blueeyes.json._
import blueeyes.json.serialization.{ ValidatedExtraction, Extractor, Decomposer }
import blueeyes.json.serialization.DefaultSerialization.{ DateTimeDecomposer => _, DateTimeExtractor => _, _ }
import blueeyes.json.serialization.Extractor._
import blueeyes.core.http.MimeTypes._
import blueeyes.core.data.BijectionsChunkJson._
import blueeyes.core.service.engines.HttpClientXLightWeb
import blueeyes.util.Clock

import HttpHeaders.Authorization

import akka.dispatch.{ ExecutionContext, Future, Await }
import akka.util.Timeout
import akka.util.duration._

import com.weiglewilczek.slf4s.Logging

import scalaz.{ Applicative, Validation, Success, Failure }

import org.joda.time.DateTime
import org.joda.time.format.ISODateTimeFormat

object Responses {
  def failure(error: HttpStatusCode, message: String) = 
    HttpResponse[JValue](HttpStatus(error), content = Some(JString(message))) 

  def failure(error: HttpStatusCode, statMessage: String, message: String) = 
    HttpResponse[JValue](HttpStatus(error, statMessage), content = Some(JString(message)))
  
  def failure(error: HttpStatus, message: String) = 
    HttpResponse[JValue](error, content = Some(JString(message)))
}

sealed trait AuthenticationFailure
case object NotProvided extends AuthenticationFailure
case class AuthMismatch(message: String) extends AuthenticationFailure

class AuthenticationService[A, B](accountManager: AccountManager[Future], val delegate: HttpService[A, Account => Future[B]])(err: AuthenticationFailure => B)(implicit ctx: ExecutionContext) 
extends DelegatingService[A, Future[B], A, Account => Future[B]] with Logging {
  val service = (request: HttpRequest[A]) => {
    delegate.service(request) map { (f: Account => Future[B]) =>
      request.headers.header[Authorization] flatMap {
        _.basic map {
          case BasicAuthCredentials(email,  password) =>
            accountManager.authAccount(email, password) flatMap { 
              case Some(account)   => f(account)
              case None            => Future(err(AuthMismatch("Credentials provided were formatted correctly, but did not match a known account.")))
            }
        }
      } getOrElse {
        Future(err(NotProvided))
      }
    }
  }
  
  val metadata = Some(AboutMetadata(ParameterMetadata('accountId, None), DescriptionMetadata("A accountId is required for the use of this service.")))
}

trait AccountAuthorization {
  def accountManagement: AccountManager[Future]

  def withAccountAdmin[A](accountId: String, auth: Account)(f: Account => Future[HttpResponse[JValue]])(implicit executor: ExecutionContext): Future[HttpResponse[JValue]] = {
    accountManagement.findAccountById(accountId) flatMap { 
      case Some(account) =>
        accountManagement.hasAncestor(account, auth) flatMap {
          case true  => f(account)
          case false => Future(HttpResponse[JValue](HttpStatus(Unauthorized), content = Some(JString("You do not have access to account "+ accountId))))
        }

      case None => 
        Future(HttpResponse[JValue](HttpStatus(NotFound), content = Some(JString("Unable to find Account "+ accountId))))
    }
  }

  def withAccountAdmin[A](request: HttpRequest[_], auth: Account)(f: Account => Future[HttpResponse[JValue]])(implicit executor: ExecutionContext): Future[HttpResponse[JValue]] = {
    request.parameters.get('accountId).map { accountId =>
      withAccountAdmin(accountId, auth) { f }
    } getOrElse {
      Future(HttpResponse[JValue](HttpStatus(BadRequest, "Missing accountId in request URI."), content = Some(JString("Missing accountId in request URI."))))
    }
  }
}


class ListAccountsHandler(accountManagement: AccountManager[Future])(implicit ctx: ExecutionContext) 
extends CustomHttpService[Future[JValue], Account => Future[HttpResponse[JValue]]] with Logging {
  val service: HttpRequest[Future[JValue]] => Validation[NotServed,Account => Future[HttpResponse[JValue]]] = (request: HttpRequest[Future[JValue]]) => {
    Success { (auth: Account) =>
      //TODO, if root then can see more
      accountManagement.listAccountIds(auth.apiKey).map { 
        case accounts =>
          val objs:List[JObject] = accounts.map {
            account => JObject(Map("accountId" -> JString(account.accountId)))
          } (collection.breakOut)
          HttpResponse[JValue](OK, content = Some(JArray(objs)))
      }
    }
  }

  val metadata = None
}


//returns accountId of account if exists, else creates account, 
//we are working on path accountId.. do we use this to get the account the user wants to create?
//because we also need auth at this stage.. auth will give us the root key for permmissions
class PostAccountHandler(accountManagement: AccountManager[Future], clock: Clock, securityService: SecurityService, rootAccountId: String)(implicit ctx: ExecutionContext) 
extends CustomHttpService[Future[JValue], Future[HttpResponse[JValue]]] with Logging {
   
  val service: HttpRequest[Future[JValue]] => Validation[NotServed, Future[HttpResponse[JValue]]] = (request: HttpRequest[Future[JValue]]) => {
    logger.trace("Got request in PostAccountHandler: " + request)
    request.content map { futureContent => 
      Success(
        futureContent flatMap { jv =>
          (jv \ "email", jv \ "password") match {
            case (JString(email), JString(password)) =>
              logger.debug("About to create account for email " + email)
              for {
                existingAccountOpt <- accountManagement.findAccountByEmail(email)
                accountResponse <- 
                  existingAccountOpt map { account =>
                    logger.debug("Found existing account: " + account.accountId)
                    Future(HttpResponse[JValue](OK, content = Some(JObject(List(JField("accountId", account.accountId))))))
                  } getOrElse {
<<<<<<< HEAD
                    accountManagement.newAccount(email, password, clock.now(), AccountPlan.Free) { (accountId, path) =>
                      val request = NewGrantRequest.newAccount(accountId, path, None, None, Set(), None)
                      val createBody = request.serialize 
=======
                    accountManagement.newAccount(email, password, clock.now(), AccountPlan.Free, Some(rootAccountId)) { (accountId, path) =>
                      val permissions = Permission.permissions(path, accountId, None, Permission.ALL)
                      val createBody = JObject(JField("grants", permissions.serialize) :: Nil) 
>>>>>>> f46fac35

                      logger.debug("Creating new account with id " + accountId + " and request body " + createBody)

                      securityService.withRootClient { client =>
                        client.contentType(application/MimeTypes.json).path("apikeys/").post[JValue]("")(createBody) map {
                          case HttpResponse(HttpStatus(OK, _), _, Some(wrappedKey), _) =>
                           wrappedKey.validated[WrappedAPIKey] match {
                             case Success(WrappedAPIKey(apiKey, _, _)) => apiKey
                             case Failure(err) =>
                              logger.error("Unexpected response to API key creation request: " + err)
                              throw HttpException(BadGateway, "Unexpected response to API key creation request: " + err)
                           }

                          case HttpResponse(HttpStatus(failure: HttpFailure, reason), _, content, _) => 
                            logger.error("Fatal error attempting to create api key: " + failure + ": " + content)
                            throw HttpException(failure, reason)

                          case x => 
                            logger.error("Unexpected response from api provisioning service: " + x)
                            throw HttpException(BadGateway, "Unexpected response from the api provisioning service: " + x)
                        }
                      }
                    } map { account =>
                      // todo: send email ?
                      logger.debug("Account successfully created: " + account.accountId)
                      HttpResponse[JValue](OK, content = Some(JObject(JField("accountId", account.accountId) :: Nil)))
                    }
                  }
              } yield accountResponse

            case _ =>
              val errmsg = "Missing email and/or password fiedlds from request body."
              Future(HttpResponse[JValue](HttpStatus(BadRequest, errmsg), content = Some(JString(errmsg))))
          }
        }
      )
    } getOrElse {
      Failure(DispatchError(HttpException(BadRequest, "Missing request body content.")))
    }
  }

  val metadata = None
}


class CreateAccountGrantHandler(accountManagement: AccountManager[Future], securityService: SecurityService)(implicit ctx: ExecutionContext) 
extends CustomHttpService[Future[JValue], Account =>  Future[HttpResponse[JValue]]] with Logging {
  val service: HttpRequest[Future[JValue]] => Validation[NotServed, Account => Future[HttpResponse[JValue]]] = (request: HttpRequest[Future[JValue]]) => {
    Success { (auth: Account) =>
      // cannot use withAccountAdmin here because of the ability to add grants to others' accounts.
      request.parameters.get('accountId) map { accountId =>
        accountManagement.findAccountById(accountId) flatMap {
          case Some(account) => 
            request.content map { futureContent => 
              futureContent flatMap { jvalue =>
                //todo: validate the jvalue, and place behind a trait for mocking?
                securityService.withClient { client =>
                  client.query("apiKey", auth.apiKey)
                        .contentType(application/MimeTypes.json)
                        .post[JValue]("apikeys/" + account.apiKey + "/grants/")(jvalue) map {
                                                    
                    case HttpResponse(HttpStatus(Created, _), _, None, _) => 
                      HttpResponse[JValue](OK, content = Some(""))
                    
                    case _ =>
                      HttpResponse[JValue](HttpStatus(InternalServerError), content = Some(JString("could not create grants")))
                  }
                }
              }
            } getOrElse {
              Future(HttpResponse(HttpStatus(BadRequest, "Missing request body."),
                                  content = Some(JString("Missing request body"))))
            }
                
          case _  => 
            Future(HttpResponse[JValue](HttpStatus(NotFound), content = Some(JString("Unable to find account "+ accountId))))
        }
      } getOrElse {
        Future(HttpResponse[JValue](HttpStatus(BadRequest, "Missing account id."), 
                                    content = Some(JString("Missing account id."))))
      }
    }
  }

  val metadata = None
}


//returns plan for account
class GetAccountPlanHandler(val accountManagement: AccountManager[Future])(implicit ctx: ExecutionContext) 
    extends CustomHttpService[Future[JValue],Account => Future[HttpResponse[JValue]]] 
    with AccountAuthorization
    with Logging {

  val service: HttpRequest[Future[JValue]] => Validation[NotServed, Account => Future[HttpResponse[JValue]]] = (request: HttpRequest[Future[JValue]]) => {
    Success { (auth: Account) => 
      withAccountAdmin(request, auth) { account =>
        Future(HttpResponse[JValue](OK, content = Some(JObject(List(JField("type", account.plan.planType))))))
      }
    }
  }

  val metadata = None
}


//update account password
class PutAccountPasswordHandler(val accountManagement: AccountManager[Future])(implicit ctx: ExecutionContext) 
    extends CustomHttpService[Future[JValue], Account =>Future[HttpResponse[JValue]]] 
    with AccountAuthorization
    with Logging {

  val service: HttpRequest[Future[JValue]] => Validation[NotServed, Account => Future[HttpResponse[JValue]]] = (request: HttpRequest[Future[JValue]]) => {
    Success { (auth: Account) =>
      withAccountAdmin(request, auth) { account =>
        request.content map { futureContent =>
          futureContent flatMap { jvalue =>
            (jvalue \ "password").validated[String] match {
              case Success(newPassword) => 
                accountManagement.updateAccountPassword(account, newPassword) map { 
                  case true => HttpResponse[JValue](OK, content = None)
                  case _ => Responses.failure(InternalServerError, "Account update failed, please contact support.")
                } 

              case Failure(error) => 
                Future(HttpResponse[JValue](HttpStatus(BadRequest, "Invalid request body."), content = Some(JString("Could not determine replacement password from request body."))))
            }
          }
        } getOrElse {
          Future(HttpResponse[JValue](HttpStatus(BadRequest, "Request body missing."), content = Some(JString("You must provide a JSON object containing a password field."))))
        }
      }
    }
  }

  val metadata = None
}


//update account Plan
class PutAccountPlanHandler(val accountManagement: AccountManager[Future])(implicit ctx: ExecutionContext) 
    extends CustomHttpService[Future[JValue], Account =>Future[HttpResponse[JValue]]] 
    with AccountAuthorization
    with Logging {

  val service: HttpRequest[Future[JValue]] => Validation[NotServed, Account => Future[HttpResponse[JValue]]] = (request: HttpRequest[Future[JValue]]) => {
    Success { (auth: Account) =>
      withAccountAdmin(request, auth) { account =>
        request.content.map { futureContent =>
          futureContent flatMap { jvalue =>
            (jvalue \ "type").validated[String] match {
              case Success(planType) => 
                accountManagement.updateAccount(account.copy(plan = new AccountPlan(planType))) map { 
                  case true => HttpResponse[JValue](OK, content = None)
                  case _ => Responses.failure(InternalServerError, "Account update failed, please contact support.")
                }

              case Failure(error) => 
                Future(HttpResponse[JValue](HttpStatus(BadRequest, "Invalid request body."), content = Some(JString("Could not determine new account type from request body."))))
            }
          }
        } getOrElse {
          Future(HttpResponse[JValue](HttpStatus(BadRequest, "Request body missing."), content = Some(JString("You must provide a JSON object containing a \"type\" field."))))
        }
      }
    }
  }

  val metadata = None
}


//sets plan to "free"
class DeleteAccountPlanHandler(val accountManagement: AccountManager[Future])(implicit ctx: ExecutionContext) 
    extends CustomHttpService[Future[JValue], Account => Future[HttpResponse[JValue]]] 
    with AccountAuthorization
    with Logging {

  val service: HttpRequest[Future[JValue]] => Validation[NotServed, Account => Future[HttpResponse[JValue]]] = (request: HttpRequest[Future[JValue]]) => {
    Success { (auth: Account) =>
      withAccountAdmin(request, auth) { account =>
        accountManagement.updateAccount(account.copy(plan = AccountPlan.Free)) map {
          case true => HttpResponse[JValue](OK, content = Some(JObject(List(JField("type",account.plan.planType)))))
          case _ => Responses.failure(InternalServerError, "Account update failed, please contact support.")
        }
      }
    }
  }

  val metadata = None
}


class GetAccountDetailsHandler(val accountManagement: AccountManager[Future])(implicit ctx: ExecutionContext) 
    extends CustomHttpService[Future[JValue], Account => Future[HttpResponse[JValue]]] 
    with AccountAuthorization
    with Logging {

  val service: HttpRequest[Future[JValue]] => Validation[NotServed, Account => Future[HttpResponse[JValue]]] = (request: HttpRequest[Future[JValue]]) => {
    Success { (auth: Account) =>
      withAccountAdmin(request, auth) { account =>
        Future(HttpResponse[JValue](OK, content = Some(account.serialize)))
      }
    }
  }

  val metadata = None
}


class DeleteAccountHandler(val accountManagement: AccountManager[Future])(implicit ctx: ExecutionContext) 
    extends CustomHttpService[Future[JValue],  Account => Future[HttpResponse[JValue]]] 
    with AccountAuthorization
    with Logging {

  val service: HttpRequest[Future[JValue]] => Validation[NotServed, Account => Future[HttpResponse[JValue]]] = (request: HttpRequest[Future[JValue]]) => {
    Success { (auth: Account) =>
      withAccountAdmin(request, auth) { account =>
        accountManagement.deleteAccount(account.accountId).map { 
          case Some(_) => HttpResponse[JValue](HttpStatus(NoContent))
          case None    => HttpResponse[JValue](HttpStatus(InternalServerError), content = Some(JString("Account deletion failed, please contact support.")))
        }
      }
    }
  }

  val metadata = None
}


// type AccountServiceHandlers // for ctags<|MERGE_RESOLUTION|>--- conflicted
+++ resolved
@@ -152,15 +152,9 @@
                     logger.debug("Found existing account: " + account.accountId)
                     Future(HttpResponse[JValue](OK, content = Some(JObject(List(JField("accountId", account.accountId))))))
                   } getOrElse {
-<<<<<<< HEAD
                     accountManagement.newAccount(email, password, clock.now(), AccountPlan.Free) { (accountId, path) =>
                       val request = NewGrantRequest.newAccount(accountId, path, None, None, Set(), None)
                       val createBody = request.serialize 
-=======
-                    accountManagement.newAccount(email, password, clock.now(), AccountPlan.Free, Some(rootAccountId)) { (accountId, path) =>
-                      val permissions = Permission.permissions(path, accountId, None, Permission.ALL)
-                      val createBody = JObject(JField("grants", permissions.serialize) :: Nil) 
->>>>>>> f46fac35
 
                       logger.debug("Creating new account with id " + accountId + " and request body " + createBody)
 
