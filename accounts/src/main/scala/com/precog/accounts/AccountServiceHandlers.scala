--- conflicted
+++ resolved
@@ -123,8 +123,6 @@
     val metadata = None
   }
 
-
-<<<<<<< HEAD
   //returns accountId of account if exists, else creates account, 
   //we are working on path accountId.. do we use this to get the account the user wants to create?
   //because we also need auth at this stage.. auth will give us the root key for permmissions
@@ -148,52 +146,6 @@
                         logger.info("Created new account for " + email + " with id " + accountId + " and path " + path + " by " + remoteIpFrom(request))
                         apiKeyFinder.newAPIKey(accountId, path, Some("Root key for account " + accountId), Some("This is your master API key. Keep it secure!")) map {
                           details => details.apiKey
-=======
-//returns accountId of account if exists, else creates account, 
-//we are working on path accountId.. do we use this to get the account the user wants to create?
-//because we also need auth at this stage.. auth will give us the root key for permmissions
-class PostAccountHandler(accountManagement: AccountManager[Future], clock: Clock, securityService: SecurityService, rootAccountId: AccountId)(implicit ctx: ExecutionContext) 
-extends CustomHttpService[Future[JValue], Future[HttpResponse[JValue]]] with Logging {
-   
-  val service: HttpRequest[Future[JValue]] => Validation[NotServed, Future[HttpResponse[JValue]]] = (request: HttpRequest[Future[JValue]]) => {
-    logger.trace("Got request in PostAccountHandler: " + request)
-    request.content map { futureContent => 
-      Success(
-        futureContent flatMap { jv =>
-          (jv \ "email", jv \ "password") match {
-            case (JString(email), JString(password)) =>
-              logger.debug("About to create account for email " + email)
-              for {
-                existingAccountOpt <- accountManagement.findAccountByEmail(email)
-                accountResponse <- 
-                  existingAccountOpt map { account =>
-                    logger.debug("Found existing account: " + account.accountId)
-                    Future(HttpResponse[JValue](OK, content = Some(JObject(List(JField("accountId", account.accountId))))))
-                  } getOrElse {
-                    accountManagement.newAccount(email, password, clock.now(), AccountPlan.Free, Some(rootAccountId)) { (accountId, path) =>
-                      val keyRequest = NewAPIKeyRequest.newAccount(accountId, path, None, None)
-                      val createBody = keyRequest.serialize 
-
-                      logger.info("Creating new account for " + email + " with id " + accountId + " and request body " + createBody + " by " + remoteIpFrom(request))
-
-                      securityService.withRootClient { client =>
-                        client.contentType(application/MimeTypes.json).path("apikeys/").post[JValue]("")(createBody) map {
-                          case HttpResponse(HttpStatus(OK, _), _, Some(wrappedKey), _) =>
-                           wrappedKey.validated[WrappedAPIKey] match {
-                             case Success(WrappedAPIKey(apiKey, _, _)) => apiKey
-                             case Failure(err) =>
-                              logger.error("Unexpected response to API key creation request: " + err)
-                              throw HttpException(BadGateway, "Unexpected response to API key creation request: " + err)
-                           }
-
-                          case HttpResponse(HttpStatus(failure: HttpFailure, reason), _, content, _) => 
-                            logger.error("Fatal error attempting to create api key: " + failure + ": " + content)
-                            throw HttpException(failure, reason)
-
-                          case x => 
-                            logger.error("Unexpected response from api provisioning service: " + x)
-                            throw HttpException(BadGateway, "Unexpected response from the api provisioning service: " + x)
->>>>>>> 4dc280c6
                         }
                       } map { account =>
                         logger.debug("Account successfully created: " + account.accountId)
