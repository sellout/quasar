/*
 * Copyright 2014 - 2015 SlamData Inc.
 *
 * Licensed under the Apache License, Version 2.0 (the "License");
 * you may not use this file except in compliance with the License.
 * You may obtain a copy of the License at
 *
 *     http://www.apache.org/licenses/LICENSE-2.0
 *
 * Unless required by applicable law or agreed to in writing, software
 * distributed under the License is distributed on an "AS IS" BASIS,
 * WITHOUT WARRANTIES OR CONDITIONS OF ANY KIND, either express or implied.
 * See the License for the specific language governing permissions and
 * limitations under the License.
 */

package slamdata.engine.api

import scala.collection.immutable.{ListMap, TreeSet}

import slamdata.engine._; import Backend._
import slamdata.engine.config._
import slamdata.engine.sql._
import slamdata.engine.fs._
import slamdata.engine.fp._

import argonaut.{DecodeResult => _, _ }
import Argonaut._

import org.http4s.{Query => HQuery, _}; import EntityEncoder._
import org.http4s.dsl.{Path => HPath, listInstance => _, _}
import org.http4s.argonaut._
import org.http4s.headers._
import org.http4s.server._
import org.http4s.util.{CaseInsensitiveString, Renderable}

import scalaz._
import Scalaz._

import scalaz.concurrent._
import scalaz.stream._

sealed trait ResponseFormat {
  def mediaType: MediaType
  def disposition: Option[`Content-Disposition`]
}
object ResponseFormat {
  final case class JsonStream private[ResponseFormat] (codec: DataCodec, mode: String, disposition: Option[`Content-Disposition`]) extends ResponseFormat {
    def mediaType = JsonStream.mediaType.withExtensions(Map("mode" -> mode))
  }
  object JsonStream {
    val mediaType = new MediaType("application", "ldjson", compressible = true)

    val Readable = JsonStream(DataCodec.Readable, "readable", None)
    val Precise  = JsonStream(DataCodec.Precise,  "precise", None)
  }

  final case class JsonArray private[ResponseFormat] (codec: DataCodec, mode: String, disposition: Option[`Content-Disposition`]) extends ResponseFormat {
    def mediaType = JsonArray.mediaType.withExtensions(Map("mode" -> mode))
  }
  object JsonArray {
    def mediaType = new MediaType("application", "json", compressible = true)

    val Readable = JsonArray(DataCodec.Readable, "readable", None)
    val Precise  = JsonArray(DataCodec.Precise,  "precise", None)
  }

  final case class Csv(columnDelimiter: Char, rowDelimiter: String, quoteChar: Char, escapeChar: Char, disposition: Option[`Content-Disposition`]) extends ResponseFormat {
    import Csv._

    def mediaType = Csv.mediaType.withExtensions(Map(
      "columnDelimiter" -> escapeNewlines(columnDelimiter.toString),
      "rowDelimiter" -> escapeNewlines(rowDelimiter),
      "quoteChar" -> escapeNewlines(quoteChar.toString),
      "escapeChar" -> escapeNewlines(escapeChar.toString)))
  }
  object Csv {
    val mediaType = new MediaType("text", "csv", compressible = true)

    val Default = Csv(',', "\r\n", '"', '"', None)

    def escapeNewlines(str: String): String =
      str.replace("\r", "\\r").replace("\n", "\\n")

    def unescapeNewlines(str: String): String =
      str.replace("\\r", "\r").replace("\\n", "\n")
  }

  def fromAccept(accept: Option[Accept]): ResponseFormat = {
    val mediaTypes = NonEmptyList(
      JsonStream.mediaType,
      new MediaType("application", "x-ldjson"),
      JsonArray.mediaType,
      Csv.mediaType)

    (for {
      acc       <- accept
      // TODO: MediaRange needs an Order instance – combining QValue ordering
      //       with specificity (EG, application/json sorts before
      //       application/* if they have the same q-value).
      mediaType <- acc.values.toList.sortBy(_.qValue).find(a => mediaTypes.toList.exists(a.satisfies(_)))
    } yield {
      import org.http4s.parser.HttpHeaderParser.parseHeader
      val disposition = mediaType.extensions.get("disposition").flatMap { str =>
        parseHeader(Header.Raw(CaseInsensitiveString("Content-Disposition"), str)).toOption.map(_.asInstanceOf[`Content-Disposition`])
      }
      if (mediaType satisfies Csv.mediaType) {
        def toChar(str: String): Option[Char] = str.toList match {
          case c :: Nil => Some(c)
          case _ => None
        }
        Csv(mediaType.extensions.get("columnDelimiter").map(Csv.unescapeNewlines).flatMap(toChar).getOrElse(','),
          mediaType.extensions.get("rowDelimiter").map(Csv.unescapeNewlines).getOrElse("\r\n"),
          mediaType.extensions.get("quoteChar").map(Csv.unescapeNewlines).flatMap(toChar).getOrElse('"'),
          mediaType.extensions.get("escapeChar").map(Csv.unescapeNewlines).flatMap(toChar).getOrElse('"'),
          disposition)
      }
      else {
        ((mediaType satisfies JsonArray.mediaType) && mediaType.extensions.get("boundary") != Some("NL"),
            mediaType.extensions.get("mode")) match {
          case (true, Some("precise"))  => JsonArray.Precise.copy(disposition = disposition)
          case (true, _)                => JsonArray.Readable.copy(disposition = disposition)
          case (false, Some("precise")) => JsonStream.Precise.copy(disposition = disposition)
          case (false, _)               => JsonStream.Readable.copy(disposition = disposition)
        }
      }
    }).getOrElse(JsonStream.Readable)
  }
}

final case class RequestError(message: String)

final case class FileSystemApi(backend: Backend, contentPath: String, config: Config, reloader: Config => Task[Unit]) {
  import Method.{MOVE, OPTIONS}

  val CsvColumnsFromInitialRowsCount = 1000

  val LineSep = "\r\n"

  private def rawJsonLines(codec: DataCodec, v: Process[PathTask, Data])(implicit EE: EncodeJson[DataEncodingError]): Process[PathTask, String] =
    v.map(DataCodec.render(_)(codec).fold(EE.encode(_).toString, ɩ))

  private def jsonStreamLines(codec: DataCodec, v: Process[PathTask, Data]): Process[PathTask, String] =
    rawJsonLines(codec, v).map(_ + LineSep)

  private def jsonArrayLines(codec: DataCodec, v: Process[PathTask, Data]): Process[PathTask, String] =
    // NB: manually wrapping the stream with "[", commas, and "]" allows us to still stream it,
    // rather than having to construct the whole response in Json form at once.
    Process.emit("[" + LineSep) ++ rawJsonLines(codec, v).intersperse("," + LineSep) ++ Process.emit(LineSep + "]" + LineSep)

  private def csvLines(v: Process[PathTask, Data], format: Option[CsvParser.Format]): Process[PathTask, String] = {
    import slamdata.engine.repl.Prettify
    import com.github.tototoshi.csv._

    Prettify.renderStream(v, CsvColumnsFromInitialRowsCount).map { v =>
      val w = new java.io.StringWriter
      val cw = format.map(f => CSVWriter.open(w)(f)).getOrElse(CSVWriter.open(w))
      cw.writeRow(v)
      cw.close
      w.toString
    }
  }

  val unstack = new (PathTask ~> Task) {
    def apply[A](t: PathTask[A]): Task[A] = t.run.flatMap(_.fold(Task.fail, Task.now))
  }

  private def linesResponse(v: Process[PathTask, String]): Task[Response] = {
    import slamdata.engine.fp._

    val v1: Process[Task, Throwable \/ String] = v.translate(unstack).attempt()
    v1.unconsOption.flatMap(_ match {
      case Some((first, rest)) =>
        first.fold(
          {
            case e: PathError => handlePathError(e)
            case e: ScanError => handleScanError(e)
            case err => InternalServerError(err.toString)
          },
          _ => Ok((Process.emit(first) ++ rest).flatMap(_.fold(Process.fail, Process.emit))))
      case None =>
        Ok("")
    })
  }

  private def responseLines(accept: Option[Accept], v: Process[PathTask, Data]) =
    ResponseFormat.fromAccept(accept) match {
      case f @ ResponseFormat.JsonStream(codec, _, disposition) =>
        (f.mediaType, jsonStreamLines(codec, v), disposition)
      case f @ ResponseFormat.JsonArray(codec, _, disposition) =>
        (f.mediaType, jsonArrayLines(codec, v), disposition)
      case f @ ResponseFormat.Csv(r, c, q, e, disposition) =>
        (f.mediaType, csvLines(v, Some(CsvParser.Format(r, q, e, c))), disposition)
    }

  private def responseStream(accept: Option[Accept], v: Process[PathTask, Data]):
      Task[Response] = {
    val (mediaType, lines, disposition) = responseLines(accept, v)
    linesResponse(lines).map(_.putHeaders(
      `Content-Type`(mediaType, Some(Charset.`UTF-8`)) ::
      disposition.toList: _*))
  }

  private def errorResponse(
    status: org.http4s.dsl.impl.EntityResponseGenerator,
    e: Throwable):
      Task[Response] = {
    e match {
<<<<<<< HEAD
      case PhaseError(phases, causedBy) =>
        status(errorBody(causedBy.getMessage, Some(phases)))

      case _ => status(errorBody(e.getMessage, None))
=======
      case PhaseError(phases, causedBy) => status(Json.obj(
          "error"  := causedBy.message,
          "phases" := phases))

      case _ => status(e.message)
>>>>>>> 5fa8a089
    }
  }

  private def errorBody(message: String, phases: Option[Vector[PhaseResult]]) =
    Json((("error" := message) :: phases.map("phases" := _).toList): _*)

  private def vars(req: Request) = Variables(req.params.map { case (k, v) => (VarName(k), VarValue(v)) })

  private val QueryParameterMustContainQuery = BadRequest(errorBody("The request must contain a query", None))
  private val POSTContentMustContainQuery    = BadRequest(errorBody("The body of the POST must contain a query", None))
  private val DestinationHeaderMustExist     = BadRequest(errorBody("The '" + Destination.name + "' header must be specified", None))
  private val FileNameHeaderMustExist        = BadRequest(errorBody("The '" + FileName.name + "' header must be specified", None))

  private def upload[A](errors: List[WriteError], path: Path, f: (Backend, Path) => PathTask[List[Throwable] \/ Unit]): Task[Response] = {
    def dataErrorBody(status: org.http4s.dsl.impl.EntityResponseGenerator, errs: List[Throwable])(implicit EJ: EncodeJson[WriteError]) =
      status(Json(
        "error" := "some uploaded value(s) could not be processed",
        "details" := errs.map {
          case e @ WriteError(_, _)     => EJ.encode(e)
          case e: slamdata.engine.Error => Json("detail" := e.message)
          case e                        => Json("detail" := e.toString)
        }))

    if (!errors.isEmpty)
      dataErrorBody(BadRequest, errors)
    else {
      f(backend, path).run.flatMap(_.fold(
        handlePathError,
        _.fold(dataErrorBody(InternalServerError, _), κ(Ok("")))))
        .handleWith {
          case e @ WriteError(_, _) => InternalServerError(errorBody(e.message, None))
        }
    }
  }

  object AsPath {
    def unapply(p: HPath): Option[Path] = {
      Some(Path("/" + p.toList.map(java.net.URLDecoder.decode(_, "UTF-8")).mkString("/")))
    }
  }

  object AsDirPath {
    def unapply(p: HPath): Option[Path] = AsPath.unapply(p).map(_.asDir)
  }

  implicit def FilesystemNodeEncodeJson = EncodeJson[FilesystemNode] { fsn =>
    Json(
      "name" := fsn.path.simplePathname,
      "type" := (fsn.typ match {
        case Mount => "mount"
        case Plain => fsn.path.file.fold("directory")(κ("file"))
      }))
  }

  implicit val QueryDecoder = new QueryParamDecoder[Query] {
    def decode(value: QueryParameterValue): ValidationNel[ParseFailure, Query] =
      Query(value.value).successNel[ParseFailure]
  }
  object Q extends QueryParamDecoderMatcher[Query]("q")

  object Offset extends OptionalQueryParamDecoderMatcher[Long]("offset")
  object Limit extends OptionalQueryParamDecoderMatcher[Long]("limit")

  def queryService = {
    HttpService {
      case req @ GET -> AsDirPath(path) :? Q(query) => {
        SQLParser.parseInContext(query, path).fold(
          errorResponse(BadRequest, _),
          expr => {
            val (phases, resultT) = backend.eval(QueryRequest(expr, None, Variables(Map())))
            responseStream(req.headers.get(Accept), resultT)
          })
      }

      case GET -> _ => QueryParameterMustContainQuery

      case req @ POST -> AsDirPath(path) =>
        def go(query: Query): Task[Response] =
          req.headers.get(Destination).fold(
            DestinationHeaderMustExist)(
            x =>
            (SQLParser.parseInContext(query, path)
              .leftMap(errorResponse(BadRequest, _)) |@|
              Path(x.value).from(path)
              .leftMap(errorResponse(BadRequest, _)))((expr, out) => {
                val (phases, resultT) = backend.run(QueryRequest(expr, Some(out), vars(req)))
                resultT.fold(
                  handlePathError,
                  out => Ok(Json.obj(
                    "out"    := out.path.pathname,
                    "phases" := phases))).join
              }).fold(identity, identity))

        for {
          query <- EntityDecoder.decodeString(req)
          resp <- if (query != "") go(Query(query)) else POSTContentMustContainQuery
        } yield resp
    }
  }

  def compileService = {
    def go(path: Path, query: Query): Task[Response] = {
      (for {
        expr  <- SQLParser.parseInContext(query, path).leftMap(errorResponse(BadRequest, _))

        phases = backend.evalLog(QueryRequest(expr, None, Variables(Map())))

        plan  <- phases.lastOption \/> InternalServerError("no plan")
      } yield plan match {
        case PhaseResult.Error(_, value) => value match {
          case pe: PathError => handlePathError(pe)
          case _             => errorResponse(BadRequest, value)
        }
        case PhaseResult.Tree(name, value)   => Ok(Json(name := value))
        case PhaseResult.Detail(name, value) => Ok(name + "\n" + value)
      }).fold(identity, identity)
    }

    HttpService {
      case GET -> AsDirPath(path) :? Q(query) => go(path, query)

      case GET -> _ => QueryParameterMustContainQuery

      case req @ POST -> AsDirPath(path) => for {
        query <- EntityDecoder.decodeString(req)
        resp  <- if (query != "") go(path, Query(query)) else POSTContentMustContainQuery
      } yield resp
    }
  }

  def serverService(config: Config, reloader: Config => Task[Unit]) = {
    HttpService {
      case req @ PUT -> Root / "port" => for {
        body <- EntityDecoder.decodeString(req)
        r    <- body.parseInt.fold(
          e => NotFound(e.getMessage),
          i => for {
            _    <- reloader(config.copy(server = SDServerConfig(Some(i))))
            resp <- Ok("changed port to " + i)
          } yield resp)
      } yield r
      case DELETE -> Root / "port" => for {
        _    <- reloader(config.copy(server = SDServerConfig(None)))
        resp <- Ok("reverted to default port")
      } yield resp
      case req @ GET -> Root / "info" =>
        Ok(versionAndNameInfo)
    }
  }

  // TODO: Unify with PathTask (requires Error overhaul, #774)
  type M[A] = EitherT[Task, RequestError, A]
  def liftT[A](t: Task[A]): M[A] = EitherT.right(t)
  def liftE[A](v: RequestError \/ A): M[A] = EitherT(Task.now(v))

  def respond(v: M[String]): Task[Response] =
    v.fold(err => BadRequest(errorBody(err.message, None)), Ok(_)).join

  def mountService(config: Config, reloader: Config => Task[Unit]) = {
    def addPath(path: Path, req: Request): M[Boolean] = for {
      body <- liftT(EntityDecoder.decodeString(req))
      conf <- liftE(Parse.decodeEither[BackendConfig](body).leftMap(err => RequestError("input error: " + err)))
      _    <- liftE(conf.validate(path).leftMap(RequestError(_)))
      _    <- liftT(reloader(config.copy(mountings = config.mountings + (path -> conf))))
    } yield config.mountings.keySet contains path

    HttpService {
      case GET -> AsPath(path) =>
        config.mountings.find { case (k, _) => k == path }.fold(
          NotFound("There is no mount point at " + path))(
          v => Ok(BackendConfig.BackendConfig.encode(v._2)))
      case req @ MOVE -> AsPath(path) =>
        (config.mountings.get(path), req.headers.get(Destination).map(_.value)) match {
          case (Some(mounting), Some(newPath)) =>
            mounting.validate(Path(newPath)).fold(
              err => BadRequest(errorBody(err, None)),
              κ(for {
                _    <- reloader(config.copy(mountings = config.mountings - path + (Path(newPath) -> mounting)))
                resp <- Ok("moved " + path + " to " + newPath)
              } yield resp))
          case (None, _) => NotFound(errorBody("There is no mount point at " + path, None))
          case (_, None) => DestinationHeaderMustExist
        }
      case req @ POST -> AsPath(path) =>
        def addMount(newPath: Path) =
          respond(for {
            _ <- addPath(newPath, req)
          } yield "added " + newPath)
        req.headers.get(FileName).fold(
          FileNameHeaderMustExist) { nh =>
          val newPath = path ++ Path(nh.value)
          config.mountings.toList.map { case (k, _) =>
            // FIXME: This should really be checked in the backend, not here
            k.rebase(newPath).fold(
              κ(newPath.rebase(k).fold(
                κ(\/-(())),
                κ(-\/(Conflict(errorBody("Can't add a mount point below the existing mount point at  " + k, None)))))),
              κ(-\/(Conflict(errorBody("Can't add a mount point above the existing mount point at " + k, None)))))
          }.sequenceU.fold(ɩ, κ(addMount(newPath)))
        }
      case req @ PUT -> AsPath(path) =>
        config.mountings.toList.map { case (k, _) =>
          // FIXME: This should really be checked in the backend, not here
          k.rebase(path).fold(
            κ(path.rebase(k).fold(
              κ(\/-(())),
              κ(-\/(Conflict(errorBody("Can't add a mount point below the existing mount point at  " + k, None)))))),
            κ(if (k == path)
              \/-(())
            else
              -\/(Conflict(errorBody("Can't add a mount point above the existing mount point at " + k, None)))))
        }.sequenceU.fold(
          ɩ,
          κ(respond(for {
            upd <- addPath(path, req)
          } yield (if (upd) "updated" else "added") + " " + path)))
      case DELETE -> AsPath(path) =>
        if (config.mountings.contains(path))
          for {
            _    <- reloader(config.copy(mountings = config.mountings - path))
            resp <- Ok("deleted " + path)
          } yield resp
        else
          Ok()
    }
  }

  def metadataService = HttpService {
    case GET -> AsPath(path) =>
      path.file.fold(
        backend.ls(path).fold(
          handlePathError,
          // NB: we sort only for deterministic results, since JSON lacks `Set`
          paths => Ok(Json.obj("children" := paths.toList.sorted))))(
        κ(backend.exists(path).fold(
          handlePathError,
          x => if (x) Ok(Json.obj()) else NotFound()))).join
  }

  def handlePathError(error: PathError): Task[Response] =
    errorResponse(
      error match {
        case ExistingPathError(_, _)    => Conflict
        case NonexistentPathError(_, _) => NotFound
        case InternalPathError(_)       => NotImplemented
        case _                          => BadRequest
      },
      error)

  def handleScanError(error: ScanError): Task[Response] = errorResponse(BadRequest, error)

  // NB: EntityDecoders handle media types but not streaming, so the entire body is
  // parsed at once.
  implicit val dataDecoder: EntityDecoder[(List[WriteError], List[Data])] = {
    import ResponseFormat._

    val csv: EntityDecoder[(List[WriteError], List[Data])] = EntityDecoder.decodeBy(Csv.mediaType) { msg =>
      val t = EntityDecoder.decodeString(msg).map { body =>
        import scalaz.std.option._
        import slamdata.engine.repl.Prettify

        CsvDetect.parse(body).fold(
          err => List(WriteError(Data.Str("parse error: " + err), None)) -> Nil,
          lines => lines.headOption.map { header =>
            val paths = header.fold(κ(Nil), _.fields.map(Prettify.Path.parse(_).toOption))
            val rows = lines.drop(1).map(_.bimap(
                err => WriteError(Data.Str("parse error: " + err), None),
                rec => {
                  val pairs = (paths zip rec.fields.map(Prettify.parse))
                  val good = pairs.map { case (p, s) => (p |@| s).tupled }.flatten
                  Prettify.unflatten(good.toListMap)
                }
              )).toList
            unzipDisj(rows)
          }.getOrElse(List(WriteError(Data.Obj(ListMap()), Some("no CSV header in body"))) -> Nil))
      }
      DecodeResult.success(t)
    }
    def json(mt: MediaRange)(implicit codec: DataCodec): EntityDecoder[(List[WriteError], List[Data])] = EntityDecoder.decodeBy(mt) { msg =>
      val t = EntityDecoder.decodeString(msg).map { body =>
        unzipDisj(body.split("\n").map(line => DataCodec.parse(line).leftMap(
          e => WriteError(Data.Str("parse error: " + line), Some(e.message)))).toList)
      }
      DecodeResult.success(t)
    }
    csv orElse
      json(ResponseFormat.JsonStream.Readable.mediaType)(DataCodec.Readable) orElse
      json(new MediaType("*", "*"))(DataCodec.Precise)
  }

  def dataService = HttpService {
    case req @ GET -> AsPath(path) :? Offset(offset) +& Limit(limit) =>
      val accept = req.headers.get(Accept)
      if (path.pureDir) {
        backend.lsAll(path).run.flatMap(_.fold(
          handlePathError,
          { ns =>
            val bytes = Zip.zipFiles(ns.toList.map { n =>
              val (_, lines, _) = responseLines(accept, backend.scan(path ++ n.path, offset, limit))
              n.path -> lines.map(str => scodec.bits.ByteVector.view(str.getBytes(java.nio.charset.StandardCharsets.UTF_8))).translate(unstack)
            })
            val ct = `Content-Type`(MediaType.`application/zip`)
            val disp = ResponseFormat.fromAccept(accept).disposition
            Ok(bytes).map(_.withHeaders((ct :: disp.toList): _*))
          }))
      }
      else
        responseStream(accept, backend.scan(path, offset, limit))
          .handleWith { case e: ScanError => errorResponse(BadRequest, e) }

    case req @ PUT -> AsPath(path) =>
      req.decode[(List[WriteError], List[Data])] { case (errors, rows) =>
        upload(errors, path, _.save(_, Process.emitAll(rows)).map(κ(\/-(()))))
      }

    case req @ POST -> AsPath(path) =>
      req.decode[(List[WriteError], List[Data])] { case (errors, rows) =>
        upload(errors, path, _.append(_, Process.emitAll(rows)).runLog.map(x => if (x.isEmpty) \/-(()) else -\/(x.toList)))
      }

    case req @ MOVE -> AsPath(path) =>
      req.headers.get(Destination).fold(
        DestinationHeaderMustExist)(
        x =>
        Path(x.value).from(path.dirOf).fold(
          handlePathError,
          backend.move(path, _, FailIfExists).run.flatMap(_.fold(handlePathError, κ(Created(""))))))

    case DELETE -> AsPath(path) =>
      backend.delete(path).run.flatMap(_.fold(handlePathError, κ(Ok(""))))
  }

  def fileMediaType(file: String): Option[MediaType] =
    MediaType.forExtension(file.split('.').last)

  def staticFileService(basePath: String) = HttpService {
    case GET -> AsPath(path) =>
      // NB: http4s/http4s#265 should give us a simple way to handle this stuff.
      val filePath = basePath + path.toString
      StaticFile.fromString(filePath).fold(
        StaticFile.fromString(filePath + "/index.html").fold(
          NotFound("Couldn’t find page " + path.toString))(
          Task.now))(
        resp => path.file.flatMap(f => fileMediaType(f.value)).fold(
          Task.now(resp))(
          mt => Task.delay(resp.withContentType(Some(`Content-Type`(mt))))))
  }

  def redirectService(basePath: String) = HttpService {
    case GET -> AsPath(path) =>
      TemporaryRedirect(Uri(path = basePath + path.toString))
  }

  def AllServices = ListMap(
    "/compile/fs"  -> compileService,
    "/data/fs"     -> dataService,
    "/metadata/fs" -> metadataService,
    "/mount/fs"    -> mountService(config, reloader),
    "/query/fs"    -> queryService,
    "/server"      -> serverService(config, reloader),
    "/slamdata"    -> staticFileService(contentPath + "/slamdata"),
    "/"            -> redirectService("/slamdata")) ∘
      (svc => Cors(middleware.GZip(HeaderParam(svc))))
}<|MERGE_RESOLUTION|>--- conflicted
+++ resolved
@@ -204,22 +204,8 @@
   private def errorResponse(
     status: org.http4s.dsl.impl.EntityResponseGenerator,
     e: Throwable):
-      Task[Response] = {
-    e match {
-<<<<<<< HEAD
-      case PhaseError(phases, causedBy) =>
-        status(errorBody(causedBy.getMessage, Some(phases)))
-
-      case _ => status(errorBody(e.getMessage, None))
-=======
-      case PhaseError(phases, causedBy) => status(Json.obj(
-          "error"  := causedBy.message,
-          "phases" := phases))
-
-      case _ => status(e.message)
->>>>>>> 5fa8a089
-    }
-  }
+      Task[Response] =
+    status(errorBody(e.getMessage, None))
 
   private def errorBody(message: String, phases: Option[Vector[PhaseResult]]) =
     Json((("error" := message) :: phases.map("phases" := _).toList): _*)
