/*
 * Copyright 2014 - 2015 SlamData Inc.
 *
 * Licensed under the Apache License, Version 2.0 (the "License");
 * you may not use this file except in compliance with the License.
 * You may obtain a copy of the License at
 *
 *     http://www.apache.org/licenses/LICENSE-2.0
 *
 * Unless required by applicable law or agreed to in writing, software
 * distributed under the License is distributed on an "AS IS" BASIS,
 * WITHOUT WARRANTIES OR CONDITIONS OF ANY KIND, either express or implied.
 * See the License for the specific language governing permissions and
 * limitations under the License.
 */

package slamdata.engine.api

import slamdata.Predef._
import slamdata.fp._
import slamdata.engine._, Backend._, Errors._, Evaluator._, Planner._
import slamdata.engine.config._
import slamdata.engine.fs._, Path.{Root => _, _}
import slamdata.engine.sql._

import scala.collection.immutable.TreeSet

import argonaut.{DecodeResult => _, _ }, Argonaut._
import org.http4s.{Query => HQuery, _}, EntityEncoder._
import org.http4s.argonaut._
import org.http4s.dsl.{Path => HPath, listInstance => _, _}
import org.http4s.headers._
import org.http4s.server._
import org.http4s.util.{CaseInsensitiveString, Renderable}
import scalaz._, Scalaz._
import scalaz.concurrent._
import scalaz.stream._

sealed trait ResponseFormat {
  def mediaType: MediaType
  def disposition: Option[`Content-Disposition`]
}
object ResponseFormat {
  final case class JsonStream private[ResponseFormat] (codec: DataCodec, mode: String, disposition: Option[`Content-Disposition`]) extends ResponseFormat {
    def mediaType = JsonStream.mediaType.withExtensions(Map("mode" -> mode))
  }
  object JsonStream {
    val mediaType = new MediaType("application", "ldjson", compressible = true)

    val Readable = JsonStream(DataCodec.Readable, "readable", None)
    val Precise  = JsonStream(DataCodec.Precise,  "precise", None)
  }

  final case class JsonArray private[ResponseFormat] (codec: DataCodec, mode: String, disposition: Option[`Content-Disposition`]) extends ResponseFormat {
    def mediaType = JsonArray.mediaType.withExtensions(Map("mode" -> mode))
  }
  object JsonArray {
    def mediaType = new MediaType("application", "json", compressible = true)

    val Readable = JsonArray(DataCodec.Readable, "readable", None)
    val Precise  = JsonArray(DataCodec.Precise,  "precise", None)
  }

  final case class Csv(columnDelimiter: Char, rowDelimiter: String, quoteChar: Char, escapeChar: Char, disposition: Option[`Content-Disposition`]) extends ResponseFormat {
    import Csv._

    def mediaType = Csv.mediaType.withExtensions(Map(
      "columnDelimiter" -> escapeNewlines(columnDelimiter.toString),
      "rowDelimiter" -> escapeNewlines(rowDelimiter),
      "quoteChar" -> escapeNewlines(quoteChar.toString),
      "escapeChar" -> escapeNewlines(escapeChar.toString)))
  }
  object Csv {
    val mediaType = new MediaType("text", "csv", compressible = true)

    val Default = Csv(',', "\r\n", '"', '"', None)

    def escapeNewlines(str: String): String =
      str.replace("\r", "\\r").replace("\n", "\\n")

    def unescapeNewlines(str: String): String =
      str.replace("\\r", "\r").replace("\\n", "\n")
  }

  def fromAccept(accept: Option[Accept]): ResponseFormat = {
    val mediaTypes = NonEmptyList(
      JsonStream.mediaType,
      new MediaType("application", "x-ldjson"),
      JsonArray.mediaType,
      Csv.mediaType)

    (for {
      acc       <- accept
      // TODO: MediaRange needs an Order instance – combining QValue ordering
      //       with specificity (EG, application/json sorts before
      //       application/* if they have the same q-value).
      mediaType <- acc.values.toList.sortBy(_.qValue).find(a => mediaTypes.toList.exists(a.satisfies(_)))
    } yield {
      import org.http4s.parser.HttpHeaderParser.parseHeader
      val disposition = mediaType.extensions.get("disposition").flatMap { str =>
        parseHeader(Header.Raw(CaseInsensitiveString("Content-Disposition"), str)).toOption.map(_.asInstanceOf[`Content-Disposition`])
      }
      if (mediaType satisfies Csv.mediaType) {
        def toChar(str: String): Option[Char] = str.toList match {
          case c :: Nil => Some(c)
          case _ => None
        }
        Csv(mediaType.extensions.get("columnDelimiter").map(Csv.unescapeNewlines).flatMap(toChar).getOrElse(','),
          mediaType.extensions.get("rowDelimiter").map(Csv.unescapeNewlines).getOrElse("\r\n"),
          mediaType.extensions.get("quoteChar").map(Csv.unescapeNewlines).flatMap(toChar).getOrElse('"'),
          mediaType.extensions.get("escapeChar").map(Csv.unescapeNewlines).flatMap(toChar).getOrElse('"'),
          disposition)
      }
      else {
        ((mediaType satisfies JsonArray.mediaType) && mediaType.extensions.get("boundary") != Some("NL"),
            mediaType.extensions.get("mode")) match {
          case (true, Some("precise"))  => JsonArray.Precise.copy(disposition = disposition)
          case (true, _)                => JsonArray.Readable.copy(disposition = disposition)
          case (false, Some("precise")) => JsonStream.Precise.copy(disposition = disposition)
          case (false, _)               => JsonStream.Readable.copy(disposition = disposition)
        }
      }
    }).getOrElse(JsonStream.Readable)
  }
}

final case class FileSystemApi(
  backend: Backend, contentPath: String, initialConfig: Config,
  tester: BackendConfig => EnvTask[Unit],
  reloader: Config => Task[Unit],
  configWriter: Config => Task[Unit]) {

  import Method.{MOVE, OPTIONS}

  val CsvColumnsFromInitialRowsCount = 1000

  val LineSep = "\r\n"

  private def writeConfig(cache: TaskRef[Config], cfg: Config): Task[Unit] =
    configWriter(cfg) *> cache.write(cfg)

  private def rawJsonLines[F[_]](codec: DataCodec, v: Process[F, Data])(implicit EE: EncodeJson[DataEncodingError]): Process[F, String] =
    v.map(DataCodec.render(_)(codec).fold(EE.encode(_).toString, ι))

  private def jsonStreamLines[F[_]](codec: DataCodec, v: Process[F, Data]): Process[F, String] =
    rawJsonLines(codec, v).map(_ + LineSep)

  private def jsonArrayLines[F[_]](codec: DataCodec, v: Process[F, Data]): Process[F, String] =
    // NB: manually wrapping the stream with "[", commas, and "]" allows us to still stream it,
    // rather than having to construct the whole response in Json form at once.
    Process.emit("[" + LineSep) ++ rawJsonLines(codec, v).intersperse("," + LineSep) ++ Process.emit(LineSep + "]" + LineSep)

  private def csvLines[F[_]](v: Process[F, Data], format: Option[CsvParser.Format]): Process[F, String] = {
    import slamdata.engine.repl.Prettify
    import com.github.tototoshi.csv._

    Prettify.renderStream(v, CsvColumnsFromInitialRowsCount).map { v =>
      val w = new java.io.StringWriter
      val cw = format.map(f => CSVWriter.open(w)(f)).getOrElse(CSVWriter.open(w))
      cw.writeRow(v)
      cw.close
      w.toString
    }
  }

  val unstack = new (ProcessingTask ~> Task) {
    def apply[A](t: ProcessingTask[A]): Task[A] =
      t.fold(e => Task.fail(new RuntimeException(e.message)), Task.now).join
  }

  private def linesResponse[A: EntityEncoder](v: Process[ProcessingTask, A]):
      Task[Response] =
    v.unconsOption.fold(
      handleProcessingError(_),
      _.fold(
        Ok("")) {
        case (first, rest) => Ok(Process.emit(first) ++ rest.translate(unstack))
      }).join


  private def responseLines[F[_]](accept: Option[Accept], v: Process[F, Data]) =
    ResponseFormat.fromAccept(accept) match {
      case f @ ResponseFormat.JsonStream(codec, _, disposition) =>
        (f.mediaType, jsonStreamLines(codec, v), disposition)
      case f @ ResponseFormat.JsonArray(codec, _, disposition) =>
        (f.mediaType, jsonArrayLines(codec, v), disposition)
      case f @ ResponseFormat.Csv(r, c, q, e, disposition) =>
        (f.mediaType, csvLines(v, Some(CsvParser.Format(r, q, e, c))), disposition)
    }

  private def responseStream(accept: Option[Accept], v: Process[ProcessingTask, Data]):
      Task[Response] = {
    val (mediaType, lines, disposition) = responseLines(accept, v)
    linesResponse(lines).map(_.putHeaders(
      `Content-Type`(mediaType, Some(Charset.`UTF-8`)) ::
      disposition.toList: _*))
  }

  private def errorResponse(
    status: org.http4s.dsl.impl.EntityResponseGenerator,
    e: Throwable):
      Task[Response] =
    failureResponse(status, e.getMessage)

  private def failureResponse(
    status: org.http4s.dsl.impl.EntityResponseGenerator,
    message: String):
      Task[Response] =
    status(errorBody(message, None))

  private def errorBody(message: String, phases: Option[Vector[PhaseResult]]) =
    Json((("error" := message) :: phases.map("phases" := _).toList): _*)

  private def vars(req: Request) = Variables(req.params.map { case (k, v) => (VarName(k), VarValue(v)) })

  private val QueryParameterMustContainQuery = BadRequest(errorBody("The request must contain a query", None))
  private val POSTContentMustContainQuery    = BadRequest(errorBody("The body of the POST must contain a query", None))
  private val DestinationHeaderMustExist     = BadRequest(errorBody("The '" + Destination.name + "' header must be specified", None))
  private val FileNameHeaderMustExist        = BadRequest(errorBody("The '" + FileName.name + "' header must be specified", None))

  private def upload[A](errors: List[WriteError], path: Path, f: (Backend, Path) => ProcessingTask[List[WriteError] \/ Unit]): Task[Response] = {
    def dataErrorBody(status: org.http4s.dsl.impl.EntityResponseGenerator, errs: List[WriteError])(implicit EJ: EncodeJson[WriteError]) =
      status(Json(
        "error" := "some uploaded value(s) could not be processed",
        "details" := errs.map(e => Json("detail" := e.message))))

    if (!errors.isEmpty)
      dataErrorBody(BadRequest, errors)
    else {
      f(backend, path).run.flatMap(_.fold(
        handleProcessingError,
        _.fold(dataErrorBody(InternalServerError, _), κ(Ok("")))))
    }
  }

  object AsPath {
    def unapply(p: HPath): Option[Path] = {
      Some(Path("/" + p.toList.map(java.net.URLDecoder.decode(_, "UTF-8")).mkString("/")))
    }
  }

  object AsDirPath {
    def unapply(p: HPath): Option[Path] = AsPath.unapply(p).map(_.asDir)
  }

  implicit def FilesystemNodeEncodeJson = EncodeJson[FilesystemNode] { fsn =>
    Json(
      "name" := fsn.path.simplePathname,
      "type" := (fsn.typ match {
        case Mount => "mount"
        case Plain => fsn.path.file.fold("directory")(κ("file"))
      }))
  }

  implicit val QueryDecoder = new QueryParamDecoder[Query] {
    def decode(value: QueryParameterValue): ValidationNel[ParseFailure, Query] =
      Query(value.value).successNel[ParseFailure]
  }
  object Q extends QueryParamDecoderMatcher[Query]("q")

  object Offset extends OptionalQueryParamDecoderMatcher[Long]("offset")
  object Limit extends OptionalQueryParamDecoderMatcher[Long]("limit")

  def queryService = {
    HttpService {
      case req @ GET -> AsDirPath(path) :? Q(query) => {
        SQLParser.parseInContext(query, path).fold(
          handleParsingError,
          expr => backend.eval(QueryRequest(expr, None, Variables(Map()))).run._2.fold(
            handleCompilationError,
            responseStream(req.headers.get(Accept), _)))
      }

      case GET -> _ => QueryParameterMustContainQuery

      case req @ POST -> AsDirPath(path) =>
        def go(query: Query): Task[Response] =
          req.headers.get(Destination).fold(
            DestinationHeaderMustExist)(
            x =>
            (SQLParser.parseInContext(query, path)
              .leftMap(handleParsingError) |@|
              Path(x.value).from(path)
              .leftMap(handlePathError))((expr, out) => {
                val (phases, resultT) = backend.run(QueryRequest(expr, Some(out), vars(req))).run
                resultT.fold(
                  handleCompilationError,
                  _.fold(
                    handleEvalError,
                    out => Ok(Json.obj(
                      "out"    := out.path.pathname,
                      "phases" := phases))).join)
              }).fold(ι, ι))

        for {
          query <- EntityDecoder.decodeString(req)
          resp <- if (query != "") go(Query(query)) else POSTContentMustContainQuery
        } yield resp
    }
  }

  def compileService = {
    def go(path: Path, query: Query): Task[Response] = {
      (for {
        expr  <- SQLParser.parseInContext(query, path).leftMap(handleParsingError)

        phases = backend.evalLog(QueryRequest(expr, None, Variables(Map())))

        plan  <- phases.lastOption \/> InternalServerError("no plan")
      } yield plan match {
        case PhaseResult.Tree(name, value)   => Ok(Json(name := value))
        case PhaseResult.Detail(name, value) => Ok(name + "\n" + value)
      }).fold(ι, ι)
    }

    HttpService {
      case GET -> AsDirPath(path) :? Q(query) => go(path, query)

      case GET -> _ => QueryParameterMustContainQuery

      case req @ POST -> AsDirPath(path) => for {
        query <- EntityDecoder.decodeString(req)
        resp  <- if (query != "") go(path, Query(query)) else POSTContentMustContainQuery
      } yield resp
    }
  }

  def serverService(ref: TaskRef[Config]) = {
    HttpService {
      case req @ PUT -> Root / "port" =>
        EntityDecoder.decodeString(req).flatMap(body =>
          body.parseInt.fold(
            e => NotFound(e.getMessage),
            i => for {
              cfg  <- ref.read
              _    <- reloader(cfg.copy(server = SDServerConfig(Some(i))))
              // TODO: If the requested port is unavailable the server will restart
              //       on a random one, thus this response text may not be accurate.
              resp <- Ok("changed port to " + i)
            } yield resp))

      case DELETE -> Root / "port" => for {
        cfg  <- ref.read
        _    <- reloader(cfg.copy(server = SDServerConfig(None)))
        resp <- Ok("reverted to default port " + SDServerConfig.DefaultPort)
      } yield resp

      case req @ GET -> Root / "info" =>
        Ok(versionAndNameInfo)
    }
  }

  def liftT[A](t: Task[A]): EnvTask[A] = EitherT.right(t)
  def liftE[A](v: EnvironmentError \/ A): EnvTask[A] = EitherT(Task.now(v))

  def respond(v: EnvTask[String])(implicit E: EncodeJson[EnvironmentError]): Task[Response] =
    v.fold(err => BadRequest(E.encode(err)), Ok(_)).join

  def mountService(ref: TaskRef[Config]) = {
    def addPath(cfg: Config, path: Path, req: Request): EnvTask[Boolean] = for {
      body  <- liftT(EntityDecoder.decodeString(req))
      bConf <- liftE(Parse.decodeEither[BackendConfig](body).leftMap(err => InvalidConfig("input error: " + err)))
      _     <- liftE(bConf.validate(path))
      _     <- tester(bConf)
      cfg   <- liftT(ref.read)
      _     <- liftT(writeConfig(ref, cfg.copy(mountings = cfg.mountings + (path -> bConf))))
    } yield cfg.mountings.keySet contains path

    /**
     * Returns an error response if the given path overlaps any existing ones,
     * otherwise returns None.
     *
     * FIXME: This should really be checked in the backend, not here
     */
    def ensureNoOverlaps(cfg: Config, path: Path): Option[Task[Response]] =
      cfg.mountings.keys.toList.traverseU(k =>
        k.rebase(path)
          .as(Conflict(errorBody("Can't add a mount point above the existing mount point at " + k, None)))
          .swap *>
        path.rebase(k)
          .as(Conflict(errorBody("Can't add a mount point below the existing mount point at " + k, None)))
          .swap
      ).swap.toOption


    HttpService {
      case GET -> AsPath(path) =>
        ref.read.flatMap(_.mountings.find { case (k, _) => k == path }.cata(
          v => Ok(BackendConfig.BackendConfig.encode(v._2)),
          NotFound("There is no mount point at " + path)))

      case req @ MOVE -> AsPath(path) =>
        ref.read.flatMap(cfg =>
          (cfg.mountings.get(path), req.headers.get(Destination).map(_.value)) match {
            case (Some(mounting), Some(newPath)) =>
              mounting.validate(Path(newPath)).fold(
                err => BadRequest(errorBody(err.message, None)),
                κ(for {
                  newMnt <- (Path(newPath), mounting).point[Task]
                  _      <- writeConfig(ref, cfg.copy(mountings = cfg.mountings - path + newMnt))
                  resp   <- Ok("moved " + path + " to " + newPath)
                } yield resp))

            case (None, _) =>
              NotFound(errorBody("There is no mount point at " + path, None))

            case (_, None) =>
              DestinationHeaderMustExist
          })

      case req @ POST -> AsPath(path) =>
        req.headers.get(FileName) map { nh =>
          val newPath = path ++ Path(nh.value)
<<<<<<< HEAD
          config.mountings.toList.map { case (k, _) =>
            // FIXME: This should really be checked in the backend, not here
            k.rebase(newPath).fold(
              κ(newPath.rebase(k).fold(
                κ(\/-(())),
                κ(-\/(Conflict(errorBody("Can't add a mount point below the existing mount point at  " + k, None)))))),
              κ(-\/(Conflict(errorBody("Can't add a mount point above the existing mount point at " + k, None)))))
          }.sequenceU.fold(ι, κ(addMount(newPath)))
        }
      case req @ PUT -> AsPath(path) =>
        config.mountings.toList.map { case (k, _) =>
          // FIXME: This should really be checked in the backend, not here
          k.rebase(path).fold(
            κ(path.rebase(k).fold(
              κ(\/-(())),
              κ(-\/(Conflict(errorBody("Can't add a mount point below the existing mount point at  " + k, None)))))),
            κ(if (k == path)
              \/-(())
            else
              -\/(Conflict(errorBody("Can't add a mount point above the existing mount point at " + k, None)))))
        }.sequenceU.fold(
          ι,
          κ(respond(for {
            upd <- addPath(path, req)
          } yield (if (upd) "updated" else "added") + " " + path)))
=======
          ref.read.flatMap(cfg =>
            ensureNoOverlaps(cfg, newPath) getOrElse
            respond(addPath(cfg, newPath, req) as "added " + newPath))
        } getOrElse FileNameHeaderMustExist

      case req @ PUT -> AsPath(path) =>
        ref.read.flatMap(cfg =>
          (if (cfg.mountings contains path) None else ensureNoOverlaps(cfg, path)) getOrElse
          respond(addPath(cfg, path, req) map (upd => (upd ? "updated" | "added") + " " + path)))

>>>>>>> b9e0d04f
      case DELETE -> AsPath(path) =>
        ref.read.flatMap(cfg =>
          if (cfg.mountings contains path)
            writeConfig(ref, cfg.copy(mountings = cfg.mountings - path)) *>
            Ok("deleted " + path)
          else
            Ok())
    }
  }

  def metadataService = HttpService {
    case GET -> AsPath(path) =>
      path.file.fold(
        backend.ls(path).fold(
          handlePathError,
          // NB: we sort only for deterministic results, since JSON lacks `Set`
          paths => Ok(Json.obj("children" := paths.toList.sorted))))(
        κ(backend.exists(path).fold(
          handlePathError,
          x => if (x) Ok(Json.obj()) else NotFound()))).join
  }

  def handlePathError(error: PathError): Task[Response] =
    failureResponse(
      error match {
        case ExistingPathError(_, _)    => Conflict
        case NonexistentPathError(_, _) => NotFound
        case InternalPathError(_)       => NotImplemented
        case _                          => BadRequest
      },
      error.message)

  def handleResultError(error: ResultError): Task[Response] = error match {
    case ResultPathError(e) => handlePathError(e)
    case e: ScanError => failureResponse(BadRequest, error.message)
    case _ => failureResponse(InternalServerError, error.message)
  }

  def handleProcessingError(error: ProcessingError): Task[Response] = error match {
    case PPathError(e) => handlePathError(e)
    case PResultError(e) => handleResultError(e)
    case _ => failureResponse(InternalServerError, error.message)
  }

  def handleEvalError(error: EvaluationError): Task[Response] = error match {
    case EvalPathError(e) => handlePathError(e)
    case _ => failureResponse(InternalServerError, error.message)
  }

  def handleParsingError(error: ParsingError): Task[Response] = error match {
    case ParsingPathError(e) => handlePathError(e)
    case _ => failureResponse(BadRequest, error.message)
  }

  def handleCompilationError(error: CompilationError): Task[Response] =
    error match {
      case CompilePathError(e) => handlePathError(e)
      case _ => failureResponse(InternalServerError, error.message)
    }

  // NB: EntityDecoders handle media types but not streaming, so the entire body is
  // parsed at once.
  implicit val dataDecoder: EntityDecoder[(List[WriteError], List[Data])] = {
    import ResponseFormat._

    val csv: EntityDecoder[(List[WriteError], List[Data])] = EntityDecoder.decodeBy(Csv.mediaType) { msg =>
      val t = EntityDecoder.decodeString(msg).map { body =>
        import scalaz.std.option._
        import slamdata.engine.repl.Prettify

        CsvDetect.parse(body).fold(
          err => List(WriteError(Data.Str("parse error: " + err), None)) -> Nil,
          lines => lines.headOption.map { header =>
            val paths = header.fold(κ(Nil), _.fields.map(Prettify.Path.parse(_).toOption))
            val rows = lines.drop(1).map(_.bimap(
                err => WriteError(Data.Str("parse error: " + err), None),
                rec => {
                  val pairs = (paths zip rec.fields.map(Prettify.parse))
                  val good = pairs.map { case (p, s) => (p |@| s).tupled }.flatten
                  Prettify.unflatten(good.toListMap)
                }
              )).toList
            unzipDisj(rows)
          }.getOrElse(List(WriteError(Data.Obj(ListMap()), Some("no CSV header in body"))) -> Nil))
      }
      DecodeResult.success(t)
    }
    def json(mt: MediaRange)(implicit codec: DataCodec): EntityDecoder[(List[WriteError], List[Data])] = EntityDecoder.decodeBy(mt) { msg =>
      val t = EntityDecoder.decodeString(msg).map { body =>
        unzipDisj(body.split("\n").map(line => DataCodec.parse(line).leftMap(
          e => WriteError(Data.Str("parse error: " + line), Some(e.message)))).toList)
      }
      DecodeResult.success(t)
    }
    csv orElse
      json(ResponseFormat.JsonStream.Readable.mediaType)(DataCodec.Readable) orElse
      json(new MediaType("*", "*"))(DataCodec.Precise)
  }

  def dataService = HttpService {
    case req @ GET -> AsPath(path) :? Offset(offset0) +& Limit(limit) =>
      val offset = offset0.getOrElse(0L)
      val accept = req.headers.get(Accept)
      if (path.pureDir) {
        backend.lsAll(path).fold(
          handlePathError,
          ns => {
            val bytes = Zip.zipFiles(ns.toList.map { n =>
              val (_, lines, _) = responseLines(accept, backend.scan(path ++ n.path, offset, limit).translate[ProcessingTask](convertError(PResultError(_))))
              n.path -> lines.map(str => scodec.bits.ByteVector.view(str.getBytes(java.nio.charset.StandardCharsets.UTF_8)))
            })
            val ct = `Content-Type`(MediaType.`application/zip`)
            val disp = ResponseFormat.fromAccept(accept).disposition
            linesResponse(bytes).map(_.withHeaders((ct :: disp.toList): _*))
          }).join
      }
      else
        responseStream(accept, backend.scan(path, offset, limit).translate[ProcessingTask](convertError(PResultError(_))))

    case req @ PUT -> AsPath(path) =>
      req.decode[(List[WriteError], List[Data])] { case (errors, rows) =>
        upload(errors, path, _.save(_, Process.emitAll(rows)).map(κ(\/-(()))))
      }

    case req @ POST -> AsPath(path) =>
      req.decode[(List[WriteError], List[Data])] { case (errors, rows) =>
        upload(errors, path, _.append(_, Process.emitAll(rows)).runLog.bimap(PPathError(_), x => if (x.isEmpty) \/-(()) else -\/(x.toList)))
      }

    case req @ MOVE -> AsPath(path) =>
      req.headers.get(Destination).fold(
        DestinationHeaderMustExist)(
        x =>
        Path(x.value).from(path.dirOf).fold(
          handlePathError,
          backend.move(path, _, FailIfExists).run.flatMap(_.fold(handlePathError, κ(Created(""))))))

    case DELETE -> AsPath(path) =>
      backend.delete(path).run.flatMap(_.fold(handlePathError, κ(Ok(""))))
  }

  def fileMediaType(file: String): Option[MediaType] =
    MediaType.forExtension(file.split('.').last)

  def staticFileService(basePath: String) = HttpService {
    case GET -> AsPath(path) =>
      // NB: http4s/http4s#265 should give us a simple way to handle this stuff.
      val filePath = basePath + path.toString
      StaticFile.fromString(filePath).fold(
        StaticFile.fromString(filePath + "/index.html").fold(
          NotFound("Couldn’t find page " + path.toString))(
          Task.now))(
        resp => path.file.flatMap(f => fileMediaType(f.value)).fold(
          Task.now(resp))(
          mt => Task.delay(resp.withContentType(Some(`Content-Type`(mt))))))
  }

  def redirectService(basePath: String) = HttpService {
    case GET -> AsPath(path) =>
      TemporaryRedirect(Uri(path = basePath + path.toString))
  }

  def AllServices = TaskRef(initialConfig) map { ref =>
    ListMap(
      "/compile/fs"  -> compileService,
      "/data/fs"     -> dataService,
      "/metadata/fs" -> metadataService,
      "/mount/fs"    -> mountService(ref),
      "/query/fs"    -> queryService,
      "/server"      -> serverService(ref),
      "/slamdata"    -> staticFileService(contentPath + "/slamdata"),
      "/"            -> redirectService("/slamdata")
    ) ∘ (svc => Cors(middleware.GZip(HeaderParam(svc))))
  }
}<|MERGE_RESOLUTION|>--- conflicted
+++ resolved
@@ -411,33 +411,6 @@
       case req @ POST -> AsPath(path) =>
         req.headers.get(FileName) map { nh =>
           val newPath = path ++ Path(nh.value)
-<<<<<<< HEAD
-          config.mountings.toList.map { case (k, _) =>
-            // FIXME: This should really be checked in the backend, not here
-            k.rebase(newPath).fold(
-              κ(newPath.rebase(k).fold(
-                κ(\/-(())),
-                κ(-\/(Conflict(errorBody("Can't add a mount point below the existing mount point at  " + k, None)))))),
-              κ(-\/(Conflict(errorBody("Can't add a mount point above the existing mount point at " + k, None)))))
-          }.sequenceU.fold(ι, κ(addMount(newPath)))
-        }
-      case req @ PUT -> AsPath(path) =>
-        config.mountings.toList.map { case (k, _) =>
-          // FIXME: This should really be checked in the backend, not here
-          k.rebase(path).fold(
-            κ(path.rebase(k).fold(
-              κ(\/-(())),
-              κ(-\/(Conflict(errorBody("Can't add a mount point below the existing mount point at  " + k, None)))))),
-            κ(if (k == path)
-              \/-(())
-            else
-              -\/(Conflict(errorBody("Can't add a mount point above the existing mount point at " + k, None)))))
-        }.sequenceU.fold(
-          ι,
-          κ(respond(for {
-            upd <- addPath(path, req)
-          } yield (if (upd) "updated" else "added") + " " + path)))
-=======
           ref.read.flatMap(cfg =>
             ensureNoOverlaps(cfg, newPath) getOrElse
             respond(addPath(cfg, newPath, req) as "added " + newPath))
@@ -448,7 +421,6 @@
           (if (cfg.mountings contains path) None else ensureNoOverlaps(cfg, path)) getOrElse
           respond(addPath(cfg, path, req) map (upd => (upd ? "updated" | "added") + " " + path)))
 
->>>>>>> b9e0d04f
       case DELETE -> AsPath(path) =>
         ref.read.flatMap(cfg =>
           if (cfg.mountings contains path)
