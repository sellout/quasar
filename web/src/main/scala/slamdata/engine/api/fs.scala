package slamdata.engine.api

import scala.collection.immutable.{ListMap, TreeSet}

import slamdata.engine._; import Backend._
import slamdata.engine.config._
import slamdata.engine.sql._
import slamdata.engine.fs._
import slamdata.engine.fp._

import argonaut.{DecodeResult => _, _ }
import Argonaut._

import org.http4s.{Query => HQuery, _}; import EntityEncoder._
import org.http4s.dsl.{Path => HPath, listInstance => _, _}
import org.http4s.argonaut._
import org.http4s.headers._
import org.http4s.server._
import org.http4s.util.{CaseInsensitiveString, Renderable}

import scalaz._
import Scalaz._

import scalaz.concurrent._
import scalaz.stream._

sealed trait ResponseFormat {
  def mediaType: MediaType
}
object ResponseFormat {
  val JsonStreamMediaType     = new MediaType("application", "ldjson", compressible = true)
  val JsonArrayMediaType = new MediaType("application", "json", compressible = true)
  val CsvMediaType      = new MediaType("text", "csv", compressible = true)

  final case class Json private[ResponseFormat] (codec: DataCodec, mode: String, stream: Boolean) extends ResponseFormat {
    def mediaType = (if (stream) JsonStreamMediaType else JsonArrayMediaType).withExtensions(Map("mode" -> mode))
  }
  private def preciseType(stream: Boolean) = Json(DataCodec.Precise, "precise", stream)
  private def readableType(stream: Boolean) = Json(DataCodec.Readable, "readable", stream)
  val Readable = readableType(true)
  val Precise = preciseType(true)
  val ReadableList = readableType(false)
  val PreciseList = preciseType(false)

  case object Csv extends ResponseFormat {
    val mediaType = CsvMediaType
  }

  def fromAccept(accept: Option[Accept]): ResponseFormat = {
    val mediaTypes = NonEmptyList(
      JsonStreamMediaType,
      new MediaType("application", "x-ldjson"),
      JsonArrayMediaType,
      CsvMediaType)

    (for {
      acc       <- accept
      // TODO: MediaRange needs an Order instance – combining QValue ordering
      //       with specificity (EG, application/json sorts before
      //       application/* if they have the same q-value).
      mediaType <- acc.values.toList.sortBy(_.qValue).find(a => mediaTypes.toList.exists(a.satisfies(_)))
    } yield {
      if (mediaType satisfies CsvMediaType) Csv
      else {
        val stream = !((mediaType satisfies JsonArrayMediaType) &&
                        mediaType.extensions.get("boundary") != Some("NL"))
        if (mediaType.extensions.get("mode") == Some("precise"))
          preciseType(stream)
        else
          readableType(stream)
      }
    }).getOrElse(readableType(true))
  }
}

final case class RequestError(message: String)
object RequestError {
  implicit def EntityEncoderRequestError: EntityEncoder[RequestError] =
    EntityEncoder[Json].contramap[RequestError] { err =>
      Json("error" := err.toString)
    }
}

final case class FileSystemApi(backend: Backend, contentPath: String, config: Config, reloader: Config => Task[Unit]) {
  import Method.{MOVE, OPTIONS}

  val CsvColumnsFromInitialRowsCount = 1000

<<<<<<< HEAD
  val LineSep = "\r\n"

  private def rawJsonStream(codec: DataCodec, v: Process[PathTask, Data])(implicit EE: EncodeJson[DataEncodingError]): Process[PathTask, String] =
    v.map(DataCodec.render(_)(codec).fold(EE.encode(_).toString, ɩ))

  private def jsonLinesStream(codec: DataCodec, v: Process[PathTask, Data]): Process[PathTask, String] =
    rawJsonStream(codec, v).map(_ + LineSep)

  private def jsonArrayStream(codec: DataCodec, v: Process[PathTask, Data]): Process[PathTask, String] =
    // NB: manually wrapping the stream with "[", commas, and "]" allows us to still stream it,
    // rather than having to construct the whole response in Json form at once.
    Process.emit("[" + LineSep) ++ rawJsonStream(codec, v).intersperse("," + LineSep) ++ Process.emit(LineSep + "]" + LineSep)

  private def csvStream(v: Process[PathTask, Data], format: Option[CsvParser.Format]): Process[PathTask, String] = {
=======
  private def jsonLines(codec: DataCodec, v: Process[PathTask, Data])(implicit EE: EncodeJson[DataEncodingError]): Process[PathTask, String] =
    v.map(DataCodec.render(_)(codec).fold(EE.encode(_).toString, ɩ) + "\r\n")

  private def csvLines(v: Process[PathTask, Data]): Process[PathTask, String] = {
>>>>>>> f4d0e2b0
    import slamdata.engine.repl.Prettify
    import com.github.tototoshi.csv._

    Prettify.renderStream(v, CsvColumnsFromInitialRowsCount).map { v =>
      val w = new java.io.StringWriter
      val cw = CSVWriter.open(w)
      cw.writeRow(v)
      cw.close
      w.toString
    }
  }

<<<<<<< HEAD
    Prettify.renderStream(v, CsvColumnsFromInitialRowsCount).map { v =>
      import com.github.tototoshi.csv._
      val w = new java.io.StringWriter
      val cw = format.map(f => CSVWriter.open(w)(f)).getOrElse(CSVWriter.open(w))
      cw.writeRow(v)
      cw.close
      w.toString
    }
=======
  private def linesResponse(v: Process[PathTask, String]): Task[Response] = {
    import slamdata.engine.fp._

    val unstack = new (PathTask ~> Task) {
      def apply[A](t: PathTask[A]): Task[A] = t.run.flatMap(_.fold(Task.fail, Task.now))
    }

    val v1: Process[Task, Throwable \/ String] = v.translate(unstack).attempt()
    v1.unconsOption.flatMap(_ match {
      case Some((first, rest)) =>
        first.fold(
          {
            case e: PathError => handlePathError(e)
            case e: ScanError => handleScanError(e)
            case err => InternalServerError(err.toString)
          },
          _ => Ok((Process.emit(first) ++ rest).flatMap(_.fold(Process.fail, Process.emit))))
      case None =>
        Ok("")
    })
>>>>>>> f4d0e2b0
  }

  private def responseStream(accept: Option[Accept], v: Process[PathTask, Data], csvFormat: Option[CsvParser.Format]):
      Task[Response] = {
<<<<<<< HEAD
    val (mediaType, lines) = ResponseFormat.fromAccept(accept) match {
      case f @ ResponseFormat.Json(codec, _, true) =>
        f.mediaType -> jsonLinesStream(codec, v)
      case f @ ResponseFormat.Json(codec, _, false) =>
        f.mediaType -> jsonArrayStream(codec, v)
      case ResponseFormat.Csv =>
        ResponseFormat.Csv.mediaType -> csvStream(v, csvFormat)
=======
    ResponseFormat.fromAccept(accept) match {
      case ResponseFormat.Json(codec, mediaType) =>
        linesResponse(jsonLines(codec, v)).map(_.putHeaders(`Content-Type`(mediaType, Some(Charset.`UTF-8`))))
      case ResponseFormat.Csv =>
        linesResponse(csvLines(v)).map(_.putHeaders(`Content-Type`(ResponseFormat.Csv.mediaType, Some(Charset.`UTF-8`))))
>>>>>>> f4d0e2b0
    }
    // TODO: be incremental (see #782)
    lines.runLog.fold(
      handlePathError,
      vect => Ok(Process.emitAll(vect))).join.map(_.putHeaders(`Content-Type`(mediaType, Some(Charset.`UTF-8`))))
  }

  private def errorResponse(
    status: org.http4s.dsl.impl.EntityResponseGenerator,
    e: Throwable):
      Task[Response] = {
    e match {
      case PhaseError(phases, causedBy) => status(Json.obj(
          "error"  := causedBy.getMessage,
          "phases" := phases))

      case _ => status(e.getMessage)
    }
  }

  private def vars(req: Request) = Variables(req.params.map { case (k, v) => (VarName(k), VarValue(v)) })

  private val QueryParameterMustContainQuery = BadRequest("The request must contain a query")
  private val POSTContentMustContainQuery    = BadRequest("The body of the POST must contain a query")
  private val DestinationHeaderMustExist     = BadRequest("The '" + Destination.name + "' header must be specified")
  private val FileNameHeaderMustExist        = BadRequest("The '" + FileName.name + "' header must be specified")

  private def upload[A](errors: List[WriteError], path: Path, f: (Backend, Path) => PathTask[List[Throwable] \/ Unit]): Task[Response] = {
    def errorBody(status: org.http4s.dsl.impl.EntityResponseGenerator, errs: List[Throwable])(implicit EJ: EncodeJson[WriteError]) =
      status(Json(
        "errors" := errs.map {
          case e @ WriteError(_, _)     => EJ.encode(e)
          case e: slamdata.engine.Error => Json("detail" := e.message)
          case e                        => Json("detail" := e.toString)
        }))

    if (!errors.isEmpty)
      errorBody(BadRequest, errors)
    else f(backend, path).fold(
      handlePathError,
      _.fold(errorBody(InternalServerError, _), κ(Ok("")))).join
  }

  object AsPath {
    def unapply(p: HPath): Option[Path] = {
      Some(Path("/" + p.toList.map(java.net.URLDecoder.decode(_, "UTF-8")).mkString("/")))
    }
  }

  object AsDirPath {
    def unapply(p: HPath): Option[Path] = AsPath.unapply(p).map(_.asDir)
  }

  implicit def FilesystemNodeEncodeJson = EncodeJson[FilesystemNode] { fsn =>
    Json(
      "name" := fsn.path.simplePathname,
      "type" := (fsn.typ match {
        case Mount => "mount"
        case Plain => fsn.path.file.fold("directory")(κ("file"))
      }))
  }

  implicit val QueryDecoder = new QueryParamDecoder[Query] {
    def decode(value: QueryParameterValue): ValidationNel[ParseFailure, Query] =
      Query(value.value).successNel[ParseFailure]
  }
  object Q extends QueryParamDecoderMatcher[Query]("q")

  object Offset extends OptionalQueryParamDecoderMatcher[Long]("offset")
  object Limit extends OptionalQueryParamDecoderMatcher[Long]("limit")
  object ColumnDelimiter extends OptionalQueryParamDecoderMatcher[Char]("columnDelimiter")
  object RowDelimiter extends OptionalQueryParamDecoderMatcher[String]("rowDelimiter")
  object QuoteChar extends OptionalQueryParamDecoderMatcher[Char]("quoteChar")
  object EscapeChar extends OptionalQueryParamDecoderMatcher[Char]("escapeChar")

  object Cors extends Middleware {
    // Note: CORS middleware is coming in http4s post-0.6.5
    val corsHeaders = List(
      AccessControlAllowOriginAll,
      `Access-Control-Allow-Methods`(List("GET", "PUT", "POST", "DELETE", "MOVE", "OPTIONS")),
      `Access-Control-Max-Age`(20*24*60*60),
      `Access-Control-Allow-Headers`(List(Destination)))  // NB: actually needed for POST only

    def apply(service: HttpService): HttpService =
      Service.lift { req =>
        service(req).flatMap {
          case None if req.method == OPTIONS => Ok().map(Some(_))
          case r => Task.now(r)
        }.map(_.map(_.putHeaders(corsHeaders: _*)))
      }
  }

  /** Handle failure in Task by returning a 500. Otherwise http4s hangs for 30 seconds and then returns 200. */
  object FailSafe extends Middleware {
    def apply(service: HttpService): HttpService =
      Service.lift { req =>
        service.run(req).handleWith {
          case err => InternalServerError(Json("error" := err.toString)).map(Some(_))
        }
      }
  }

  def queryService = {
    HttpService {
      case req @ GET -> AsDirPath(path) :? Q(query) => {
        SQLParser.parseInContext(query, path).fold(
          err => BadRequest("query error: " + err),
          expr => {
            val (phases, resultT) = backend.eval(QueryRequest(expr, None, Variables(Map())))
            responseStream(req.headers.get(Accept), resultT, None)
          })
      }

      case GET -> _ => QueryParameterMustContainQuery

      case req @ POST -> AsDirPath(path) =>
        def go(query: Query): Task[Response] =
          req.headers.get(Destination).fold(
            DestinationHeaderMustExist)(
            x =>
            (SQLParser.parseInContext(query, path).leftMap(err => BadRequest("query error: " + err)) |@| Path(x.value).from(path).leftMap(errorResponse(BadRequest, _)))((expr, out) => {
              val (phases, resultT) = backend.run(QueryRequest(expr, Some(out), vars(req)))
              resultT.fold(
                handlePathError,
                out => Ok(Json.obj(
                  "out"    := out.path.pathname,
                  "phases" := phases))).join
            }).fold(identity, identity))

        for {
          query <- EntityDecoder.decodeString(req)
          resp <- if (query != "") go(Query(query)) else POSTContentMustContainQuery
        } yield resp
    }
  }

  def compileService = {
    def go(path: Path, query: Query): Task[Response] = {
      (for {
        expr  <- SQLParser.parseInContext(query, path).leftMap(err => BadRequest("query error: " + err))

        (phases, _) = backend.eval(QueryRequest(expr, None, Variables(Map())))

        plan  <- phases.lastOption \/> InternalServerError("no plan")
      } yield plan match {
          case PhaseResult.Error(_, value) => errorResponse(BadRequest, value)
          case PhaseResult.Tree(name, value)   => Ok(Json(name := value))
          case PhaseResult.Detail(name, value) => Ok(name + "\n" + value)
      }).fold(identity, identity)
    }

    HttpService {
      case GET -> AsDirPath(path) :? Q(query) => go(path, query)

      case GET -> _ => QueryParameterMustContainQuery

      case req @ POST -> AsDirPath(path) => for {
        query <- EntityDecoder.decodeString(req)
        resp  <- if (query != "") go(path, Query(query)) else POSTContentMustContainQuery
      } yield resp
    }
  }

  def serverService(config: Config, reloader: Config => Task[Unit]) = {
    HttpService {
      case req @ PUT -> Root / "port" => for {
        body <- EntityDecoder.decodeString(req)
        r    <- body.parseInt.fold(
          e => NotFound(e.getMessage),
          i => for {
            _    <- reloader(config.copy(server = SDServerConfig(Some(i))))
            resp <- Ok("changed port to " + i)
          } yield resp)
      } yield r
      case DELETE -> Root / "port" => for {
        _    <- reloader(config.copy(server = SDServerConfig(None)))
        resp <- Ok("reverted to default port")
      } yield resp
    }
  }

  // TODO: Unify with PathTask (requires Error overhaul, #774)
  type M[A] = EitherT[Task, RequestError, A]
  def liftT[A](t: Task[A]): M[A] = EitherT.right(t)
  def liftE[A](v: RequestError \/ A): M[A] = EitherT(Task.now(v))

  def respond(v: M[String]): Task[Response] =
    v.fold(BadRequest(_), Ok(_)).join

  def mountService(config: Config, reloader: Config => Task[Unit]) = {
    def addPath(path: Path, req: Request): M[Boolean] = for {
      body <- liftT(EntityDecoder.decodeString(req))
      conf <- liftE(Parse.decodeEither[BackendConfig](body).leftMap(RequestError(_)))
      _    <- liftE(conf.validate(path).leftMap(RequestError(_)))
      _    <- liftT(reloader(config.copy(mountings = config.mountings + (path -> conf))))
    } yield config.mountings.keySet contains path

    HttpService {
      case GET -> AsPath(path) =>
        config.mountings.find { case (k, _) => k.equals(path) }.fold(
          NotFound("There is no mount point at " + path))(
          v => Ok(BackendConfig.BackendConfig.encode(v._2)))
      case req @ MOVE -> AsPath(path) =>
        (config.mountings.get(path), req.headers.get(Destination).map(_.value)) match {
          case (Some(mounting), Some(newPath)) =>
            mounting.validate(Path(newPath)).fold(
              BadRequest(_),
              κ(for {
                _    <- reloader(config.copy(mountings = config.mountings - path + (Path(newPath) -> mounting)))
                resp <- Ok("moved " + path + " to " + newPath)
              } yield resp))
          case (None, _) => NotFound("There is no mount point at " + path)
          case (_, None) => DestinationHeaderMustExist
        }
      case req @ POST -> AsPath(path) =>
        def addMount(newPath: Path) =
          respond(for {
            _ <- addPath(newPath, req)
          } yield "added " + newPath)
        req.headers.get(FileName).map(nh => path ++ Path(nh.value)).map { newPath =>
          config.mountings.find { case (k, _) => k.contains(newPath) }.map { case (k, v) =>
            // TODO: make sure path+resource doesn’t conflict, too
            if (k.equals(newPath))
              Conflict("There’s already a mount point at " + newPath)
            else
              addMount(newPath)
          }.getOrElse(addMount(newPath))
        }.getOrElse(FileNameHeaderMustExist)
      case req @ PUT -> AsPath(path) =>
        respond(for {
          upd <- addPath(path, req)
        } yield (if (upd) "updated" else "added") + " " + path)
      case DELETE -> AsPath(path) =>
        if (config.mountings.contains(path))
          for {
            _    <- reloader(config.copy(mountings = config.mountings - path))
            resp <- Ok("deleted " + path)
          } yield resp
        else
          Ok()
    }
  }

  def metadataService = HttpService {
    case GET -> AsPath(path) =>
      path.file.fold(
        backend.ls(path).fold(
          handlePathError,
          // NB: we sort only for deterministic results, since JSON lacks `Set`
          paths => Ok(Json.obj("children" := paths.toList.sorted))))(
        κ(backend.exists(path).fold(
          handlePathError,
          x => if (x) Ok(Json.obj()) else NotFound()))).join
  }

  def handlePathError(error: PathError): Task[Response] =
    errorResponse(
      error match {
        case ExistingPathError(_, _)    => Conflict
        case NonexistentPathError(_, _) => NotFound
        case InternalPathError(_)       => NotImplemented
        case _                          => BadRequest
      },
      error)

  def handleScanError(error: ScanError): Task[Response] = errorResponse(BadRequest, error)

  // NB: EntityDecoders handle media types but not streaming, so the entire body is
  // parsed at once.
  implicit val dataDecoder: EntityDecoder[(List[WriteError], List[Data])] = {
    import ResponseFormat._

    val csv: EntityDecoder[(List[WriteError], List[Data])] = EntityDecoder.decodeBy(CsvMediaType) { msg =>
      val t = EntityDecoder.decodeString(msg).map { body =>
        import scalaz.std.option._
        import slamdata.engine.repl.Prettify

        CsvDetect.parse(body).fold(
          err => List(WriteError(Data.Str("parse error: " + err), None)) -> Nil,
          lines => lines.headOption.map { header =>
            val paths = header.fold(κ(Nil), _.fields.map(Prettify.Path.parse(_).toOption))
            val rows = lines.drop(1).map(_.bimap(
                err => WriteError(Data.Str("parse error: " + err), None),
                rec => {
                  val pairs = (paths zip rec.fields.map(Prettify.parse))
                  val good = pairs.map { case (p, s) => (p |@| s).tupled }.flatten
                  Prettify.unflatten(good.toListMap)
                }
              )).toList
            unzipDisj(rows)
          }.getOrElse(List(WriteError(Data.Obj(ListMap()), Some("no CSV header in body"))) -> Nil))
      }
      DecodeResult.success(t)
    }
    def json(mt: MediaRange)(implicit codec: DataCodec): EntityDecoder[(List[WriteError], List[Data])] = EntityDecoder.decodeBy(mt) { msg =>
      val t = EntityDecoder.decodeString(msg).map { body =>
        unzipDisj(body.split("\n").map(line => DataCodec.parse(line).leftMap(
          e => WriteError(Data.Str("parse error: " + line), Some(e.message)))).toList)
      }
      DecodeResult.success(t)
    }
    csv orElse
      json(ResponseFormat.Readable.mediaType)(DataCodec.Readable) orElse
      json(new MediaType("*", "*"))(DataCodec.Precise)
  }

  def dataService = HttpService {
    case req @ GET -> AsPath(path) :? Offset(offset) +& Limit(limit) +&
        ColumnDelimiter(col) +& RowDelimiter(row) +& QuoteChar(quote) +& EscapeChar(escape) =>
      val format = CsvParser.Format(col.getOrElse(','), quote.getOrElse('\"'), escape.getOrElse('\"'), row.getOrElse("\r\n"))
      responseStream(req.headers.get(Accept), backend.scan(path, offset, limit), Some(format))
        .handleWith { case e: ScanError => errorResponse(BadRequest, e) }

    case req @ PUT -> AsPath(path) =>
      req.decode[(List[WriteError], List[Data])] { case (errors, rows) =>
        upload(errors, path, _.save(_, Process.emitAll(rows)).map(κ(\/-(()))))
      }

    case req @ POST -> AsPath(path) =>
      req.decode[(List[WriteError], List[Data])] { case (errors, rows) =>
        upload(errors, path, _.append(_, Process.emitAll(rows)).runLog.map(x => if (x.isEmpty) \/-(()) else -\/(x.toList)))
      }

    case req @ MOVE -> AsPath(path) =>
      req.headers.get(Destination).fold(
        DestinationHeaderMustExist)(
        x =>
        Path(x.value).from(path.dirOf).fold(
          handlePathError,
          backend.move(path, _).run.flatMap(_.fold(handlePathError, κ(Created(""))))))

    case DELETE -> AsPath(path) =>
      backend.delete(path).run.flatMap(_.fold(handlePathError, κ(Ok(""))))
  }

  def fileMediaType(file: String): Option[MediaType] =
    MediaType.forExtension(file.split('.').last)

  def staticFileService(basePath: String) = HttpService {
    case GET -> AsPath(path) =>
      // NB: http4s/http4s#265 should give us a simple way to handle this stuff.
      val filePath = basePath + path.toString
      StaticFile.fromString(filePath).fold(
        StaticFile.fromString(filePath + "/index.html").fold(
          NotFound("Couldn’t find page " + path.toString))(
          Task.now))(
        resp => path.file.flatMap(f => fileMediaType(f.value)).fold(
          Task.now(resp))(
          mt => Task.delay(resp.withContentType(Some(`Content-Type`(mt))))))
  }

  def redirectService(basePath: String) = HttpService {
    case GET -> AsPath(path) =>
      TemporaryRedirect(Uri(path = basePath + path.toString))
  }

  private def commonMW(svc: HttpService) = FailSafe(Cors(middleware.GZip(svc)))

  def AllServices = ListMap(
    "/compile/fs"  -> commonMW(compileService),
    "/data/fs"     -> commonMW(dataService),
    "/metadata/fs" -> commonMW(metadataService),
    "/mount/fs"    -> commonMW(mountService(config, reloader)),
    "/query/fs"    -> commonMW(queryService),
    "/server"      -> commonMW(serverService(config, reloader)),
    "/slamdata"    -> commonMW(staticFileService(contentPath + "/slamdata")),
    "/"            -> commonMW(redirectService("/slamdata")))
}<|MERGE_RESOLUTION|>--- conflicted
+++ resolved
@@ -28,9 +28,9 @@
   def mediaType: MediaType
 }
 object ResponseFormat {
-  val JsonStreamMediaType     = new MediaType("application", "ldjson", compressible = true)
-  val JsonArrayMediaType = new MediaType("application", "json", compressible = true)
-  val CsvMediaType      = new MediaType("text", "csv", compressible = true)
+  val JsonStreamMediaType = new MediaType("application", "ldjson", compressible = true)
+  val JsonArrayMediaType  = new MediaType("application", "json", compressible = true)
+  val CsvMediaType        = new MediaType("text", "csv", compressible = true)
 
   final case class Json private[ResponseFormat] (codec: DataCodec, mode: String, stream: Boolean) extends ResponseFormat {
     def mediaType = (if (stream) JsonStreamMediaType else JsonArrayMediaType).withExtensions(Map("mode" -> mode))
@@ -86,49 +86,32 @@
 
   val CsvColumnsFromInitialRowsCount = 1000
 
-<<<<<<< HEAD
   val LineSep = "\r\n"
 
-  private def rawJsonStream(codec: DataCodec, v: Process[PathTask, Data])(implicit EE: EncodeJson[DataEncodingError]): Process[PathTask, String] =
+  private def rawJsonLines(codec: DataCodec, v: Process[PathTask, Data])(implicit EE: EncodeJson[DataEncodingError]): Process[PathTask, String] =
     v.map(DataCodec.render(_)(codec).fold(EE.encode(_).toString, ɩ))
 
-  private def jsonLinesStream(codec: DataCodec, v: Process[PathTask, Data]): Process[PathTask, String] =
-    rawJsonStream(codec, v).map(_ + LineSep)
-
-  private def jsonArrayStream(codec: DataCodec, v: Process[PathTask, Data]): Process[PathTask, String] =
+  private def jsonStreamLines(codec: DataCodec, v: Process[PathTask, Data]): Process[PathTask, String] =
+    rawJsonLines(codec, v).map(_ + LineSep)
+
+  private def jsonArrayLines(codec: DataCodec, v: Process[PathTask, Data]): Process[PathTask, String] =
     // NB: manually wrapping the stream with "[", commas, and "]" allows us to still stream it,
     // rather than having to construct the whole response in Json form at once.
-    Process.emit("[" + LineSep) ++ rawJsonStream(codec, v).intersperse("," + LineSep) ++ Process.emit(LineSep + "]" + LineSep)
-
-  private def csvStream(v: Process[PathTask, Data], format: Option[CsvParser.Format]): Process[PathTask, String] = {
-=======
-  private def jsonLines(codec: DataCodec, v: Process[PathTask, Data])(implicit EE: EncodeJson[DataEncodingError]): Process[PathTask, String] =
-    v.map(DataCodec.render(_)(codec).fold(EE.encode(_).toString, ɩ) + "\r\n")
-
-  private def csvLines(v: Process[PathTask, Data]): Process[PathTask, String] = {
->>>>>>> f4d0e2b0
+    Process.emit("[" + LineSep) ++ rawJsonLines(codec, v).intersperse("," + LineSep) ++ Process.emit(LineSep + "]" + LineSep)
+
+  private def csvLines(v: Process[PathTask, Data], format: Option[CsvParser.Format]): Process[PathTask, String] = {
     import slamdata.engine.repl.Prettify
     import com.github.tototoshi.csv._
 
     Prettify.renderStream(v, CsvColumnsFromInitialRowsCount).map { v =>
-      val w = new java.io.StringWriter
-      val cw = CSVWriter.open(w)
-      cw.writeRow(v)
-      cw.close
-      w.toString
-    }
-  }
-
-<<<<<<< HEAD
-    Prettify.renderStream(v, CsvColumnsFromInitialRowsCount).map { v =>
-      import com.github.tototoshi.csv._
       val w = new java.io.StringWriter
       val cw = format.map(f => CSVWriter.open(w)(f)).getOrElse(CSVWriter.open(w))
       cw.writeRow(v)
       cw.close
       w.toString
     }
-=======
+  }
+
   private def linesResponse(v: Process[PathTask, String]): Task[Response] = {
     import slamdata.engine.fp._
 
@@ -149,31 +132,19 @@
       case None =>
         Ok("")
     })
->>>>>>> f4d0e2b0
   }
 
   private def responseStream(accept: Option[Accept], v: Process[PathTask, Data], csvFormat: Option[CsvParser.Format]):
       Task[Response] = {
-<<<<<<< HEAD
     val (mediaType, lines) = ResponseFormat.fromAccept(accept) match {
       case f @ ResponseFormat.Json(codec, _, true) =>
-        f.mediaType -> jsonLinesStream(codec, v)
+        f.mediaType -> jsonStreamLines(codec, v)
       case f @ ResponseFormat.Json(codec, _, false) =>
-        f.mediaType -> jsonArrayStream(codec, v)
+        f.mediaType -> jsonArrayLines(codec, v)
       case ResponseFormat.Csv =>
-        ResponseFormat.Csv.mediaType -> csvStream(v, csvFormat)
-=======
-    ResponseFormat.fromAccept(accept) match {
-      case ResponseFormat.Json(codec, mediaType) =>
-        linesResponse(jsonLines(codec, v)).map(_.putHeaders(`Content-Type`(mediaType, Some(Charset.`UTF-8`))))
-      case ResponseFormat.Csv =>
-        linesResponse(csvLines(v)).map(_.putHeaders(`Content-Type`(ResponseFormat.Csv.mediaType, Some(Charset.`UTF-8`))))
->>>>>>> f4d0e2b0
-    }
-    // TODO: be incremental (see #782)
-    lines.runLog.fold(
-      handlePathError,
-      vect => Ok(Process.emitAll(vect))).join.map(_.putHeaders(`Content-Type`(mediaType, Some(Charset.`UTF-8`))))
+        ResponseFormat.Csv.mediaType -> csvLines(v, csvFormat)
+    }
+    linesResponse(lines).map(_.putHeaders(`Content-Type`(mediaType, Some(Charset.`UTF-8`))))
   }
 
   private def errorResponse(
