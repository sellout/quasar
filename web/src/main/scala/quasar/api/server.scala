--- conflicted
+++ resolved
@@ -63,11 +63,8 @@
   fileSystemApi: FileSystemApi.Apply[WC, SC],
   defaultWC: WC,
   val webConfigLens: WebConfigLens[WC, SC]) {
-<<<<<<< HEAD
+  import webConfigLens._
   import ServerOps._
-=======
-  import webConfigLens._
->>>>>>> c41df144
 
   // NB: This is a terrible thing.
   //     Is there a better way to find the path to a jar?
@@ -109,7 +106,6 @@
                        anyAvailablePort)
       .getOrElse(requested)
 
-<<<<<<< HEAD
   case class ServerBlueprint(port: Int, idleTimeout: Duration, svcs: ListMap[String, HttpService])
 
   /** Start `Server` with supplied [[ServerBlueprint]]
@@ -127,75 +123,11 @@
         blueprint.svcs.toList.reverse.foldLeft(initialBuilder) {
           case (b, (path, svc)) => b.mountService(Prefix(path)(svc))
         }
-=======
-  // TODO: InvalidPathError too specific?
-  def builders(config: WC, idleTimeout: Duration, fsApi: FileSystemApi[WC, SC]): ETask[InvalidPathError, Builders]
-
-  def createServers(config: WC, idleTimeout: Duration, fsApi: FileSystemApi[WC, SC], svcs: EnvTask[Services])
-    : EnvTask[ServersErrors] = {
-
-    def servicesBuilder(services: Services, builders: Builders): Builders =
-      services.foldRight(builders) {
-          case ((path, svc), bs) => bs.map { case (p, b) => (p, b.mountService(Prefix(path)(svc))) }
-        }
-
-    def startBuilder(builders: Builders): EnvTask[ServersErrors] = EitherT.right {
-      builders.traverse { case (p, b) =>
-        b.start.map(s => (p, s.right)).handleWith { case ex => Task.now((p, ex.left)) }
-      }
-    }
-
-    (svcs ⊛ builders(config, idleTimeout, fsApi).leftMap(EnvPathError(_)))(servicesBuilder) >>= startBuilder
-  }
-
-  case class StaticContent(loc: String, path: String)
-
-  /**
-   * Returns a process of (port, server) and an effectful function which will
-   * start a server using the provided configuration.
-   *
-   * The process will emit each time a new server is started and ensures only
-   * one server is running at a time, i.e. calling the function to start a
-   * server automatically stops any running server.
-   *
-   * Pass [[scala.None]] to the returned function to shutdown any running server and
-   * prevent new ones from being started.
-   */
-  def servers(staticContent: List[StaticContent], redirect: Option[String],
-              idleTimeout: Duration, tester: MountConfig => EnvTask[Unit],
-              mounter: WC => EnvTask[Backend], configWriter: WC => Task[Unit])
-             : (Process[Task, Servers], Option[WC] => Task[Unit]) = {
-
-    val configQ = async.boundedQueue[Option[WC]](2)(Strategy.DefaultStrategy)
-    val reload = (cfg: WC) => configQ.enqueueOne(Some(cfg))
-
-    val fileSvcs = staticContent.map { case StaticContent(l, p) => l -> staticFileService(p) }
-    val redirSvc = List("/" -> redirectService(redirect.getOrElse("/welcome")))
-
-    def portsString(servers: Servers): String = servers.map { case (p, _) => p }.mkString(" ")
-
-    def start(config: WC): EnvTask[Servers] =
-      for {
-        port <- choosePort(wcPort.get(config)).liftM[EnvErrT]
-        fsApi = fileSystemApi(config, mounter, tester, reload, configWriter, webConfigLens)
-        updCfg =  wcPort.set(port)(config)
-        serversErrors <- createServers(updCfg, idleTimeout, fsApi, fsApi.AllServices.map(_.toList ++ fileSvcs ++ redirSvc))
-        servers <- serversErrors.traverseM {
-          case (p, -\/(ex)) => Task.now(List()) <* stdout(s"Server failed to start listening on port $p. ${ex.getMessage}")
-          case (p, \/-(s)) => Task.now(List((p, s))) <* stdout(s"Server started listening on port $p")
-        }.liftM[EnvErrT]
-      } yield servers
-
-    def shutdown(srv: Option[Servers], log: Boolean): Task[Unit] =
-      Foldable[Option].compose[List].traverse_(srv) { case (p, s) =>
-        s.shutdown *> (if (log) stdout(s"Stopped server listening on port $p") else Task.now(()))
->>>>>>> c41df144
       }
       server <- Task.delay(builder.run)
     } yield (server, actualPort)
   }
 
-<<<<<<< HEAD
   /** Given a `Process` of [[ServerBlueprint]], returns a `Process` of `Server`.
     *
     * The returned process will emit each time a new server configuration is provided and ensures only
@@ -221,19 +153,6 @@
       }.getOrElse(Task.now(()))
     }
   }
-=======
-    def go(prevServers: Option[Servers]): Process[Task, Servers] =
-      configQ.dequeue.take(1) flatMap {
-        case Some(cfg) =>
-          Process.await(shutdown(prevServers, true) *> start(cfg).run)(_.fold(
-            err => Process.halt.causedBy(Cause.Error(new RuntimeException(err.message))),
-            tpl => Process.emit(tpl) ++ go(Some(tpl))
-          ))
-
-        case None =>
-          Process.eval_(shutdown(prevServers, true))
-      }
->>>>>>> c41df144
 
   /** Produce a stream of servers that can be restarted on a supplied port
     * @param initialPort The port on which to start the initial server
@@ -305,23 +224,11 @@
   }
 
   def main(args: Array[String]): Unit = {
-<<<<<<< HEAD
-=======
-    val idleTimeout = Duration.Inf
-
-    def reactToFirstServersStarted(openClient: Boolean): Sink[Task, Servers] =
-      Process.emit[Servers => Task[Unit]] { m =>
-        val msg = stdout("Press Enter to stop.")
-        if (openClient) m.map { case (p, _) => openBrowser(p) }.sequence *> msg else msg
-      } ++ Process.constant(κ(Task.now(())))
-
->>>>>>> c41df144
     val exec: EnvTask[Unit] = for {
       opts           <- optionParser.parse(args, Options(None, None, None, false, false, None)).cata(
                           _.point[EnvTask],
                           EitherT.left(Task.now(InvalidConfig("couldn’t parse options"))))
       content <- interpretPaths(opts)
-<<<<<<< HEAD
       interpreter = runStatefully(InMemState.empty).run.compose(fileSystem)
       redirect = content.map(_.loc)
       port           =  opts.port getOrElse 8080
@@ -332,23 +239,6 @@
       _ <- (if(opts.openClient) openBrowser(port) *> msg else msg).liftM[EnvErrT]
       _ <- Task.delay(waitForInput.runAsync(_ => shutdown.run)).liftM[EnvErrT]
       _ <- servers.run.liftM[EnvErrT] // We need to run the servers in order to make sure everything is cleaned up properly
-=======
-      redirect = content.map(_.loc).getOrElse("/welcome")
-      cfgPath        <- opts.config.fold[EnvTask[Option[FsPath[pathy.Path.File, pathy.Path.Sandboxed]]]](
-          liftE(Task.now(None)))(
-          cfg => FsPath.parseSystemFile(cfg).toRight(InvalidConfig("Invalid path to config file: " + cfg)).map(Some(_)))
-      config         <- configOps.fromFileOrDefaultPaths(cfgPath).orElse(EitherT.right(Task.now(defaultWC)))
-      port           =  opts.port getOrElse wcPort.get(config)
-      updCfg         =  wcPort.set(port)(config)
-      (proc, useCfg) =  servers(content.toList, Some(redirect), idleTimeout, Backend.test,
-                                cfg => Mounter.defaultMount(mountings.get(cfg)),
-                                cfg => configOps.toFile(cfg, cfgPath))
-      _              <- Task.gatherUnordered(List(
-                          proc.observe(reactToFirstServersStarted(opts.openClient)).run,
-                          useCfg(Some(updCfg)),
-                          waitForInput *> useCfg(None)
-                        )).liftM[EnvErrT]
->>>>>>> c41df144
     } yield ()
 
     exec.swap
