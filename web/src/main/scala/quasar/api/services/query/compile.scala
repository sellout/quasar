/*
 * Copyright 2014–2016 SlamData Inc.
 *
 * Licensed under the Apache License, Version 2.0 (the "License");
 * you may not use this file except in compliance with the License.
 * You may obtain a copy of the License at
 *
 *     http://www.apache.org/licenses/LICENSE-2.0
 *
 * Unless required by applicable law or agreed to in writing, software
 * distributed under the License is distributed on an "AS IS" BASIS,
 * WITHOUT WARRANTIES OR CONDITIONS OF ANY KIND, either express or implied.
 * See the License for the specific language governing permissions and
 * limitations under the License.
 */

package quasar.api.services.query

import scala.Predef.$conforms
import quasar.Predef.{ -> => _, _ }
import quasar._, RenderTree.ops._
import quasar.api._, ToQResponse.ops._
import quasar.api.services._
import quasar.contrib.pathy._
import quasar.fp.ski._
import quasar.fp.numeric._
import quasar.fs._

import argonaut._, Argonaut._
import matryoshka._
import pathy.Path.posixCodec
import scalaz._, Scalaz._

object compile {
<<<<<<< HEAD
  import org.http4s.dsl._

=======
>>>>>>> ca391540
  def service[S[_]](
    implicit
    Q: QueryFile.Ops[S],
    M: ManageFile.Ops[S]
  ): QHttpService[S] = {
    def phaseResultsResponse(prs: PhaseResults): Option[Json] =
      prs.lastOption map {
        case PhaseResult.Tree(name, value)   => value.asJson
        case PhaseResult.Detail(name, value) => value.asJson
      }

    def dataResponse(data: List[Data]): QResponse[S] =
      QResponse.string(Ok,
        "Results\n" +
          data.map(_.toJs.toList).flatten.map(_.toJs.pprint(0)).mkString("\n"))

    def noOutputError(lp: Fix[LogicalPlan]): ApiError =
      ApiError.apiError(
        InternalServerError withReason "No explain output for plan.",
        "logicalPlan" := lp.render)

    def explainQuery(
      expr: Fix[sql.Sql],
      vars: Variables,
      basePath: ADir,
      offset: Natural,
      limit: Option[Positive]
    ): Free[S, QResponse[S]] =
      respond(queryPlan(expr, vars, basePath, offset, limit)
        .run.value.traverse[Free[S, ?], SemanticErrors, QResponse[S]](_.fold(
          κ(Json(
            "physicalPlan" -> jNull,
            "inputs"       := List.empty[String]).toResponse[S].point[Free[S, ?]]),
          lp => Q.explain(lp).run.run.map {
            case (phases, \/-(_)) =>
              phaseResultsResponse(phases)
                .map(physicalPlanJson =>
                  Json(
                    "physicalPlan" := physicalPlanJson,
                    "inputs"       := LogicalPlan.paths(lp).map(p => posixCodec.printPath(p))
                  ).toResponse[S])
                .toRightDisjunction(noOutputError(lp))
                .toResponse[S]
            case (_, -\/(fsErr)) => fsErr.toResponse[S]
          })))

    QHttpService {
      case req @ GET -> _ :? Offset(offset) +& Limit(limit) =>
        respond(parsedQueryRequest(req, offset, limit) traverse {
          case (expr, basePath, offset, limit) =>
            explainQuery(expr, requestVars(req), basePath, offset, limit)
        })
    }
  }

}<|MERGE_RESOLUTION|>--- conflicted
+++ resolved
@@ -32,11 +32,8 @@
 import scalaz._, Scalaz._
 
 object compile {
-<<<<<<< HEAD
   import org.http4s.dsl._
 
-=======
->>>>>>> ca391540
   def service[S[_]](
     implicit
     Q: QueryFile.Ops[S],
