--- conflicted
+++ resolved
@@ -260,13 +260,8 @@
       DirNode("large") -> large,
       DirNode("badPath1") -> Mock.emptyBackend,
       DirNode("badPath2") -> Mock.emptyBackend))
-<<<<<<< HEAD
-  // We don't put the port here as the `withServer` function will supply the port based on its optional input.
-  val config1 = Config(SDServerConfig(None), ListMap(
-=======
   // We don't put the port here as the `withServer` function will supply the port based on it's optional input.
   val config1 = WebConfig(ServerConfig(None), ListMap(
->>>>>>> 0a3a7bc9
     Path("/foo/") -> MongoDbConfig(new ConnectionString("mongodb://localhost/foo")),
     Path("/non/root/mounting/") -> MongoDbConfig(new ConnectionString("mongodb://localhost/mounting"))))
 
@@ -1376,16 +1371,9 @@
 
           result() must_== "moved /foo/ to /foo2/"
 
-<<<<<<< HEAD
-          val mounts = configs()(0).mountings
-          mounts.get(Path("/foo/")) must beNone
-          mounts.get(Path("/foo2/")) must beSome(
-            MongoDbConfig(new ConnectionString("mongodb://localhost/foo")))
-=======
           configs() must_== List(WebConfig(ServerConfig(Some(client.toRequest.getOriginalURI.getPort)), Map(
             Path("/foo2/") -> MongoDbConfig(new ConnectionString("mongodb://localhost/foo")),
             Path("/non/root/mounting/") -> MongoDbConfig(new ConnectionString("mongodb://localhost/mounting")))))
->>>>>>> 0a3a7bc9
 
           val fooNotExists = Http(fooMetadata)
           val foo2Exists = Http(foo2Metadata)
@@ -1467,15 +1455,10 @@
 
           result() must_== "added /local/"
 
-<<<<<<< HEAD
-          configs()(0).mountings.get(Path("/local/")) must beSome(
-            MongoDbConfig(new ConnectionString("mongodb://localhost/test")))
-=======
           configs() must_== List(WebConfig(ServerConfig(Some(client.toRequest.getOriginalURI.getPort)), Map(
             Path("/foo/") -> MongoDbConfig(new ConnectionString("mongodb://localhost/foo")),
             Path("/non/root/mounting/") -> MongoDbConfig(new ConnectionString("mongodb://localhost/mounting")),
             Path("/local/") -> MongoDbConfig(new ConnectionString("mongodb://localhost/test")))))
->>>>>>> 0a3a7bc9
 
           val metadataExists = Http(localMetadata)
           metadataExists().getStatusCode must_== 200
@@ -1649,15 +1632,10 @@
 
           result() must_== "added /local/"
 
-<<<<<<< HEAD
-          configs()(0).mountings.get(Path("/local/")) must beSome(
-            MongoDbConfig(new ConnectionString("mongodb://localhost/test")))
-=======
           configs() must_== List(WebConfig(ServerConfig(Some(client.toRequest.getOriginalURI.getPort)), Map(
             Path("/foo/") -> MongoDbConfig(new ConnectionString("mongodb://localhost/foo")),
             Path("/non/root/mounting/") -> MongoDbConfig(new ConnectionString("mongodb://localhost/mounting")),
             Path("/local/") -> MongoDbConfig(new ConnectionString("mongodb://localhost/test")))))
->>>>>>> 0a3a7bc9
 
           val metadataExists = Http(localMetadata)
           metadataExists().getStatusCode must_== 200
@@ -1694,14 +1672,9 @@
 
           result() must_== "updated /foo/"
 
-<<<<<<< HEAD
-          configs()(0).mountings.get(Path("/foo/")) must beSome(
-            MongoDbConfig(new ConnectionString("mongodb://localhost/foo2")))
-=======
           configs() must_== List(WebConfig(ServerConfig(Some(client.toRequest.getOriginalURI.getPort)), Map(
             Path("/foo/") -> MongoDbConfig(new ConnectionString("mongodb://localhost/foo2")),
             Path("/non/root/mounting/") -> MongoDbConfig(new ConnectionString("mongodb://localhost/mounting")))))
->>>>>>> 0a3a7bc9
         }
       }
 
@@ -1827,12 +1800,8 @@
           val result = Http(req OK as.String)
           result() must_== "deleted /foo/"
 
-<<<<<<< HEAD
-          configs()(0).mountings.get(Path("/foo/")) must beNone
-=======
           configs() must_== List(WebConfig(ServerConfig(Some(client.toRequest.getOriginalURI.getPort)), Map(
             Path("/non/root/mounting/") -> MongoDbConfig(new ConnectionString("mongodb://localhost/mounting")))))
->>>>>>> 0a3a7bc9
 
           val fooMetadataNotExists = Http(fooMetadata)
           fooMetadataNotExists().getStatusCode must_== 404
