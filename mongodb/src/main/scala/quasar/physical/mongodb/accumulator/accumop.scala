/*
 * Copyright 2014–2016 SlamData Inc.
 *
 * Licensed under the Apache License, Version 2.0 (the "License");
 * you may not use this file except in compliance with the License.
 * You may obtain a copy of the License at
 *
 *     http://www.apache.org/licenses/LICENSE-2.0
 *
 * Unless required by applicable law or agreed to in writing, software
 * distributed under the License is distributed on an "AS IS" BASIS,
 * WITHOUT WARRANTIES OR CONDITIONS OF ANY KIND, either express or implied.
 * See the License for the specific language governing permissions and
 * limitations under the License.
 */

package quasar.physical.mongodb.accumulator

import quasar.Predef._
import quasar.{RenderTree, Terminal}
import quasar.fp._
import quasar.physical.mongodb.expression.ExprOpOps

<<<<<<< HEAD
import matryoshka._
import scalaz._
=======
import matryoshka.Fix
import scalaz._, Scalaz._
>>>>>>> bb676eb7

sealed trait AccumOp[A]
object AccumOp {
  final case class $addToSet[A](value: A) extends AccumOp[A]
  final case class $push[A](value: A)     extends AccumOp[A]
  final case class $first[A](value: A)    extends AccumOp[A]
  final case class $last[A](value: A)     extends AccumOp[A]
  final case class $max[A](value: A)      extends AccumOp[A]
  final case class $min[A](value: A)      extends AccumOp[A]
  final case class $avg[A](value: A)      extends AccumOp[A]
  final case class $sum[A](value: A)      extends AccumOp[A]

  implicit val instance: Traverse1[AccumOp] with Comonad[AccumOp]  =
    new Traverse1[AccumOp] with Comonad[AccumOp] {
      def cobind[A, B](fa: AccumOp[A])(f: (AccumOp[A]) ⇒ B) = map(fa)(κ(f(fa)))

      def copoint[A](p: AccumOp[A]) =
        p match {
          case $addToSet(value) => value
          case $avg(value)      => value
          case $first(value)    => value
          case $last(value)     => value
          case $max(value)      => value
          case $min(value)      => value
          case $push(value)     => value
          case $sum(value)      => value
        }

      def foldMapRight1[A, B](fa: AccumOp[A])(z: (A) ⇒ B)(f: (A, ⇒ B) ⇒ B) =
        z(copoint(fa))

      def traverse1Impl[G[_], A, B](fa: AccumOp[A])(f: A => G[B])(implicit G: Apply[G]) =
        fa match {
          case $addToSet(value) => G.map(f(value))($addToSet(_))
          case $avg(value)      => G.map(f(value))($avg(_))
          case $first(value)    => G.map(f(value))($first(_))
          case $last(value)     => G.map(f(value))($last(_))
          case $max(value)      => G.map(f(value))($max(_))
          case $min(value)      => G.map(f(value))($min(_))
          case $push(value)     => G.map(f(value))($push(_))
          case $sum(value)      => G.map(f(value))($sum(_))
        }
    }

<<<<<<< HEAD
  implicit val show: Delay[Show, AccumOp] = new Delay[Show, AccumOp] {
    def apply[A](s: Show[A]) = Show.show {
      case $addToSet(v) => Cord("$addToSet(") ++ s.show(v) ++ Cord(")")
      case $avg(v) => Cord("$avg(") ++ s.show(v) ++ Cord(")")
      case $first(v) => Cord("$first(") ++ s.show(v) ++ Cord(")")
      case $last(v) => Cord("$last(") ++ s.show(v) ++ Cord(")")
      case $max(v) => Cord("$max(") ++ s.show(v) ++ Cord(")")
      case $min(v) => Cord("$min(") ++ s.show(v) ++ Cord(")")
      case $push(v) => Cord("$push(") ++ s.show(v) ++ Cord(")")
      case $sum(v) => Cord("$sum(") ++ s.show(v) ++ Cord(")")
    }
  }

  implicit val renderTree: Delay[RenderTree, AccumOp] =
    RenderTree.delayFromShow
=======
  implicit def AccumOpRenderTree[EX[_]: Functor](implicit exprOps: ExprOpOps.Uni[EX])
      : RenderTree[AccumOp[Fix[EX]]] =
    new RenderTree[AccumOp[Fix[EX]]] {
      def render(v: AccumOp[Fix[EX]]) = Terminal(List("AccumOp"), groupBson(v).toJs.pprint(0).some)
    }
>>>>>>> bb676eb7
}

object $addToSet {
  def apply[A](value: A): AccumOp[A] = AccumOp.$addToSet[A](value)
  def unapply[A](obj: AccumOp[A]): Option[A] = obj match {
    case AccumOp.$addToSet(value) => Some(value)
    case _                      => None
  }
}
object $push {
  def apply[A](value: A): AccumOp[A] = AccumOp.$push[A](value)
  def unapply[A](obj: AccumOp[A]): Option[A] = obj match {
    case AccumOp.$push(value) => Some(value)
    case _                  => None
  }
}
object $first {
  def apply[A](value: A): AccumOp[A] = AccumOp.$first[A](value)
  def unapply[A](obj: AccumOp[A]): Option[A] = obj match {
    case AccumOp.$first(value) => Some(value)
    case _                   => None
  }
}
object $last {
  def apply[A](value: A): AccumOp[A] = AccumOp.$last[A](value)
  def unapply[A](obj: AccumOp[A]): Option[A] = obj match {
    case AccumOp.$last(value) => Some(value)
    case _                  => None
  }
}
object $max {
  def apply[A](value: A): AccumOp[A] = AccumOp.$max[A](value)
  def unapply[A](obj: AccumOp[A]): Option[A] = obj match {
    case AccumOp.$max(value) => Some(value)
    case _                 => None
  }
}
object $min {
  def apply[A](value: A): AccumOp[A] = AccumOp.$min[A](value)
  def unapply[A](obj: AccumOp[A]): Option[A] = obj match {
    case AccumOp.$min(value) => Some(value)
    case _                 => None
  }
}
object $avg {
  def apply[A](value: A): AccumOp[A] = AccumOp.$avg[A](value)
  def unapply[A](obj: AccumOp[A]): Option[A] = obj match {
    case AccumOp.$avg(value) => Some(value)
    case _                 => None
  }
}
object $sum {
  def apply[A](value: A): AccumOp[A] = AccumOp.$sum[A](value)
  def unapply[A](obj: AccumOp[A]): Option[A] = obj match {
    case AccumOp.$sum(value) => Some(value)
    case _          => None
  }
}<|MERGE_RESOLUTION|>--- conflicted
+++ resolved
@@ -21,13 +21,8 @@
 import quasar.fp._
 import quasar.physical.mongodb.expression.ExprOpOps
 
-<<<<<<< HEAD
 import matryoshka._
-import scalaz._
-=======
-import matryoshka.Fix
 import scalaz._, Scalaz._
->>>>>>> bb676eb7
 
 sealed trait AccumOp[A]
 object AccumOp {
@@ -72,7 +67,6 @@
         }
     }
 
-<<<<<<< HEAD
   implicit val show: Delay[Show, AccumOp] = new Delay[Show, AccumOp] {
     def apply[A](s: Show[A]) = Show.show {
       case $addToSet(v) => Cord("$addToSet(") ++ s.show(v) ++ Cord(")")
@@ -86,15 +80,12 @@
     }
   }
 
-  implicit val renderTree: Delay[RenderTree, AccumOp] =
-    RenderTree.delayFromShow
-=======
-  implicit def AccumOpRenderTree[EX[_]: Functor](implicit exprOps: ExprOpOps.Uni[EX])
+  implicit def renderTree[EX[_]: Functor](implicit exprOps: ExprOpOps.Uni[EX])
       : RenderTree[AccumOp[Fix[EX]]] =
     new RenderTree[AccumOp[Fix[EX]]] {
-      def render(v: AccumOp[Fix[EX]]) = Terminal(List("AccumOp"), groupBson(v).toJs.pprint(0).some)
+      def render(v: AccumOp[Fix[EX]]) =
+        Terminal(List("AccumOp"), groupBson(v).toJs.pprint(0).some)
     }
->>>>>>> bb676eb7
 }
 
 object $addToSet {
