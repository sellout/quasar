--- conflicted
+++ resolved
@@ -18,11 +18,7 @@
 
 import quasar.Predef._
 import quasar._, Planner._, Type.{Const => _, Coproduct => _, _}
-<<<<<<< HEAD
-import quasar.common.{PhaseResult, PhaseResults}
-=======
-import quasar.common.{PhaseResult, PhaseResults, PhaseResultT, SortDir}
->>>>>>> 3277e196
+import quasar.common.{PhaseResult, PhaseResults, SortDir}
 import quasar.contrib.matryoshka._
 import quasar.contrib.scalaz._
 import quasar.fp._, eitherT._
@@ -104,7 +100,6 @@
         recovery(_).point[M],
         expression(funcHandler)))
 
-<<<<<<< HEAD
   def getSelector
     [T[_[_]]: Recursive: Corecursive: ShowT, M[_]: Monad, EX[_]: Traverse]
     (fm: T[CoEnv[Hole, MapFunc[T, ?], ?]])
@@ -127,16 +122,7 @@
 
   // FIXME: This is temporary. Should go away when the connector is complete.
   def unimplemented[M[_], A](label: String)(implicit merr: MonadError_[M, FileSystemError]): M[A] =
-    merr.raiseError(qscriptPlanningFailed(InternalError(s"unimplemented $label")))
-=======
-  def processMapFunc[T[_[_]]: Recursive: ShowT, A](
-    fm: T[CoEnv[A, MapFunc[T, ?], ?]])(
-    recovery: A => JsCore):
-      OutputM[JsCore] =
-    fm.cataM(interpretM[OutputM, MapFunc[T, ?], A, JsCore](recovery(_).right, javascript))
-
-  def unimplemented(name: String) = InternalError.fromMsg(s"unimplemented $name").left
->>>>>>> 3277e196
+    merr.raiseError(qscriptPlanningFailed(InternalError.fromMsg(s"unimplemented $label")))
 
   // TODO: Should have a JsFn version of this for $reduce nodes.
   val accumulator: ReduceFunc[Fix[ExprOp]] => AccumOp[Fix[ExprOp]] = {
@@ -509,17 +495,9 @@
             case Type.Bool             => isBoolean
             case Type.Date             => isDate
           }
-<<<<<<< HEAD
         jsCheck(typ).fold[M[JsCore]](
-          merr.raiseError(qscriptPlanningFailed(InternalError("uncheckable type"))))(
+          merr.raiseError(qscriptPlanningFailed(InternalError.fromMsg("uncheckable type"))))(
           f => If(f(expr), cont, fallback).point[M])
-=======
-        jsCheck(typ).fold[OutputM[JsCore]](
-          InternalError.fromMsg("uncheckable type").left)(
-          f => If(f(expr), cont, fallback).right)
-
-      case Range(_, _)        => unimplemented("Range JS")
->>>>>>> 3277e196
 
       case Range(_, _)        => unimplemented[M, JsCore]("Range JS")
     }
@@ -744,13 +722,8 @@
               case Type.Date =>
                 ((f: BsonField) => Selector.Doc(f -> Selector.Type(BsonType.Date)))
             }
-<<<<<<< HEAD
           selCheck(typ).fold[OutputM[PartialSelector[T]]](
-            -\/(InternalError(node.map(_._1).shows)))(
-=======
-          selCheck(typ).fold[OutputM[PartialSelector]](
-            -\/(InternalError fromMsg node.map(_._1).shows))(
->>>>>>> 3277e196
+            -\/(InternalError.fromMsg(node.map(_._1).shows)))(
             f =>
             \/-(cont._2.fold[PartialSelector[T]](
               κ(({ case List(field) => f(field) }, List(There(0, Here[T]())))),
@@ -788,7 +761,6 @@
   trait Planner[F[_]] {
     type IT[G[_]]
 
-<<<<<<< HEAD
     def plan
       [M[_]: Monad, WF[_]: Functor: Coalesce: Crush: Crystallize, EX[_]: Traverse]
       (joinHandler: JoinHandler[WF, WorkflowBuilder.M],
@@ -801,23 +773,6 @@
         ev2: WorkflowBuilder.Ops[WF],
         ev3: EX :<: ExprOp):
         AlgebraM[M, F, WorkflowBuilder[WF]]
-=======
-    def plan[WF[_]: Functor: Coalesce: Crush: Crystallize, EX[_]: Traverse](
-      joinHandler: JoinHandler[WF, WorkflowBuilder.M],
-      funcHandler: FuncHandler[IT, EX])(
-          implicit ev0: WorkflowOpCoreF :<: WF,
-                   ev1: RenderTree[WorkflowBuilder[WF]],
-                   ev2: WorkflowBuilder.Ops[WF],
-                   ev3: EX :<: ExprOp):
-        AlgebraM[StateT[OutputM, NameGen, ?], F, WorkflowBuilder[WF]]
-
-    def unimplemented[WF[_]](name: String)
-        : StateT[OutputM, NameGen, WorkflowBuilder[WF]] =
-      StateT(κ(InternalError.fromMsg(s"unimplemented $name").left[(NameGen, WorkflowBuilder[WF])]))
-
-    def shouldNotBeReached[WF[_]]: StateT[OutputM, NameGen, WorkflowBuilder[WF]] =
-      StateT(κ(InternalError.fromMsg("should not be reached").left[(NameGen, WorkflowBuilder[WF])]))
->>>>>>> 3277e196
   }
 
   object Planner {
@@ -898,8 +853,7 @@
                         accumulator(ai._1).left[Fix[ExprOp]])).toListMap))),
                 repair)).join
           case Sort(src, bucket, order) =>
-<<<<<<< HEAD
-            val (keys, dirs) = ((bucket, SortDir.Ascending) :: order).unzip
+            val (keys, dirs) = ((bucket, SortDir.Ascending) :: order.toList).unzip
             keys.traverse(getExprBuilder[T, M, WF, EX](funcHandler)(src, _))
               .map(WB.sortBy(src, _, dirs))
           case Filter(src, cond) =>
@@ -914,16 +868,6 @@
                 case (sel, inputs) =>
                   inputs.traverse(f => getExprBuilder[T, M, WF, EX](funcHandler)(src, f(cond))).map(WB.filter(src, _, sel))
               })
-=======
-            val (keys, dirs) = ((bucket, SortDir.Ascending) :: order.toList).unzip
-            keys.traverse(getExprBuilder(funcHandler)(src, _))
-              .map(WB.sortBy(src, _, dirs)).liftM[GenT]
-          case Filter(src, f) =>
-            getExprBuilder(funcHandler)(src, f).map(cond =>
-              WB.filter(src, List(cond), {
-                case f :: Nil => Selector.Doc(f -> Selector.Eq(Bson.Bool(true)))
-              })).liftM[GenT]
->>>>>>> 3277e196
           case Union(src, lBranch, rBranch) =>
             (rebaseWB[T, M, WF, EX](joinHandler, funcHandler, lBranch, src) ⊛
               rebaseWB[T, M, WF, EX](joinHandler, funcHandler, rBranch, src))(
@@ -1016,7 +960,7 @@
             ev1: RenderTree[WorkflowBuilder[WF]],
             ev2: WorkflowBuilder.Ops[WF],
             ev3: EX :<: ExprOp) =
-          κ(merr.raiseError(qscriptPlanningFailed(InternalError(s"should not be reached: $label"))))
+          κ(merr.raiseError(qscriptPlanningFailed(InternalError.fromMsg(s"should not be reached: $label"))))
       }
 
     implicit def deadEnd[T[_[_]]]: Planner.Aux[T, Const[DeadEnd, ?]] =
@@ -1058,13 +1002,8 @@
         elems.traverse(handler) ∘ (ArrayBuilder(src, _))
       case MapFunc.StaticMap(elems) =>
         elems.traverse(_.bitraverse({
-<<<<<<< HEAD
           case Embed(ejson.Common(ejson.Str(key))) => BsonField.Name(key).point[M]
-          case key => merr.raiseError[BsonField.Name](qscriptPlanningFailed(InternalError(s"Unsupported object key: ${key.shows}")))
-=======
-          case Embed(ejson.Common(ejson.Str(key))) => BsonField.Name(key).right
-          case key => InternalError.fromMsg(s"Unsupported object key: ${key.shows}").left
->>>>>>> 3277e196
+          case key => merr.raiseError[BsonField.Name](qscriptPlanningFailed(InternalError.fromMsg(s"Unsupported object key: ${key.shows}")))
         },
           handler)) ∘
         (es => DocBuilder(src, es.toListMap))
@@ -1184,16 +1123,10 @@
       // println("found a guard we should try to remove!")
       if (typ.contains(subType)) cont.project.right
       else if (!subType.contains(typ))
-<<<<<<< HEAD
-        InternalError("can only contain " + subType + ", but a(n) " + typ + " is expected").left
+        InternalError.fromMsg("can only contain " + subType + ", but a(n) " + typ + " is expected").left
       else {
-        // println(typ.shows + " doesn’t contain " + subType.shows)
         free.right
       }
-=======
-        InternalError.fromMsg("can only contain " + subType + ", but a(n) " + typ + " is expected").left
-      else free.right
->>>>>>> 3277e196
     case x => x.right
   }
 
