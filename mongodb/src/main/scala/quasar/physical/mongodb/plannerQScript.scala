/*
 * Copyright 2014–2016 SlamData Inc.
 *
 * Licensed under the Apache License, Version 2.0 (the "License");
 * you may not use this file except in compliance with the License.
 * You may obtain a copy of the License at
 *
 *     http://www.apache.org/licenses/LICENSE-2.0
 *
 * Unless required by applicable law or agreed to in writing, software
 * distributed under the License is distributed on an "AS IS" BASIS,
 * WITHOUT WARRANTIES OR CONDITIONS OF ANY KIND, either express or implied.
 * See the License for the specific language governing permissions and
 * limitations under the License.
 */

package quasar.physical.mongodb

import quasar.Predef._
import quasar._, Planner._, Type.{Const => _, Coproduct => _, _}
import quasar.fp._, eitherT._
import quasar.fs.{FileSystemError, QueryFile}
import quasar.javascript._
import quasar.jscore, jscore.{JsCore, JsFn}
import quasar.namegen._
import quasar.physical.mongodb.WorkflowBuilder._
import quasar.physical.mongodb.accumulator._
import quasar.physical.mongodb.expression._
import quasar.physical.mongodb.fs.listContents
import quasar.physical.mongodb.workflow._
import quasar.qscript._
import quasar.std.StdLib._, string._ // TODO: remove this
import javascript._

import matryoshka.{Hole => _, _}, Recursive.ops._, TraverseT.ops._
import matryoshka.patterns.CoEnv
import org.threeten.bp.Instant
import scalaz._, Scalaz._

object MongoDbQScriptPlanner {
  type Partial[In, Out] = (PartialFunction[List[In], Out], List[InputFinder])

  type OutputM[A] = PlannerError \/ A

  def generateTypeCheck[In, Out](or: (Out, Out) => Out)(f: PartialFunction[Type, In => Out]):
      Type => Option[In => Out] =
        typ => f.lift(typ).fold(
          typ match {
            case Type.Interval => generateTypeCheck(or)(f)(Type.Dec)
            case Type.Arr(_) => generateTypeCheck(or)(f)(Type.AnyArray)
            case Type.Timestamp
               | Type.Timestamp ⨿ Type.Date
               | Type.Timestamp ⨿ Type.Date ⨿ Type.Time =>
              generateTypeCheck(or)(f)(Type.Date)
            case Type.Timestamp ⨿ Type.Date ⨿ Type.Time ⨿ Type.Interval =>
              // Just repartition to match the right cases
              generateTypeCheck(or)(f)(Type.Interval ⨿ Type.Date)
            case Type.Int ⨿ Type.Dec ⨿ Type.Interval ⨿ Type.Str ⨿ (Type.Timestamp ⨿ Type.Date ⨿ Type.Time) ⨿ Type.Bool =>
              // Just repartition to match the right cases
              generateTypeCheck(or)(f)(
                Type.Int ⨿ Type.Dec ⨿ Type.Interval ⨿ Type.Str ⨿ (Type.Date ⨿ Type.Bool))
            case a ⨿ b =>
              (generateTypeCheck(or)(f)(a) ⊛ generateTypeCheck(or)(f)(b))(
                (a, b) => ((expr: In) => or(a(expr), b(expr))))
            case _ => None
          })(
          Some(_))

  def processMapFuncExpr[T[_[_]]: Recursive: ShowT, A](
    fm: Free[MapFunc[T, ?],  A])(
    recovery: A => OutputM[Expression]):
      OutputM[Expression] =
    freeCataM(fm)(
      interpretM[OutputM, MapFunc[T, ?], A, Expression](
        recovery,
        expression))

  def processMapFunc[T[_[_]]: Recursive: ShowT, A](
    fm: Free[MapFunc[T, ?],  A])(
    recovery: A => JsCore):
      OutputM[JsCore] =
    freeCataM(fm)(interpretM[OutputM, MapFunc[T, ?], A, JsCore](recovery(_).right, javascript))

  // TODO: Should have a JsFn version of this for $reduce nodes.
  val accumulator: ReduceFunc[Expression] => AccumOp[Expression] = {
    import quasar.qscript.ReduceFuncs._

    {
      case Arbitrary(a)     => $first(a)
      case Avg(a)           => $avg(a)
      case Count(_)         => $sum($literal(Bson.Int32(1)))
      case Max(a)           => $max(a)
      case Min(a)           => $min(a)
      case Sum(a)           => $sum(a)
      case UnshiftArray(a)  => $push(a)
      case UnshiftMap(k, v) => ???
    }
  }

  def expression[T[_[_]]: Recursive: ShowT]:
      AlgebraM[OutputM, MapFunc[T, ?], Expression] = {
    import MapFuncs._

    val unimplemented = InternalError("unimplemented").left

    {
      case Constant(v1) =>
        v1.cataM(BsonCodec.fromEJson).bimap(
          κ(NonRepresentableEJson(v1.shows)),
          $literal(_))
      case Length(a1) => $size(a1).right
      case Date(a1) => unimplemented
      case Time(a1) => unimplemented
      case Timestamp(a1) => unimplemented
      case Interval(a1) => unimplemented
      case TimeOfDay(a1) => unimplemented
      case ToTimestamp(a1) =>
        $add($literal(Bson.Date(Instant.ofEpochMilli(0))), a1).right
      case Extract(Embed($literalF(Bson.Text(field))), a2) => field match {
        case "century" => $divide($year(a2), $literal(Bson.Int32(100))).right
        case "day" => $dayOfMonth(a2).right
        case "decade" => $divide($year(a2), $literal(Bson.Int32(10))).right
        case "dow" => $add($dayOfWeek(a2), $literal(Bson.Int32(-1))).right
        case "doy" => $dayOfYear(a2).right
        // TODO: epoch
        case "hour" => $hour(a2).right
        case "isodow" =>
          $cond($eq($dayOfWeek(a2), $literal(Bson.Int32(1))),
            $literal(Bson.Int32(7)),
            $add($dayOfWeek(a2), $literal(Bson.Int32(-1)))).right
        // TODO: isoyear
        case "microseconds" =>
          $multiply($millisecond(a2), $literal(Bson.Int32(1000))).right
        case "millennium" =>
          $divide($year(a2), $literal(Bson.Int32(1000))).right
        case "milliseconds" => $millisecond(a2).right
        case "minute"       => $minute(a2).right
        case "month"        => $month(a2).right
        case "quarter"      => // TODO: handle leap years
          $add(
            $divide($dayOfYear(a2), $literal(Bson.Int32(92))),
            $literal(Bson.Int32(1))).right
        case "second"       => $second(a2).right
            // TODO: timezone, timezone_hour, timezone_minute
        case "week"         => $week(a2).right
        case "year"         => $year(a2).right
        case _              =>
          InternalError(field + " is not a valid time period").left
      }
      case Negate(a1)       => $multiply($literal(Bson.Int32(-1)), a1).right
      case Add(a1, a2)      => $add(a1, a2).right
      case Multiply(a1, a2) => $multiply(a1, a2).right
      case Subtract(a1, a2) => $subtract(a1, a2).right
      case Divide(a1, a2)   => $divide(a1, a2).right
      case Modulo(a1, a2)   => $mod(a1, a2).right
      case Power(a1, a2)    => unimplemented

      case Not(a1)     => $not(a1).right
      case Eq(a1, a2)  => $eq(a1, a2).right
      case Neq(a1, a2) => $neq(a1, a2).right
      case Lt(a1, a2)  => $lt(a1, a2).right
      case Lte(a1, a2) => $lte(a1, a2).right
      case Gt(a1, a2)  => $gt(a1, a2).right
      case Gte(a1, a2) => $gte(a1, a2).right
      case IfUndefined(a1, a2) => unimplemented
      case And(a1, a2) => $and(a1, a2).right
      case Or(a1, a2)  => $or(a1, a2).right
      case Coalesce(a1, a2) => $ifNull(a1, a2).right
      case Between(a1, a2, a3) => $and($lte(a2, a1), $lte(a1, a3)).right
      case Cond(a1, a2, a3) => $cond(a1, a2, a3).right

      case Within(a1, a2) => unimplemented

      case Lower(a1) => $toLower(a1).right
      case Upper(a1) => $toUpper(a1).right
      case Bool(a1) =>
        $cond($eq(a1, $literal(Bson.Text("true"))),
          $literal(Bson.Bool(true)),
          $cond($eq(a1, $literal(Bson.Text("false"))),
            $literal(Bson.Bool(false)),
            $literal(Bson.Undefined))).right
      case Integer(a1) => unimplemented
      case Decimal(a1) => unimplemented
      case Null(a1) =>
        $cond($eq(a1, $literal(Bson.Text("null"))),
          $literal(Bson.Null),
          $literal(Bson.Undefined)).right
      case ToString(a1) => unimplemented
      case Search(a1, a2, a3) => unimplemented
      case Substring(a1, a2, a3) => $substr(a1, a2, a3).right

      case MakeArray(a1) => unimplemented
      case MakeMap(a1, a2) => unimplemented
      case ConcatArrays(a1, a2) => $concat(a1, a2).right
      case ConcatMaps(a1, a2) => unimplemented
      case ProjectField($var(DocField(base)), $literal(Bson.Text(field))) =>
        $var(DocField(base \ BsonField.Name(field))).right
      case ProjectIndex(a1, a2)  => unimplemented
      case DeleteField(a1, a2)  => unimplemented

      // NB: This is maybe a NOP for Expressions, as they (all?) safely
      //     short-circuit when given the wrong type. However, our guards may be
      //     more restrictive than the operation, in which case we still want to
      //     short-circuit, so …
      case Guard(_, _, cont, _) => cont.right

      case DupArrayIndices(_) => unimplemented
      case DupMapKeys(_)      => unimplemented
      case Range(_, _)        => unimplemented
      case ZipArrayIndices(_) => unimplemented
      case ZipMapKeys(_)      => unimplemented
    }
  }

  def javascript[T[_[_]]: Recursive: ShowT]: AlgebraM[OutputM, MapFunc[T, ?], JsCore] = {
    import jscore.{
      Add => _, In => _,
      Lt => _, Lte => _, Gt => _, Gte => _, Eq => _, Neq => _,
      And => _, Or => _, Not => _,
      _}

    import MapFuncs._

    val unimplemented = InternalError("unimplemented").left

    {
      case Constant(v1) => v1.cata(Data.fromEJson).toJs \/> NonRepresentableEJson(v1.shows)
      // FIXME: Not correct
      case Undefined() => ident("undefined").right
      case Now() => unimplemented

      case Length(a1) =>
        Call(ident("NumberLong"), List(Select(a1, "length"))).right

      case Date(a1) =>
        If(Call(Select(Call(ident("RegExp"), List(Literal(Js.Str("^" + dateRegex + "$")))), "test"), List(a1)),
          Call(ident("ISODate"), List(a1)),
          ident("undefined")).right
      case Time(a1) =>
        If(Call(Select(Call(ident("RegExp"), List(Literal(Js.Str("^" + timeRegex + "$")))), "test"), List(a1)),
          a1,
          ident("undefined")).right
      case Timestamp(a1) =>
        If(Call(Select(Call(ident("RegExp"), List(Literal(Js.Str("^" + timestampRegex + "$")))), "test"), List(a1)),
          Call(ident("ISODate"), List(a1)),
          ident("undefined")).right
      case Interval(a1) => unimplemented
      case TimeOfDay(a1) => {
        def pad2(x: JsCore) =
          Let(Name("x"), x,
            If(
              BinOp(jscore.Lt, ident("x"), Literal(Js.Num(10, false))),
              BinOp(jscore.Add, Literal(Js.Str("0")), ident("x")),
              ident("x")))
        def pad3(x: JsCore) =
          Let(Name("x"), x,
            If(
              BinOp(jscore.Lt, ident("x"), Literal(Js.Num(100, false))),
              BinOp(jscore.Add, Literal(Js.Str("00")), ident("x")),
              If(
                BinOp(jscore.Lt, ident("x"), Literal(Js.Num(10, false))),
                BinOp(jscore.Add, Literal(Js.Str("0")), ident("x")),
                ident("x"))))
        Let(Name("t"), a1,
          binop(jscore.Add,
            pad2(Call(Select(ident("t"), "getUTCHours"), Nil)),
            Literal(Js.Str(":")),
            pad2(Call(Select(ident("t"), "getUTCMinutes"), Nil)),
            Literal(Js.Str(":")),
            pad2(Call(Select(ident("t"), "getUTCSeconds"), Nil)),
            Literal(Js.Str(".")),
            pad3(Call(Select(ident("t"), "getUTCMilliseconds"), Nil)))).right
      }
      case ToTimestamp(a1) => unimplemented
      // FIXME: Handle non-constant strings as well
      case Extract(Literal(Js.Str(str)), x) =>
        str match {
          case "century"      => \/-(BinOp(Div, Call(Select(x, "getFullYear"), Nil), Literal(Js.Num(100, false))))
          case "day"          => \/-(Call(Select(x, "getDate"), Nil)) // (day of month)
          case "decade"       => \/-(BinOp(Div, Call(Select(x, "getFullYear"), Nil), Literal(Js.Num(10, false))))
          // NB: MongoDB's Date's getDay (during filtering at least) seems to
          //     be monday=0 ... sunday=6, apparently in violation of the
          // JavaScript convention.
          case "dow"          =>
            \/-(If(BinOp(jscore.Eq,
              Call(Select(x, "getDay"), Nil),
              Literal(Js.Num(6, false))),
              Literal(Js.Num(0, false)),
              BinOp(jscore.Add,
                Call(Select(x, "getDay"), Nil),
                Literal(Js.Num(1, false)))))
          // TODO: case "doy"          => \/- (unimplemented)
          // TODO: epoch
          case "hour"         => \/-(Call(Select(x, "getHours"), Nil))
          case "isodow"       =>
            \/-(BinOp(jscore.Add,
              Call(Select(x, "getDay"), Nil),
              Literal(Js.Num(1, false))))
          // TODO: isoyear
          case "microseconds" =>
            \/-(BinOp(Mult,
              BinOp(jscore.Add,
                Call(Select(x, "getMilliseconds"), Nil),
                BinOp(Mult, Call(Select(x, "getSeconds"), Nil), Literal(Js.Num(1000, false)))),
              Literal(Js.Num(1000, false))))
          case "millennium"   => \/-(BinOp(Div, Call(Select(x, "getFullYear"), Nil), Literal(Js.Num(1000, false))))
          case "milliseconds" =>
            \/-(BinOp(jscore.Add,
              Call(Select(x, "getMilliseconds"), Nil),
              BinOp(Mult, Call(Select(x, "getSeconds"), Nil), Literal(Js.Num(1000, false)))))
          case "minute"       => \/-(Call(Select(x, "getMinutes"), Nil))
          case "month"        =>
            \/-(BinOp(jscore.Add,
              Call(Select(x, "getMonth"), Nil),
              Literal(Js.Num(1, false))))
          case "quarter"      =>
            \/-(BinOp(jscore.Add,
              BinOp(BitOr,
                BinOp(Div,
                  Call(Select(x, "getMonth"), Nil),
                  Literal(Js.Num(3, false))),
                Literal(Js.Num(0, false))),
              Literal(Js.Num(1, false))))
          case "second"       => \/-(Call(Select(x, "getSeconds"), Nil))
          // TODO: timezone, timezone_hour, timezone_minute
          // case "week"         => \/- (unimplemented)
          case "year"         => \/-(Call(Select(x, "getFullYear"), Nil))

          case _ => -\/(FuncApply("extract", "valid time period", str))
        }

      case Negate(a1)       => UnOp(Neg, a1).right
      case Add(a1, a2)      => BinOp(jscore.Add, a1, a2).right
      case Multiply(a1, a2) => BinOp(Mult, a1, a2).right
      case Subtract(a1, a2) => BinOp(Sub, a1, a2).right
      case Divide(a1, a2)   => BinOp(Div, a1, a2).right
      case Modulo(a1, a2)   => BinOp(Mod, a1, a2).right
      case Power(a1, a2)    => Call(Select(ident("Math"), "pow"), List(a1, a2)).right

      case Not(a1)     => UnOp(jscore.Not, a1).right
      case Eq(a1, a2)  => BinOp(jscore.Eq, a1, a2).right
      case Neq(a1, a2) => BinOp(jscore.Neq, a1, a2).right
      case Lt(a1, a2)  => BinOp(jscore.Lt, a1, a2).right
      case Lte(a1, a2) => BinOp(jscore.Lte, a1, a2).right
      case Gt(a1, a2)  => BinOp(jscore.Gt, a1, a2).right
      case Gte(a1, a2) => BinOp(jscore.Gte, a1, a2).right
      case IfUndefined(a1, a2) =>
        // TODO: Only evaluate `value` once.
        If(BinOp(jscore.Eq, a1, ident("undefined")), a2, a1).right
      case And(a1, a2) => BinOp(jscore.And, a1, a2).right
      case Or(a1, a2)  => BinOp(jscore.Or, a1, a2).right
      case Coalesce(a1, a2) => unimplemented
      case Between(a1, a2, a3) =>
        Call(ident("&&"), List(
          Call(ident("<="), List(a2, a1)),
          Call(ident("<="), List(a1, a3)))).right
      case Cond(a1, a2, a3) => If(a1, a2, a3).right

      case Within(a1, a2) =>
        BinOp(jscore.Neq,
          Literal(Js.Num(-1, false)),
          Call(Select(a2, "indexOf"), List(a1))).right

      case Lower(a1) => Call(Select(a1, "toLowerCase"), Nil).right
      case Upper(a1) => Call(Select(a1, "toLUpperCase"), Nil).right
      case Bool(a1) =>
        If(BinOp(jscore.Eq, a1, Literal(Js.Str("true"))),
          Literal(Js.Bool(true)),
          If(BinOp(jscore.Eq, a1, Literal(Js.Str("false"))),
            Literal(Js.Bool(false)),
            ident("undefined"))).right
      case Integer(a1) =>
        If(Call(Select(Call(ident("RegExp"), List(Literal(Js.Str("^" + intRegex + "$")))), "test"), List(a1)),
          Call(ident("NumberLong"), List(a1)),
          ident("undefined")).right
      case Decimal(a1) =>
        If(Call(Select(Call(ident("RegExp"), List(Literal(Js.Str("^" + floatRegex + "$")))), "test"), List(a1)),
            Call(ident("parseFloat"), List(a1)),
            ident("undefined")).right
      case Null(a1) =>
        If(BinOp(jscore.Eq, a1, Literal(Js.Str("null"))),
          Literal(Js.Null),
          ident("undefined")).right
      case ToString(a1) =>
        If(isInt(a1),
          // NB: This is a terrible way to turn an int into a string, but the
          //     only one that doesn’t involve converting to a decimal and
          //     losing precision.
          Call(Select(Call(ident("String"), List(a1)), "replace"), List(
            Call(ident("RegExp"), List(
              Literal(Js.Str("[^-0-9]+")),
              Literal(Js.Str("g")))),
            Literal(Js.Str("")))),
          If(binop(jscore.Or, isTimestamp(a1), isDate(a1)),
            Call(Select(a1, "toISOString"), Nil),
            Call(ident("String"), List(a1)))).right
      case Search(a1, a2, a3) =>
        Call(
          Select(
            New(Name("RegExp"), List(
              a2,
              If(a3, Literal(Js.Str("im")), Literal(Js.Str("m"))))),
            "test"),
          List(a1)).right
      case Substring(a1, a2, a3) =>
        Call(Select(a1, "substr"), List(a2, a3)).right
      // case ToId(a1) => Call(ident("ObjectId"), List(a1)).right

      case MakeArray(a1) => unimplemented
      case MakeMap(a1, a2) => unimplemented
      case ConcatArrays(a1, a2) => BinOp(jscore.Add, a1, a2).right
      case ConcatMaps(a1, a2) => unimplemented
      case ProjectField(a1, a2) => Access(a1, a2).right
      case ProjectIndex(a1, a2) => Access(a1, a2).right
      case DeleteField(a1, a2)  => unimplemented

      case Guard(expr, typ, cont, fallback) =>
        val jsCheck: Type => Option[JsCore => JsCore] =
          generateTypeCheck[JsCore, JsCore](BinOp(jscore.Or, _, _)) {
            case Type.Null             => isNull
            case Type.Dec              => isDec
            case Type.Int
               | Type.Int ⨿ Type.Dec
               | Type.Int ⨿ Type.Dec ⨿ Type.Interval
                => isAnyNumber
            case Type.Str              => isString
            case Type.Obj(_, _) ⨿ Type.FlexArr(_, _, _)
                => isObjectOrArray
            case Type.Obj(_, _)        => isObject
            case Type.FlexArr(_, _, _) => isArray
            case Type.Binary           => isBinary
            case Type.Id               => isObjectId
            case Type.Bool             => isBoolean
            case Type.Date             => isDate
          }
        jsCheck(typ).fold[OutputM[JsCore]](
          InternalError("uncheckable type").left)(
          f => If(f(expr), cont, fallback).right)

      case DupArrayIndices(_) => unimplemented
      case DupMapKeys(_)      => unimplemented
      case Range(_, _)        => unimplemented
      case ZipArrayIndices(_) => unimplemented
      case ZipMapKeys(_)      => unimplemented
    }
  }

  /** Need this until the old connector goes away and we can redefine `Selector`
    * as `Selector[A, B]`, where `A` is the field type (naturally `BsonField`),
    * and `B` is the recursive parameter.
    */
  type PartialSelector = Partial[BsonField, Selector]

  /**
   * The selector phase tries to turn expressions into MongoDB selectors -- i.e.
   * Mongo query expressions. Selectors are only used for the filtering pipeline
   * op, so it's quite possible we build more stuff than is needed (but it
   * doesn't matter, unneeded annotations will be ignored by the pipeline
   * phase).
   *
   * Like the expression op phase, this one requires bson field annotations.
   *
   * Most expressions cannot be turned into selector expressions without using
   * the "\$where" operator, which allows embedding JavaScript
   * code. Unfortunately, using this operator turns filtering into a full table
   * scan. We should do a pass over the tree to identify partial boolean
   * expressions which can be turned into selectors, factoring out the leftovers
   * for conversion using \$where.
   */
  def selector[T[_[_]]: Recursive: ShowT]:
      GAlgebra[(T[MapFunc[T, ?]], ?), MapFunc[T, ?], OutputM[PartialSelector]] = { node =>
    import MapFuncs._

    type Output = OutputM[PartialSelector]

    object IsBson {
      def unapply(v: (T[MapFunc[T, ?]], Output)): Option[Bson] =
        v._1.project match {
          case Constant(b) => b.cataM(BsonCodec.fromEJson).toOption
          // case InvokeFUnapply(Negate, Sized(Fix(ConstantF(Data.Int(i))))) => Some(Bson.Int64(-i.toLong))
          // case InvokeFUnapply(Negate, Sized(Fix(ConstantF(Data.Dec(x))))) => Some(Bson.Dec(-x.toDouble))
          // case InvokeFUnapply(ToId, Sized(Fix(ConstantF(Data.Str(str))))) => Bson.ObjectId(str).toOption
          case _ => None
        }
    }

    object IsBool {
      def unapply(v: (T[MapFunc[T, ?]], Output)): Option[Boolean] =
        v match {
          case IsBson(Bson.Bool(b)) => b.some
          case _                    => None
        }
    }

    object IsText {
      def unapply(v: (T[MapFunc[T, ?]], Output)): Option[String] =
        v match {
          case IsBson(Bson.Text(str)) => Some(str)
          case _                      => None
        }
    }

    object IsDate {
      def unapply(v: (T[MapFunc[T, ?]], Output)): Option[Data.Date] =
        v._1.project match {
          case Constant(d @ Data.Date(_)) => Some(d)
          case _                         => None
        }
    }

    val relFunc: MapFunc[T, _] => Option[Bson => Selector.Condition] = {
      case Eq(_, _)  => Some(Selector.Eq)
      case Neq(_, _) => Some(Selector.Neq)
      case Lt(_, _)  => Some(Selector.Lt)
      case Lte(_, _) => Some(Selector.Lte)
      case Gt(_, _)  => Some(Selector.Gt)
      case Gte(_, _) => Some(Selector.Gte)
      case _         => None
    }

    val default: PartialSelector = (
      { case List(field) =>
        Selector.Doc(ListMap(
          field -> Selector.Expr(Selector.Eq(Bson.Bool(true)))))
      },
      List(Here))

    def invoke(func: MapFunc[T, (T[MapFunc[T, ?]], Output)]): Output = {
      /**
        * All the relational operators require a field as one parameter, and
        * BSON literal value as the other parameter. So we have to try to
        * extract out both a field annotation and a selector and then verify
        * the selector is actually a BSON literal value before we can
        * construct the relational operator selector. If this fails for any
        * reason, it just means the given expression cannot be represented
        * using MongoDB's query operators, and must instead be written as
        * Javascript using the "$where" operator.
        */
      def relop
        (x: (T[MapFunc[T, ?]], Output), y: (T[MapFunc[T, ?]], Output))
        (f: Bson => Selector.Condition, r: Bson => Selector.Condition):
          Output =
        (x, y) match {
          case (_, IsBson(v2)) =>
            \/-(({ case List(f1) => Selector.Doc(ListMap(f1 -> Selector.Expr(f(v2)))) }, List(There(0, Here))))
          case (IsBson(v1), _) =>
            \/-(({ case List(f2) => Selector.Doc(ListMap(f2 -> Selector.Expr(r(v1)))) }, List(There(1, Here))))

          case (_, _) => -\/(InternalError(node.map(_._1).shows))
        }

      def relDateOp1(f: Bson.Date => Selector.Condition, date: Data.Date, g: Data.Date => Data.Timestamp, index: Int): Output =
        \/-((
          { case x :: Nil => Selector.Doc(x -> f(Bson.Date(g(date).value))) },
          List(There(index, Here))))

      def relDateOp2(conj: (Selector, Selector) => Selector, f1: Bson.Date => Selector.Condition, f2: Bson.Date => Selector.Condition, date: Data.Date, g1: Data.Date => Data.Timestamp, g2: Data.Date => Data.Timestamp, index: Int): Output =
        \/-((
          { case x :: Nil =>
            conj(
              Selector.Doc(x -> f1(Bson.Date(g1(date).value))),
              Selector.Doc(x -> f2(Bson.Date(g2(date).value))))
          },
          List(There(index, Here))))

      def invoke2Nel(x: Output, y: Output)(f: (Selector, Selector) => Selector):
          Output =
        (x ⊛ y) { case ((f1, p1), (f2, p2)) =>
          ({ case list =>
            f(f1(list.take(p1.size)), f2(list.drop(p1.size)))
          },
            p1.map(There(0, _)) ++ p2.map(There(1, _)))
        }

      val flip: MapFunc[T, _] => Option[MapFunc[T, _]] = {
        case Eq(a, b)  => Some(Eq(a, b))
        case Neq(a, b) => Some(Neq(a, b))
        case Lt(a, b)  => Some(Gt(a, b))
        case Lte(a, b) => Some(Gte(a, b))
        case Gt(a, b)  => Some(Lt(a, b))
        case Gte(a, b) => Some(Lte(a, b))
        case And(a, b) => Some(And(a, b))
        case Or(a, b)  => Some(Or(a, b))
        case _         => None
      }

      def reversibleRelop(x: (T[MapFunc[T, ?]], Output), y: (T[MapFunc[T, ?]], Output))(f: MapFunc[T, _]): Output =
        (relFunc(f) ⊛ flip(f).flatMap(relFunc))(relop(x, y)(_, _)).getOrElse(-\/(InternalError("couldn’t decipher operation")))

      func match {
        case Constant(_)        => \/-(default)

        case Gt(_, IsDate(d2))  => relDateOp1(Selector.Gte, d2, date.startOfNextDay, 0)
        case Lt(IsDate(d1), _)  => relDateOp1(Selector.Gte, d1, date.startOfNextDay, 1)

        case Lt(_, IsDate(d2))  => relDateOp1(Selector.Lt,  d2, date.startOfDay, 0)
        case Gt(IsDate(d1), _)  => relDateOp1(Selector.Lt,  d1, date.startOfDay, 1)

        case Gte(_, IsDate(d2)) => relDateOp1(Selector.Gte, d2, date.startOfDay, 0)
        case Lte(IsDate(d1), _) => relDateOp1(Selector.Gte, d1, date.startOfDay, 1)

        case Lte(_, IsDate(d2)) => relDateOp1(Selector.Lt,  d2, date.startOfNextDay, 0)
        case Gte(IsDate(d1), _) => relDateOp1(Selector.Lt,  d1, date.startOfNextDay, 1)

        case Eq(_, IsDate(d2)) => relDateOp2(Selector.And(_, _), Selector.Gte, Selector.Lt, d2, date.startOfDay, date.startOfNextDay, 0)
        case Eq(IsDate(d1), _) => relDateOp2(Selector.And(_, _), Selector.Gte, Selector.Lt, d1, date.startOfDay, date.startOfNextDay, 1)

        case Neq(_, IsDate(d2)) => relDateOp2(Selector.Or(_, _), Selector.Lt, Selector.Gte, d2, date.startOfDay, date.startOfNextDay, 0)
        case Neq(IsDate(d1), _) => relDateOp2(Selector.Or(_, _), Selector.Lt, Selector.Gte, d1, date.startOfDay, date.startOfNextDay, 1)

        case Eq(a, b)  => reversibleRelop(a, b)(func)
        case Neq(a, b) => reversibleRelop(a, b)(func)
        case Lt(a, b)  => reversibleRelop(a, b)(func)
        case Lte(a, b) => reversibleRelop(a, b)(func)
        case Gt(a, b)  => reversibleRelop(a, b)(func)
        case Gte(a, b) => reversibleRelop(a, b)(func)

        case Within(a, b) =>
          relop(a, b)(
            Selector.In.apply _,
            x => Selector.ElemMatch(\/-(Selector.In(Bson.Arr(List(x))))))

        case Search(_, IsText(patt), IsBool(b)) =>
          \/-(({ case List(f1) =>
            Selector.Doc(ListMap(f1 -> Selector.Expr(Selector.Regex(patt, b, true, false, false)))) },
            List(There(0, Here))))

        case Between(_, IsBson(lower), IsBson(upper)) =>
          \/-(({ case List(f) => Selector.And(
            Selector.Doc(f -> Selector.Gte(lower)),
            Selector.Doc(f -> Selector.Lte(upper)))
          },
            List(There(0, Here))))

        case And(a, b) => invoke2Nel(a._2, b._2)(Selector.And.apply _)
        case Or(a, b) => invoke2Nel(a._2, b._2)(Selector.Or.apply _)
        case Not((_, v)) =>
          v.map { case (sel, inputs) => (sel andThen (_.negate), inputs.map(There(0, _))) }

        case Guard(_, typ, cont, _) =>
          def selCheck: Type => Option[BsonField => Selector] =
            generateTypeCheck[BsonField, Selector](Selector.Or(_, _)) {
              case Type.Null => ((f: BsonField) =>  Selector.Doc(f -> Selector.Type(BsonType.Null)))
              case Type.Dec => ((f: BsonField) => Selector.Doc(f -> Selector.Type(BsonType.Dec)))
              case Type.Int =>
                ((f: BsonField) => Selector.Or(
                  Selector.Doc(f -> Selector.Type(BsonType.Int32)),
                  Selector.Doc(f -> Selector.Type(BsonType.Int64))))
              case Type.Int ⨿ Type.Dec ⨿ Type.Interval =>
                ((f: BsonField) =>
                  Selector.Or(
                    Selector.Doc(f -> Selector.Type(BsonType.Int32)),
                    Selector.Doc(f -> Selector.Type(BsonType.Int64)),
                    Selector.Doc(f -> Selector.Type(BsonType.Dec))))
              case Type.Str => ((f: BsonField) => Selector.Doc(f -> Selector.Type(BsonType.Text)))
              case Type.Obj(_, _) =>
                ((f: BsonField) => Selector.Doc(f -> Selector.Type(BsonType.Doc)))
              case Type.Binary =>
                ((f: BsonField) => Selector.Doc(f -> Selector.Type(BsonType.Binary)))
              case Type.Id =>
                ((f: BsonField) => Selector.Doc(f -> Selector.Type(BsonType.ObjectId)))
              case Type.Bool => ((f: BsonField) => Selector.Doc(f -> Selector.Type(BsonType.Bool)))
              case Type.Date =>
                ((f: BsonField) => Selector.Doc(f -> Selector.Type(BsonType.Date)))
            }
          selCheck(typ).fold[OutputM[PartialSelector]](
            -\/(InternalError(node.map(_._1).shows)))(
            f =>
            \/-(cont._2.fold[PartialSelector](
              κ(({ case List(field) => f(field) }, List(There(0, Here)))),
              { case (f2, p2) =>
                ({ case head :: tail => Selector.And(f(head), f2(tail)) },
                  There(0, Here) :: p2.map(There(1, _)))
              })))

        case _ => -\/(InternalError(node.map(_._1).shows))
      }
    }

    invoke(node) <+> \/-(default)
  }

  trait Planner[F[_]] {
    type IT[G[_]]

    def plan[WF[_]: Functor: Coalesce: Crush: Crystallize](
      joinHandler: JoinHandler[WF, WorkflowBuilder.M])(
      implicit I: WorkflowOpCoreF :<: WF,
               ev: Show[WorkflowBuilder[WF]],
               WB: WorkflowBuilder.Ops[WF]):
        AlgebraM[StateT[OutputM, NameGen, ?], F, WorkflowBuilder[WF]]

    def unimplemented[WF[_]]: StateT[OutputM, NameGen, WorkflowBuilder[WF]] =
      StateT(κ((InternalError("unimplemented"): PlannerError).left[(NameGen, WorkflowBuilder[WF])]))

    def shouldNotBeReached[WF[_]]: StateT[OutputM, NameGen, WorkflowBuilder[WF]] =
      StateT(κ((InternalError("should not be reached"): PlannerError).left[(NameGen, WorkflowBuilder[WF])]))
  }

  object Planner {
    type Aux[T[_[_]], F[_]] = Planner[F] { type IT[G[_]] = T[G] }

    def apply[T[_[_]], F[_]](implicit ev: Planner.Aux[T, F]) = ev

    implicit def shiftedRead[T[_[_]]]: Planner.Aux[T, Const[ShiftedRead, ?]] =
      new Planner[Const[ShiftedRead, ?]] {
        type IT[G[_]] = T[G]
        def plan[WF[_]: Functor: Coalesce: Crush: Crystallize](
          joinHandler: JoinHandler[WF, WorkflowBuilder.M])(
          implicit I: WorkflowOpCoreF :<: WF,
            ev: Show[WorkflowBuilder[WF]],
            WB: WorkflowBuilder.Ops[WF]) =
          qs => Collection.fromFile(qs.getConst.path).bimap(PlanPathError(_): PlannerError, WB.read).liftM[GenT]
      }

    implicit def qscriptCore[T[_[_]]: Recursive: ShowT]:
        Planner.Aux[T, QScriptCore[T, ?]] =
      new Planner[QScriptCore[T, ?]] {
        type IT[G[_]] = T[G]
        def plan[WF[_]: Functor: Coalesce: Crush: Crystallize](
          joinHandler: JoinHandler[WF, WorkflowBuilder.M])(
          implicit I: WorkflowOpCoreF :<: WF,
            ev: Show[WorkflowBuilder[WF]],
            WB: WorkflowBuilder.Ops[WF]) = {
          case qscript.Map(src, f) => getExprBuilder(src, f).liftM[GenT]
          case LeftShift(src, struct, repair) => unimplemented
          // (getExprBuilder(src, struct) ⊛ getJsMerge(repair))(
          //   (expr, jm) => WB.jsExpr(List(src, WB.flattenMap(expr)), jm))
          case Reduce(src, bucket, reducers, repair) =>
            (getExprBuilder(src, bucket) ⊛
              reducers.traverse(_.traverse(getExpr[T])) ⊛
              getJsRed(repair))((b, red, rep) =>
              ExprBuilder(
                GroupBuilder(src,
                  List(b),
                  Contents.Doc(red.zipWithIndex.map(ai =>
                    (BsonField.Name(ai._2.toString),
                      accumulator(ai._1).left[Expression])).toListMap)),
                rep.left)).liftM[GenT]
          case Sort(src, bucket, order) =>
            val (keys, dirs) = ((bucket, SortDir.Ascending) :: order).unzip
            keys.traverse(getExprBuilder(src, _))
              .map(WB.sortBy(src, _, dirs)).liftM[GenT]
          case Filter(src, f) =>
            getExprBuilder(src, f).map(cond =>
              WB.filter(src, List(cond), {
                case f :: Nil => Selector.Doc(f -> Selector.Eq(Bson.Bool(true)))
              })).liftM[GenT]
          case Union(src, lBranch, rBranch) => unimplemented
          case Take(src, from, count) =>
            (rebaseWB(joinHandler, from, src) ⊛
              (rebaseWB(joinHandler, count, src) >>= (HasInt(_).liftM[GenT])))(
              WB.limit)
          case Drop(src, from, count) =>
            (rebaseWB(joinHandler, from, src) ⊛
              (rebaseWB(joinHandler, count, src) >>= (HasInt(_).liftM[GenT])))(
              WB.skip)
          case Unreferenced() => ValueBuilder(Bson.Null).point[M]
        }
      }

    implicit def equiJoin[T[_[_]]: Recursive: ShowT]:
        Planner.Aux[T, EquiJoin[T, ?]] =
      new Planner[EquiJoin[T, ?]] {
        type IT[G[_]] = T[G]
        def plan[WF[_]: Functor: Coalesce: Crush: Crystallize](
          joinHandler: JoinHandler[WF, WorkflowBuilder.M])(
          implicit I: WorkflowOpCoreF :<: WF,
            ev: Show[WorkflowBuilder[WF]],
            WB: WorkflowBuilder.Ops[WF]) =
          qs =>
        // FIXME: we should take advantage of the already merged srcs
        (rebaseWB(joinHandler, qs.lBranch, qs.src) ⊛
          rebaseWB(joinHandler, qs.rBranch, qs.src) ⊛
          getExprBuilder(qs.src, qs.lKey).liftM[GenT] ⊛
          getExprBuilder(qs.src, qs.rKey).liftM[GenT])(
          (lb, rb, lk, rk) =>
          joinHandler.run(
            qs.f match {
              case Inner => set.InnerJoin
              case FullOuter => set.FullOuterJoin
              case LeftOuter => set.LeftOuterJoin
              case RightOuter => set.RightOuterJoin
            },
            JoinSource(lb, List(lk), getJsFn(qs.lKey).toOption.map(List(_))),
            JoinSource(rb, List(rk), getJsFn(qs.rKey).toOption.map(List(_))))).join

      }

    implicit def coproduct[T[_[_]], F[_], G[_]](
      implicit F: Planner.Aux[T, F], G: Planner.Aux[T, G]):
        Planner.Aux[T, Coproduct[F, G, ?]] =
      new Planner [Coproduct[F, G, ?]] {
        type IT[G[_]] = T[G]
        def plan[WF[_]: Functor: Coalesce: Crush: Crystallize](
          joinHandler: JoinHandler[WF, WorkflowBuilder.M])(
          implicit I: WorkflowOpCoreF :<: WF,
            ev: Show[WorkflowBuilder[WF]],
            WB: WorkflowBuilder.Ops[WF]) =
          _.run.fold(F.plan(joinHandler), G.plan(joinHandler))
      }


    // TODO: All instances below here only need to exist because of `FreeQS`, but
    //       can’t actually be called.

    implicit def deadEnd[T[_[_]]]: Planner.Aux[T, Const[DeadEnd, ?]] =
      new Planner[Const[DeadEnd, ?]] {
        type IT[G[_]] = T[G]
        def plan[WF[_]: Functor: Coalesce: Crush: Crystallize](
          joinHandler: JoinHandler[WF, WorkflowBuilder.M])(
          implicit I: WorkflowOpCoreF :<: WF,
            ev: Show[WorkflowBuilder[WF]],
            WB: WorkflowBuilder.Ops[WF]) =
          κ(shouldNotBeReached)
      }

    implicit def read[T[_[_]]]: Planner.Aux[T, Const[Read, ?]] =
      new Planner[Const[Read, ?]] {
        type IT[G[_]] = T[G]
        def plan[WF[_]: Functor: Coalesce: Crush: Crystallize](
          joinHandler: JoinHandler[WF, WorkflowBuilder.M])(
          implicit I: WorkflowOpCoreF :<: WF,
            ev: Show[WorkflowBuilder[WF]],
            WB: WorkflowBuilder.Ops[WF]) =
          κ(shouldNotBeReached)
      }

    implicit def thetaJoin[T[_[_]]]: Planner.Aux[T, ThetaJoin[T, ?]] =
      new Planner[ThetaJoin[T, ?]] {
        type IT[G[_]] = T[G]
        def plan[WF[_]: Functor: Coalesce: Crush: Crystallize](
          joinHandler: JoinHandler[WF, WorkflowBuilder.M])(
          implicit I: WorkflowOpCoreF :<: WF,
            ev: Show[WorkflowBuilder[WF]],
            WB: WorkflowBuilder.Ops[WF]) =
          κ(shouldNotBeReached)
      }

    implicit def projectBucket[T[_[_]]]: Planner.Aux[T, ProjectBucket[T, ?]] =
      new Planner[ProjectBucket[T, ?]] {
        type IT[G[_]] = T[G]
        def plan[WF[_]: Functor: Coalesce: Crush: Crystallize](
          joinHandler: JoinHandler[WF, WorkflowBuilder.M])(
          implicit I: WorkflowOpCoreF :<: WF,
            ev: Show[WorkflowBuilder[WF]],
            WB: WorkflowBuilder.Ops[WF]) =
          κ(shouldNotBeReached)
      }
  }

  def getExpr[T[_[_]]: Recursive: ShowT](fm: FreeMap[T]): OutputM[Expression] =
    processMapFuncExpr(fm)(κ($$ROOT.right))

  def getJsFn[T[_[_]]: Recursive: ShowT](fm: FreeMap[T]): OutputM[JsFn] =
    processMapFunc(fm)(κ(jscore.Ident(JsFn.defaultName))) ∘ (JsFn(JsFn.defaultName, _))

  def getExprBuilder[T[_[_]]: Recursive: ShowT, WF[_]]
    (src: WorkflowBuilder[WF], fm: FreeMap[T]):
      OutputM[WorkflowBuilder[WF]] =
    (getExpr(fm).map(_.right[JsFn]) <+> getJsFn(fm).map(_.left[Expression])) ∘
      (ExprBuilder(src, _))

  def getJsMerge[T[_[_]]: Recursive: ShowT](jf: JoinFunc[T], a1: JsCore, a2: JsCore):
      OutputM[JsFn] =
    processMapFunc(jf) {
      case LeftSide => a1
      case RightSide => a2
    } ∘ (JsFn(JsFn.defaultName, _))

  def getJsRed[T[_[_]]: Recursive: ShowT](jr: Free[MapFunc[T, ?], ReduceIndex]):
      OutputM[JsFn] =
    processMapFunc(jr)(ri => jscore.ident(ri.idx.toString)) ∘ (JsFn(JsFn.defaultName, _))

  def rebaseWB[T[_[_]], WF[_]: Functor: Coalesce: Crush: Crystallize](
    joinHandler: JoinHandler[WF, WorkflowBuilder.M], free: FreeQS[T], src: WorkflowBuilder[WF])(
    implicit F: Planner.Aux[T, QScriptTotal[T, ?]],
             I: WorkflowOpCoreF :<: WF,
             ev: Show[WorkflowBuilder[WF]],
             WB: WorkflowBuilder.Ops[WF]):
      StateT[OutputM, NameGen, WorkflowBuilder[WF]] =
    freeCataM(free)(
      interpretM[StateT[OutputM, NameGen, ?], QScriptTotal[T, ?], qscript.Hole, WorkflowBuilder[WF]](κ(StateT.stateT(src)), F.plan(joinHandler)))

  def HasLiteral[WF[_]]: WorkflowBuilder[WF] => OutputM[Bson] =
    wb => asLiteral(wb) \/> FuncApply("", "literal", wb.toString)

  def HasInt[WF[_]]: WorkflowBuilder[WF] => OutputM[Long] = HasLiteral(_) >>= {
    case Bson.Int32(v) => \/-(v.toLong)
    case Bson.Int64(v) => \/-(v)
    case x => -\/(FuncApply("", "64-bit integer", x.toString))
  }

  // This is maybe worth putting in Matryoshka?
  def findFirst[T[_[_]]: Recursive, F[_]: Functor: Foldable, A](
    f: PartialFunction[T[F], A]):
      CoalgebraM[A \/ ?, F, T[F]] =
    tf => (f.lift(tf) \/> tf.project).swap

  object Roll {
    def unapply[S[_]: Functor, A](obj: Free[S, A]): Option[S[Free[S, A]]] =
      obj.resume.swap.toOption
  }

  object Point {
    def unapply[S[_]: Functor, A](obj: Free[S, A]): Option[A] = obj.resume.toOption
  }

  def elideMoreGeneralGuards[T[_[_]]: Recursive](subType: Type):
      CoEnv[Hole, MapFunc[T, ?], T[CoEnv[Hole, MapFunc[T, ?], ?]]] =>
        PlannerError \/ CoEnv[Hole, MapFunc[T, ?], T[CoEnv[Hole, MapFunc[T, ?], ?]]] = {
    case free @ CoEnv(\/-(MapFuncs.Guard(Embed(CoEnv(-\/(SrcHole))), typ, cont, _))) =>
      if (typ.contains(subType)) cont.project.right
      else if (!subType.contains(typ))
        InternalError("can only contain " + subType + ", but a(n) " + typ + " is expected").left
      else free.right
    case x => x.right
  }

  // TODO: Allow backends to provide a “Read” type to the typechecker, which
  //       represents the type of values that can be stored in a collection.
  //       E.g., for MongoDB, it would be `Map(String, Top)`. This will help us
  //       generate more correct PatternGuards in the first place, rather than
  //       trying to strip out unnecessary ones after the fact
  def assumeReadType[T[_[_]]: Recursive: Corecursive, F[_]: Functor](typ: Type)(
    implicit QC: QScriptCore[T, ?] :<: F, R: Const[Read, ?] :<: F):
      QScriptCore[T, T[F]] => PlannerError \/ F[T[F]] = {
    case m @ qscript.Map(src, mf) =>
      R.prj(src.project).fold(
        QC.inj(m).right[PlannerError])(
        κ(freeTransCataM(mf)(elideMoreGeneralGuards(typ)) ∘
          (mf => QC.inj(qscript.Map(src, mf)))))
    case qc => QC.inj(qc).right
  }

  type GenT[X[_], A]  = StateT[X, NameGen, A]

  def plan0[T[_[_]]: Recursive: Corecursive: EqualT: ShowT,
            WF[_]: Functor: Coalesce: Crush: Crystallize](
    joinHandler: JoinHandler[WF, WorkflowBuilder.M])(
    lp: T[LogicalPlan])(
    implicit I: WorkflowOpCoreF :<: WF,
             ev: Show[WorkflowBuilder[WF]],
             WB: WorkflowBuilder.Ops[WF],
             R: RenderTree[Fix[WF]]):
      EitherT[WriterT[MongoDbIO, PhaseResults, ?], FileSystemError, Crystallized[WF]] = {
    val optimize = new Optimize[T]

    // NB: Locally add state on top of the result monad so everything
    //     can be done in a single for comprehension.
    type PlanT[X[_], A] = EitherT[X, FileSystemError, A]
    type W[A]           = WriterT[MongoDbIO, PhaseResults, A]
    type F[A]           = PlanT[W, A]
    type M[A]           = GenT[F, A]

    type MongoQScriptInterim[A] =
      (QScriptCore[T, ?] :\: EquiJoin[T, ?] :/: Const[Read, ?])#M[A]

    type MongoQScript[A] =
      (QScriptCore[T, ?] :\: EquiJoin[T, ?] :/: Const[ShiftedRead, ?])#M[A]

    def log[A: RenderTree](label: String)(ma: M[A]): M[A] =
      ma flatMap { a =>
        val result = PhaseResult.Tree(label, RenderTree[A].render(a))
        (WriterT((Vector(result): PhaseResults, a).point[MongoDbIO])).liftM[PlanT].liftM[GenT]
      }

    def swizzle[A](sa: StateT[PlannerError \/ ?, NameGen, A]): M[A] =
      StateT[F, NameGen, A](ng => EitherT(sa.run(ng).leftMap(FileSystemError.planningFailed(lp.convertTo[Fix], _)).point[W]))

    def liftError[A](ea: PlannerError \/ A): M[A] =
      EitherT(ea.leftMap(FileSystemError.planningFailed(lp.convertTo[Fix], _)).point[W]).liftM[GenT]

<<<<<<< HEAD
    (for {
      qs  <- QueryFile.convertToQScriptRead[T, MongoDbIO, QScriptRead[T, ?]](listContents)(lp).liftM[StateT[?[_], NameGen, ?]]
=======
    val P = scala.Predef.implicitly[Planner.Aux[T, QScriptTotal[T, ?]]]

    val lc = listContents andThen (ss => EitherT(ss.run.liftM[PhaseResultT]))

    (for {
      qs  <- QueryFile.convertToQScript(some(lc))(lp).liftM[GenT]
>>>>>>> 7503789a
      // TODO: also need to prefer projections over deletions
      // NB: right now this only outputs one phase, but it’d be cool if we could
      //     interleave phase building in the composed recursion scheme
      opt <- log("QScript (Mongo-specific)")(liftError(
        qs.transCataM[PlannerError \/ ?, MongoQScriptInterim](tf =>
          (liftFGM(assumeReadType[T, MongoQScriptInterim](Type.Obj(ListMap(), Some(Type.Top)))) ⋘
            SimplifyJoin[T, QScriptRead[T, ?], MongoQScriptInterim].simplifyJoin(idPrism.reverseGet)
          ).apply(tf) ∘
            Normalizable[MongoQScriptInterim].normalize).map(transFutu(_)(ShiftRead[T, MongoQScriptInterim, MongoQScript].shiftRead(idPrism.reverseGet)(_)) ∘
            Normalizable[MongoQScript].normalize)))
      wb  <- log("Workflow Builder")(swizzle(opt.cataM[StateT[OutputM, NameGen, ?], WorkflowBuilder[WF]](Planner[T, MongoQScript].plan(joinHandler) ∘ (_ ∘ (_ ∘ normalize)))))
      wf1 <- log("Workflow (raw)")         (swizzle(WorkflowBuilder.build(wb)))
      wf2 <- log("Workflow (crystallized)")(Crystallize[WF].crystallize(wf1).point[M])
    } yield wf2).evalZero
  }

  /** Translate the QScript plan to an executable MongoDB "physical"
    * plan, taking into account the current runtime environment as captured by
    * the given context (which is for the time being just the "query model"
    * associated with the backend version.)
    * Internally, the type of the plan being built constrains which operators
    * can be used, but the resulting plan uses the largest, common type so that
    * callers don't need to worry about it.
    */
  def plan[T[_[_]]: Recursive: Corecursive: EqualT: ShowT](
    logical: T[LogicalPlan], queryContext: fs.QueryContext):
      EitherT[WriterT[MongoDbIO, PhaseResults, ?], FileSystemError, Crystallized[WorkflowF]] = {
    import MongoQueryModel._

    queryContext.model match {
      case `3.2` =>
        val joinHandler =
          JoinHandler.fallback(
            JoinHandler.pipeline[Workflow3_2F](queryContext.statistics, queryContext.indexes),
            JoinHandler.mapReduce[Workflow3_2F])
        plan0[T, Workflow3_2F](joinHandler)(logical)

      case _     =>
        val joinHandler = JoinHandler.mapReduce[Workflow2_6F]
        plan0[T, Workflow2_6F](joinHandler)(logical).map(_.inject[WorkflowF])
    }
  }
}<|MERGE_RESOLUTION|>--- conflicted
+++ resolved
@@ -28,7 +28,7 @@
 import quasar.physical.mongodb.expression._
 import quasar.physical.mongodb.fs.listContents
 import quasar.physical.mongodb.workflow._
-import quasar.qscript._
+import quasar.qscript.{Coalesce => _, _}
 import quasar.std.StdLib._, string._ // TODO: remove this
 import javascript._
 
@@ -971,17 +971,10 @@
     def liftError[A](ea: PlannerError \/ A): M[A] =
       EitherT(ea.leftMap(FileSystemError.planningFailed(lp.convertTo[Fix], _)).point[W]).liftM[GenT]
 
-<<<<<<< HEAD
+    val lc = listContents andThen (ss => EitherT(ss.run.liftM[PhaseResultT]))
+
     (for {
-      qs  <- QueryFile.convertToQScriptRead[T, MongoDbIO, QScriptRead[T, ?]](listContents)(lp).liftM[StateT[?[_], NameGen, ?]]
-=======
-    val P = scala.Predef.implicitly[Planner.Aux[T, QScriptTotal[T, ?]]]
-
-    val lc = listContents andThen (ss => EitherT(ss.run.liftM[PhaseResultT]))
-
-    (for {
-      qs  <- QueryFile.convertToQScript(some(lc))(lp).liftM[GenT]
->>>>>>> 7503789a
+      qs  <- QueryFile.convertToQScriptRead[T, F, QScriptRead[T, ?]](lc)(lp).liftM[GenT]
       // TODO: also need to prefer projections over deletions
       // NB: right now this only outputs one phase, but it’d be cool if we could
       //     interleave phase building in the composed recursion scheme
