--- conflicted
+++ resolved
@@ -54,21 +54,12 @@
           case Modulo(a1, a2)        => $mod(a1, a2)
           case Negate(a1)            => $multiply($literal(Bson.Int32(-1)), a1)
 
-<<<<<<< HEAD
-          case MapFuncs.Eq(a1, a2)   => $eq(hole(a1), hole(a2))
-          case Neq(a1, a2)           => $neq(hole(a1), hole(a2))
-          case Lt(a1, a2)            => $lt(hole(a1), hole(a2))
-          case Lte(a1, a2)           => $lte(hole(a1), hole(a2))
-          case Gt(a1, a2)            => $gt(hole(a1), hole(a2))
-          case Gte(a1, a2)           => $gte(hole(a1), hole(a2))
-=======
-          case Eq(a1, a2)            => $eq(a1, a2)
+          case MapFuncs.Eq(a1, a2)   => $eq(a1, a2)
           case Neq(a1, a2)           => $neq(a1, a2)
           case Lt(a1, a2)            => $lt(a1, a2)
           case Lte(a1, a2)           => $lte(a1, a2)
           case Gt(a1, a2)            => $gt(a1, a2)
           case Gte(a1, a2)           => $gte(a1, a2)
->>>>>>> 074d5d6d
 
           case Coalesce(a1, a2)      => $ifNull(a1, a2)
 
