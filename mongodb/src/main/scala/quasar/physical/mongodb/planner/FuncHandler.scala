--- conflicted
+++ resolved
@@ -47,34 +47,6 @@
 
         fa.some collect {
           case Undefined()           => $literal(Bson.Undefined)
-<<<<<<< HEAD
-          case Add(a1, a2)           => $add(hole(a1), hole(a2))
-          case Multiply(a1, a2)      => $multiply(hole(a1), hole(a2))
-          case Subtract(a1, a2)      => $subtract(hole(a1), hole(a2))
-          case Divide(a1, a2)        => $divide(hole(a1), hole(a2))
-          case Modulo(a1, a2)        => $mod(hole(a1), hole(a2))
-          case Negate(a1)            => $multiply($literal(Bson.Int32(-1)), hole(a1))
-
-          case Eq(a1, a2)            => $eq(hole(a1), hole(a2))
-          case Neq(a1, a2)           => $neq(hole(a1), hole(a2))
-          case Lt(a1, a2)            => $lt(hole(a1), hole(a2))
-          case Lte(a1, a2)           => $lte(hole(a1), hole(a2))
-          case Gt(a1, a2)            => $gt(hole(a1), hole(a2))
-          case Gte(a1, a2)           => $gte(hole(a1), hole(a2))
-
-          case Coalesce(a1, a2)      => $ifNull(hole(a1), hole(a2))
-
-          case ConcatArrays(a1, a2)  => $concat(hole(a1), hole(a2))  // NB: this is valid for strings only
-          case Lower(a1)             => $toLower(hole(a1))
-          case Upper(a1)             => $toUpper(hole(a1))
-          case Substring(a1, a2, a3) => $substr(hole(a1), hole(a2), hole(a3))
-
-          case Cond(a1, a2, a3)      => $cond(hole(a1), hole(a2), hole(a3))
-
-          case Or(a1, a2)            => $or(hole(a1), hole(a2))
-          case And(a1, a2)           => $and(hole(a1), hole(a2))
-          case Not(a1)               => $not(hole(a1))
-=======
           case Add(a1, a2)           => $add(a1, a2)
           case Multiply(a1, a2)      => $multiply(a1, a2)
           case Subtract(a1, a2)      => $subtract(a1, a2)
@@ -101,7 +73,6 @@
           case Or(a1, a2)            => $or(a1, a2)
           case And(a1, a2)           => $and(a1, a2)
           case Not(a1)               => $not(a1)
->>>>>>> 91cdeb52
 
           case Null(a1) =>
             $cond($eq(a1, $literal(Bson.Text("null"))),
