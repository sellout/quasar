--- conflicted
+++ resolved
@@ -18,12 +18,8 @@
 
 import scala.Predef.$conforms
 import quasar.Predef._
-<<<<<<< HEAD
-import quasar.{fs => _, _}, RenderTree.ops._, Type._
+import quasar.{fs => _, LogicalPlan => LP, _}, RenderTree.ops._, Type._
 import quasar.common.{PhaseResult, PhaseResults}
-=======
-import quasar.{fs => _, LogicalPlan => LP, _}, RenderTree.ops._, Type._
->>>>>>> 78de2610
 import quasar.contrib.pathy.mkAbsolute
 import quasar.contrib.shapeless._
 import quasar.fp._
