/*
 * Copyright 2014–2016 SlamData Inc.
 *
 * Licensed under the Apache License, Version 2.0 (the "License");
 * you may not use this file except in compliance with the License.
 * You may obtain a copy of the License at
 *
 *     http://www.apache.org/licenses/LICENSE-2.0
 *
 * Unless required by applicable law or agreed to in writing, software
 * distributed under the License is distributed on an "AS IS" BASIS,
 * WITHOUT WARRANTIES OR CONDITIONS OF ANY KIND, either express or implied.
 * See the License for the specific language governing permissions and
 * limitations under the License.
 */

package quasar.physical.mongodb

import quasar.Predef._
import quasar._, Planner._
import quasar.fp._
import quasar.javascript._
import quasar.physical.mongodb.accumulator._
import quasar.physical.mongodb.expression._
import quasar.physical.mongodb.workflow._
import quasar.qscript.SortDir
import quasar.specs2._

import matryoshka._, FunctorT.ops._, Recursive.ops._
import scalaz._, Scalaz._

class WorkflowBuilderSpec
    extends quasar.QuasarSpecification
    with DisjunctionMatchers
    with TreeMatchers {
  import WorkflowBuilder._
<<<<<<< HEAD
  import IdHandling._
  import quasar.physical.mongodb.accumulator._
  import quasar.physical.mongodb.expression._
  import CollectionUtil._
=======
>>>>>>> e5db3d14

  val builder = WorkflowBuilder.Ops[WorkflowF]
  import builder._

  val readZips = read(collection("db", "zips"))
  def pureInt(n: Int) = pure(Bson.Int32(n))

  implicit val workflowEqual: Equal[Fix[WorkflowF]] = Equal.equalA

  "WorkflowBuilder" should {

    "make simple read" in {
      val op = build(read(collection("db", "zips"))).evalZero

      op must beRightDisjunction($read[WorkflowF](collection("db", "zips")))
    }

    "make simple projection" in {
      val read = builder.read(collection("db", "zips"))
      val op = (for {
        city  <- lift(projectField(read, "city"))
        city2 =  makeObject(city, "city")
        rez   <- build(city2)
      } yield rez).evalZero

      op must beRightDisjOrDiff(chain[Workflow](
        $read(collection("db", "zips")),
        $project(Reshape(ListMap(
          BsonField.Name("city") -> \/-($field("city")))),
          IgnoreId)))
    }

    "make nested expression in single step" in {
      val read = builder.read(collection("db", "zips"))
      val op = (for {
        city  <- lift(projectField(read, "city"))
        state <- lift(projectField(read, "state"))
        x1    <- expr2(city, pure(Bson.Text(", ")))($concat(_, _))
        x2    <- expr2(x1, state)($concat(_, _))
        zero = makeObject(x2, "0")
      } yield zero).evalZero

      op must beRightDisjOrDiff(
        DocBuilder(
          builder.read(collection("db", "zips")),
          ListMap(BsonField.Name("0") ->
            \/-($concat($concat($field("city"), $literal(Bson.Text(", "))), $field("state"))))))
    }

    "make nested expression under shape preserving in single step" in {
      val read = builder.read(collection("db", "zips"))
      val op = (for {
        pop   <- lift(projectField(read, "pop"))
        filtered = filter(read, List(pop), { case p :: Nil => Selector.Doc(p -> Selector.Lt(Bson.Int32(1000))) })
        city  <- lift(projectField(filtered, "city"))
        state <- lift(projectField(filtered, "state"))
        x1    <- expr2(city, pure(Bson.Text(", ")))($concat(_, _))
        x2    <- expr2(x1, state)($concat(_, _))
        zero =  makeObject(x2, "0")
      } yield zero).evalZero

      op must beRightDisjOrDiff(
        ShapePreservingBuilder(
          DocBuilder(
            builder.read(collection("db", "zips")),
            ListMap(BsonField.Name("0") ->
              \/-($concat($concat($field("city"), $literal(Bson.Text(", "))), $field("state"))))),
          List(ExprBuilder(
            builder.read(collection("db", "zips")),
            \/-($field("pop")))),
          { case f :: Nil => $match[WorkflowF](Selector.Doc(f -> Selector.Lt(Bson.Int32(1000)))) }))
    }

    "combine array with constant value" in {
      val read = builder.read(collection("db", "zips"))
      val pureArr = pure(Bson.Arr(List(Bson.Int32(0), Bson.Int32(1))))
      val op = (for {
        city   <- lift(projectField(read, "city"))
        array  <- arrayConcat(makeArray(city), pureArr)
        state2 <- lift(projectIndex(array, 2))
      } yield (state2: Fix[WorkflowBuilderF[WorkflowF, ?]]).transCata(normalize[WorkflowF])).evalZero

      op must beRightDisjunction(ExprBuilder(read, $literal(Bson.Int32(1)).right))
    }

    "elide array with known projection" in {
      val read = builder.read(collection("db", "zips"))
      val op = (for {
        city   <- lift(projectField(read, "city"))
        state  <- lift(projectField(read, "state"))
        array  <- arrayConcat(makeArray(city), makeArray(state))
        state2 <- lift(projectIndex(array, 1))
      } yield state2).evalZero

      op must_== projectField(read, "state")
    }

    "error with out-of-bounds projection" in {
      val read = builder.read(collection("db", "zips"))
      val op = (for {
        city   <- lift(projectField(read, "city"))
        state  <- lift(projectField(read, "state"))
        array  <- arrayConcat(makeArray(city), makeArray(state))
        state2 <- lift(projectIndex(array, 2))
      } yield state2).evalZero

      op must beLeftDisjunction(UnsupportedFunction(
        quasar.std.StdLib.structural.ArrayProject.name,
        Some("array does not contain index ‘2’.")))
    }

    "project field from value" in {
      val value = pure(Bson.Doc(ListMap(
        "foo" -> Bson.Int32(1),
        "bar" -> Bson.Int32(2))))
      projectField(value, "bar") must
        beRightDisjOrDiff(pure(Bson.Int32(2)))
    }

    "project index from value" in {
      val value = pure(Bson.Arr(List(Bson.Int32(1), Bson.Int32(2))))
      projectIndex(value, 1) must
        beRightDisjOrDiff(pure(Bson.Int32(2)))
    }

    "merge reads" in {
      val read = builder.read(collection("db", "zips"))
      val op = (for {
        city   <- lift(projectField(read, "city"))
        pop    <- lift(projectField(read, "pop"))
        left   =  makeObject(city, "city")
        right  =  makeObject(pop, "pop")
        merged <- objectConcat(left, right)
        rez    <- build(merged)
      } yield rez).evalZero

      op must beRightDisjOrDiff(chain[Workflow](
          $read(collection("db", "zips")),
          $project(Reshape(ListMap(
            BsonField.Name("city") -> \/-($field("city")),
            BsonField.Name("pop")  -> \/-($field("pop")))),
            IgnoreId)))
    }

    "sorted" in {
      val read = builder.read(collection("db", "zips"))
      val op = (for {
        key  <- lift(projectField(read, "city"))
        sort =  sortBy(read, List(key), SortDir.Ascending :: Nil)
        rez  <- build(sort)
      } yield rez).evalZero

      op must beRightDisjOrDiff(chain[Workflow](
        $read(collection("db", "zips")),
        $sort(NonEmptyList(BsonField.Name("city") -> SortDir.Ascending))))
    }

    "merge index projections" in {
      import jscore._

      val read = builder.read(collection("db", "zips"))
      val op = (for {
        l    <- lift(projectField(read, "loc").flatMap(projectIndex(_, 1)))
        r    <- lift(projectField(read, "enemies").flatMap(projectIndex(_, 0)))
        lobj =  makeObject(l, "long")
        robj =  makeObject(r, "public enemy #1")
        merged <- objectConcat(lobj, robj)
        rez    <- build(merged)
      } yield rez).evalZero

      op must beRightDisjOrDiff(chain[Workflow](
        $read(collection("db", "zips")),
        $simpleMap(NonEmptyList(MapExpr(JsFn(Name("x"), obj(
          "long" ->
            Access(Select(ident("x"), "loc"),
              Literal(Js.Num(1, false))),
          "public enemy #1" ->
            Access(Select(ident("x"), "enemies"),
              Literal(Js.Num(0, false))))))),
          ListMap())))
    }

    "group on multiple fields" in {
      val read = builder.read(collection("db", "zips"))
      val op = (for {
        city    <- lift(projectField(read, "city"))
        state   <- lift(projectField(read, "state"))
        grouped =  groupBy(read, List(city, state))
        sum     <- lift(projectField(grouped, "pop")).map(reduce(_)($sum(_)))
        rez     <- build(sum)
      } yield rez).evalZero

      op must beRightDisjOrDiff(chain[Workflow](
        $read(collection("db", "zips")),
        $group(
          Grouped(ListMap(
            BsonField.Name("__tmp0") -> $sum($field("pop")))),
          -\/(Reshape(ListMap(
            BsonField.Name("0") -> \/-($field("city")),
            BsonField.Name("1") -> \/-($field("state")))))),
        $project(
          Reshape(ListMap(
            BsonField.Name("value") -> \/-($field("__tmp0")))),
            ExcludeId)))
    }

    "distinct" in {
      val read = builder.read(collection("db", "zips"))
      val op = (for {
        proj <- lift(projectField(read, "city"))
        city =  makeObject(proj, "city")
        dist <- distinct(city)
        rez  <- build(dist)
      } yield rez).evalZero

      op must beRightDisjOrDiff(chain[Workflow](
          $read(collection("db", "zips")),
          $project(Reshape(ListMap(
            BsonField.Name("city") -> \/-($field("city")))),
            IgnoreId),
          $group(
            Grouped(ListMap(
              BsonField.Name("city") -> $first($field("city")))),
            -\/(Reshape(ListMap(BsonField.Name("0") -> \/-($field("city"))))))))
    }

    "distinct after group" in {
      val read = builder.read(collection("db", "zips"))
      val op = (for {
        city1   <- lift(projectField(read, "city"))
        grouped =  groupBy(read, List(city1))
        total   =  reduce(grouped)($sum(_))
        proj0   =  makeObject(total, "total")
        city2   <- lift(projectField(grouped, "city"))
        proj1   =  makeObject(city2, "city")
        projs   <- objectConcat(proj0,  proj1)
        dist    <- distinct(projs)
        rez     <- build(dist)
      } yield rez).evalZero

      op must beRightDisjOrDiff(chain[Workflow](
        $read(collection("db", "zips")),
        $group(
          Grouped(ListMap(
            BsonField.Name("total") -> $sum($$ROOT),
            BsonField.Name("city")  -> $push($field("city")))),
          -\/(Reshape(ListMap(BsonField.Name("0") -> \/-($field("city")))))),
        $unwind(DocField(BsonField.Name("city"))),
        $group(
          Grouped(ListMap(
            BsonField.Name("total") -> $first($field("total")),
            BsonField.Name("city")  -> $first($field("city")))),
          -\/(Reshape(ListMap(
            BsonField.Name("0") -> \/-($field("total")),
            BsonField.Name("1")  -> \/-($field("city"))))))))
    }

    "distinct and sort with intervening op" in {
      val read = builder.read(collection("db", "zips"))
      val op = (for {
        city   <- lift(projectField(read, "city"))
        state  <- lift(projectField(read, "state"))
        left   =  makeObject(city, "city")
        right  =  makeObject(state, "state")
        projs  <- objectConcat(left, right)
        sorted =  sortBy(projs, List(city, state), List(SortDir.Ascending, SortDir.Ascending))

        // NB: the compiler would not generate this op between sort and distinct
        lim    =  limit(sorted, 10)

        dist   <- distinct(lim)
        rez    <- build(dist)
      } yield rez).evalZero

      op must beRightDisjOrDiff(chain[Workflow](
        $read(collection("db", "zips")),
        $project(Reshape(ListMap(
          BsonField.Name("city") -> \/-($field("city")),
          BsonField.Name("state") -> \/-($field("state")))),
          IgnoreId),
        $sort(NonEmptyList(
          BsonField.Name("city") -> SortDir.Ascending,
          BsonField.Name("state") -> SortDir.Ascending)),
        $limit(10),
        $group(
          Grouped(ListMap(
            BsonField.Name("city") -> $first($field("city")),
            BsonField.Name("state") -> $first($field("state")))),
          -\/(Reshape(ListMap(
            BsonField.Name("0") -> \/-($field("city")),
            BsonField.Name("1") -> \/-($field("state")))))),
        $sort(NonEmptyList(
          BsonField.Name("city")  -> SortDir.Ascending,
          BsonField.Name("state") -> SortDir.Ascending))))
    }

    "group in proj" in {
      val read = builder.read(collection("db", "zips"))
      val op = (for {
        pop     <- lift(projectField(read, "pop"))
        grouped =  groupBy(pop, List(pure(Bson.Int32(1))))
        total   =  reduce(grouped)($sum(_))
        obj     =  makeObject(total, "total")
        rez     <- build(obj)
      } yield rez).evalZero

      op must beRightDisjOrDiff(
        chain[Workflow]($read(collection("db", "zips")),
          $group(
            Grouped(ListMap(
              BsonField.Name("total") -> $sum($field("pop")))),
            \/-($literal(Bson.Null)))))
    }

    "group constant in proj" in {
      val read = builder.read(collection("db", "zips"))
      val op = (for {
        one <- expr1(read)(κ($literal(Bson.Int32(1))))
        obj =  makeObject(reduce(groupBy(one, List(one)))($sum(_)), "total")
        rez <- build(obj)
      } yield rez).evalZero

      op must beRightDisjOrDiff(
        chain[Workflow]($read(collection("db", "zips")),
          $group(
            Grouped(ListMap(
              BsonField.Name("total") -> $sum($literal(Bson.Int32(1))))),
            \/-($literal(Bson.Null)))))
    }

    "group in two projs" in {
      val read = builder.read(collection("db", "zips"))
      val op = (for {
        one   <- expr1(read)(κ($literal(Bson.Int32(1))))
        cp    =  makeObject(reduce(one)($sum(_)), "count")
        pop   <- lift(projectField(read, "pop"))
        total =  reduce(pop)($sum(_))
        tp    =  makeObject(total, "total")

        proj  <- objectConcat(cp, tp)
        rez   <- build(proj)
      } yield rez).evalZero

      op must beRightDisjOrDiff(
        chain[Workflow]($read(collection("db", "zips")),
          $group(
            Grouped(ListMap(
              BsonField.Name("count") -> $sum($literal(Bson.Int32(1))),
              BsonField.Name("total") -> $sum($field("pop")))),
            \/-($literal(Bson.Null)))))
    }

    "group on a field" in {
      val read = builder.read(collection("db", "zips"))
      val op = (for {
        city    <- lift(projectField(read, "city"))
        pop     <- lift(projectField(read, "pop"))
        grouped =  groupBy(pop, List(city))
        total   =  reduce(grouped)($sum(_))
        obj     =  makeObject(total, "total")
        rez     <- build(obj)
      } yield rez).evalZero

      op must beRightDisjOrDiff(
        chain[Workflow]($read(collection("db", "zips")),
          $group(
            Grouped(ListMap(
              BsonField.Name("total") -> $sum($field("pop")))),
            -\/(Reshape(ListMap(BsonField.Name("0") -> \/-($field("city"))))))))
    }

    "group on a field, with un-grouped projection" in {
      val read = builder.read(collection("db", "zips"))
      val op = (for {
        city    <- lift(projectField(read, "city"))
        grouped =  groupBy(read, List(city))
        city2   <- lift(projectField(grouped, "city"))
        pop     <- lift(projectField(grouped, "pop"))
        total   =  reduce(pop)($sum(_))
        proj0   =  makeObject(total, "total")
        proj1   =  makeObject(city2, "city")
        projs   <- objectConcat(proj0, proj1)
        rez     <- build(projs)
      } yield rez).evalZero

      op must beRightDisjOrDiff(
        chain[Workflow]($read(collection("db", "zips")),
          $group(
            Grouped(ListMap(
              BsonField.Name("total") -> $sum($field("pop")),
              BsonField.Name("city")  -> $push($field("city")))),
            -\/(Reshape(ListMap(BsonField.Name("0") -> \/-($field("city")))))),
          $unwind(DocField(BsonField.Name("city")))))
    }

    "group in expression" in {
      val read    = builder.read(collection("db", "zips"))
      val grouped = groupBy(read, List(pure(Bson.Int32(1))))
      val op = (for {
        pop     <- lift(projectField(grouped, "pop"))
        total   =  reduce(pop)($sum(_))
        expr    <- expr2(total, pure(Bson.Int32(1000)))($divide(_, _))
        inK     =  makeObject(expr, "totalInK")
        rez     <- build(inK)
      } yield rez).evalZero

      op must beRightDisjOrDiff(
        chain[Workflow]($read(collection("db", "zips")),
          $group(
            Grouped(ListMap(
              BsonField.Name("__tmp2") -> $sum($field("pop")))),
            \/-($literal(Bson.Null))),
          $project(Reshape(ListMap(
            BsonField.Name("totalInK") ->
              \/-($divide($field("__tmp2"), $literal(Bson.Int32(1000)))))),
          IgnoreId)))
    }

    "not flatten with nested exprs" in {
      val read    = builder.read(collection("db", "zips"))
      val op = (for {
        check0 <- expr1(read)($cond($literal(Bson.Bool(true)), _, $literal(Bson.Int32(0))))
        loc    <- lift(projectField(check0, "loc"))
        check1 <- expr1(loc)($cond($literal(Bson.Bool(true)), _, $literal(Bson.Int32(1))))
        flat   =  flattenArray(check1)

        city   <- lift(projectField(read, "city"))
        filtered = filter(city, List(flat), { case p :: Nil => Selector.Doc(p -> Selector.Lt(Bson.Int32(1000))) })

        rez    <- build(filtered)
      } yield rez).evalZero

      op must beRightDisjOrDiff(
        chain[Workflow](
          $read(collection("db", "zips")),
          $project(
            Reshape(ListMap(
              BsonField.Name("__tmp0") -> $cond($literal(Bson.Bool(true)), $$ROOT, $literal(Bson.Int32(0))).right,
              BsonField.Name("__tmp1") -> $$ROOT.right)),
            IgnoreId),
          $project(
            Reshape(ListMap(
              BsonField.Name("__tmp2") -> $cond($literal(Bson.Bool(true)), $field("__tmp0", "loc"), $literal(Bson.Int32(1))).right,
              BsonField.Name("__tmp3") -> $field("__tmp1").right)),
            IgnoreId),
          $unwind(DocField(BsonField.Name("__tmp2"))),
          $project(
            Reshape(ListMap(
              BsonField.Name("__tmp4") -> $field("__tmp3", "city").right,
              BsonField.Name("__tmp5") -> $field("__tmp2").right)),
            IgnoreId),
          $match(
            Selector.Doc(
              BsonField.Name("__tmp5") -> Selector.Lt(Bson.Int32(1000)))),
          $project(
            Reshape(ListMap(
              BsonField.Name("value") -> $field("__tmp4").right)),
            ExcludeId)))
    }

    "normalize" should {
      val readFoo = CollectionBuilder($read[WorkflowF](collection("db", "foo")), Root(), None)

      "collapse simple reference to JS" in {
        val w = DocBuilder[WorkflowF](
          DocBuilder(
            readFoo,
            ListMap(
              BsonField.Name("__tmp") -> -\/(jscore.JsFn(jscore.Name("x"), jscore.Literal(Js.Bool(true)))))),
          ListMap(
            BsonField.Name("0") -> \/-($var(DocField(BsonField.Name("__tmp"))))))
        val exp = DocBuilder[WorkflowF](
          readFoo,
          ListMap(
            BsonField.Name("0") -> -\/(jscore.JsFn(jscore.Name("y"), jscore.Literal(Js.Bool(true))))))

        normalize[WorkflowF].apply(w.project) must_== exp.project
      }

      "collapse reference in ExprOp" in {
        val w = DocBuilder[WorkflowF](
          DocBuilder(
            readFoo,
            ListMap(
              BsonField.Name("__tmp") -> \/-($var(DocField(BsonField.Name("foo")))))),
          ListMap(
            BsonField.Name("0") -> \/-($toLower($var(DocField(BsonField.Name("__tmp")))))))
        val exp = DocBuilder[WorkflowF](
          readFoo,
          ListMap(
            BsonField.Name("0") -> \/-($toLower($var(DocField(BsonField.Name("foo")))))))

        normalize[WorkflowF].apply(w.project) must_== exp.project
      }

      "collapse reference to JS in ExprOp" in {
        val w = DocBuilder[WorkflowF](
          DocBuilder(
            readFoo,
            ListMap(
              BsonField.Name("__tmp") -> -\/(jscore.JsFn(jscore.Name("x"), jscore.Literal(Js.Str("ABC")))))),
          ListMap(
            BsonField.Name("0") -> \/-($toLower($var(DocField(BsonField.Name("__tmp")))))))
        val exp = DocBuilder[WorkflowF](
          readFoo,
          ListMap(
            BsonField.Name("0") -> -\/(jscore.JsFn(jscore.Name("x"),
              jscore.Call(
                jscore.Select(jscore.Literal(Js.Str("ABC")), "toLowerCase"),
                List())))))

        normalize[WorkflowF].apply(w.project) must_== exp.project
      }

      "collapse reference through $$ROOT" in {
        val w = DocBuilder[WorkflowF](
          DocBuilder(
            readFoo,
            ListMap(
              BsonField.Name("__tmp") -> \/-($$ROOT))),
          ListMap(
            BsonField.Name("foo") -> \/-($var(DocField(BsonField.Name("__tmp") \ BsonField.Name("foo"))))))
        val exp = DocBuilder[WorkflowF](
          readFoo,
          ListMap(
            BsonField.Name("foo") -> \/-($var(DocField(BsonField.Name("foo"))))))

        normalize[WorkflowF].apply(w.project) must_== exp.project
      }

      "collapse JS reference" in {
        val w = DocBuilder[WorkflowF](
          DocBuilder(
            readFoo,
            ListMap(
              BsonField.Name("__tmp") -> \/-($var(DocField(BsonField.Name("foo")))))),
          ListMap(
            BsonField.Name("0") -> -\/(jscore.JsFn(jscore.Name("x"),
              jscore.Select(jscore.Select(jscore.ident("x"), "__tmp"), "length")))))

        val exp = DocBuilder[WorkflowF](
          readFoo,
          ListMap(
            BsonField.Name("0") -> -\/(jscore.JsFn(jscore.Name("y"),
              jscore.Select(jscore.Select(jscore.ident("y"), "foo"), "length")))))

        normalize[WorkflowF].apply(w.project) must_== exp.project
      }

      "collapse expression that contains a projection" in {
        val w = DocBuilder[WorkflowF](
          DocBuilder(
            readFoo,
            ListMap(
              BsonField.Name("__tmp0") -> \/-($subtract($var(DocField(BsonField.Name("pop"))), $literal(Bson.Int64(1)))))),

          ListMap(
            BsonField.Name("__tmp3") -> -\/(jscore.JsFn(jscore.Name("x"),
              jscore.Arr(List(jscore.Select(jscore.ident("x"), "__tmp0")))))))

        val exp = DocBuilder[WorkflowF](
          readFoo,
          ListMap(
            BsonField.Name("__tmp3") -> -\/(jscore.JsFn(jscore.Name("x"),
              jscore.Arr(List(jscore.BinOp(jscore.Sub,
                jscore.Select(jscore.ident("x"), "pop"),
                jscore.Literal(Js.Num(1, false)))))))))

        normalize[WorkflowF].apply(w.project) must_== exp.project
      }

      "collapse this" in {
        val w =
          DocBuilder[WorkflowF](
            DocBuilder(
              DocBuilder(
                readFoo,
                ListMap(
                  BsonField.Name("__tmp4") ->
                    \/-($and($lt($literal(Bson.Null), $field("pop")), $lt($field("pop"), $literal(Bson.Text(""))))),
                  BsonField.Name("__tmp5") -> \/-($$ROOT))),
              ListMap(
                BsonField.Name("__tmp6") ->
                  \/-($cond($field("__tmp4"), $field("__tmp5", "pop"), $literal(Bson.Null))),
                BsonField.Name("__tmp7") -> \/-($field("__tmp5")))),
            ListMap(
              BsonField.Name("__tmp8") -> \/-($field("__tmp7", "city")),
              BsonField.Name("__tmp9") -> \/-($field("__tmp6"))))

        val exp = DocBuilder[WorkflowF](
          readFoo,
          ListMap(
            BsonField.Name("__tmp8") -> \/-($field("city")),
            BsonField.Name("__tmp9") ->
              \/-($cond($and($lt($literal(Bson.Null), $field("pop")), $lt($field("pop"), $literal(Bson.Text("")))), $field("pop"), $literal(Bson.Null)))))

        normalize[WorkflowF].apply(w.project) must_== exp.project
      }
    }
  }

  "RenderTree[WorkflowBuilder]" should {
    def render(op: WorkflowBuilder[WorkflowF])(implicit RO: RenderTree[WorkflowBuilder[WorkflowF]]):
        String =
      RO.render(op).draw.mkString("\n")

    val read = builder.read(collection("db", "zips"))

    "render in-process group" in {
      val grouped = groupBy(read, List(pure(Bson.Int32(1))))
      val op = for {
        pop <- projectField(grouped, "pop")
      } yield reduce(pop)($sum(_))
      op.map(render) must beRightDisjunction(
        """GroupBuilder
          |├─ ExprBuilder
          |│  ├─ CollectionBuilder(Root())
          |│  │  ├─ $ReadF(db; zips)
          |│  │  ╰─ Schema(None)
          |│  ╰─ ExprOp(Fix($varF(DocField(BsonField.Name("pop")))))
          |├─ By
          |│  ╰─ ValueBuilder(Int32(1))
          |╰─ Content
          |   ╰─ -\/
          |      ╰─ AccumOp($sum(Fix($varF(DocVar.ROOT()))))""".stripMargin)
    }

  }
}<|MERGE_RESOLUTION|>--- conflicted
+++ resolved
@@ -34,13 +34,7 @@
     with DisjunctionMatchers
     with TreeMatchers {
   import WorkflowBuilder._
-<<<<<<< HEAD
-  import IdHandling._
-  import quasar.physical.mongodb.accumulator._
-  import quasar.physical.mongodb.expression._
   import CollectionUtil._
-=======
->>>>>>> e5db3d14
 
   val builder = WorkflowBuilder.Ops[WorkflowF]
   import builder._
