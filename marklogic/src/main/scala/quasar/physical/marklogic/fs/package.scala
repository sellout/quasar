/*
 * Copyright 2014–2016 SlamData Inc.
 *
 * Licensed under the Apache License, Version 2.0 (the "License");
 * you may not use this file except in compliance with the License.
 * You may obtain a copy of the License at
 *
 *     http://www.apache.org/licenses/LICENSE-2.0
 *
 * Unless required by applicable law or agreed to in writing, software
 * distributed under the License is distributed on an "AS IS" BASIS,
 * WITHOUT WARRANTIES OR CONDITIONS OF ANY KIND, either express or implied.
 * See the License for the specific language governing permissions and
 * limitations under the License.
 */

package quasar.physical.marklogic

import quasar.Predef._
import quasar.{Data, EnvironmentError}
import quasar.contrib.pathy._
import quasar.effect.{KeyValueStore, MonotonicSeq, uuid}
import quasar.fp._, free._
import quasar.fp.numeric.Positive
import quasar.fs._, impl.ReadStream
import quasar.fs.mount._, FileSystemDef.{DefinitionError, DefinitionResult, DefErrT}

import java.net.URI
import scala.util.control.NonFatal

import com.marklogic.xcc._
import com.marklogic.xcc.exceptions._
import pathy.Path._
import scalaz._, Scalaz._
import scalaz.concurrent.Task

package object fs {
  import ReadFile.ReadHandle, WriteFile.WriteHandle, QueryFile.ResultHandle
  import xcc.{ContentSourceIO, ResultCursor, SessionIO}
  import uuid.GenUUID

  type MLReadHandles[A] = KeyValueStore[ReadHandle, ReadStream[ContentSourceIO], A]
  type MLWriteHandles[A] = KeyValueStore[WriteHandle, Unit, A]
  type MLResultHandles[A] = KeyValueStore[ResultHandle, ResultCursor, A]

  type MarkLogicFs[A] = (
        Task
    :\: SessionIO
    :\: ContentSourceIO
    :\: GenUUID
    :\: MonotonicSeq
    :\: MLReadHandles
    :\: MLWriteHandles
    :/: MLResultHandles
  )#M[A]

  val FsType = FileSystemType("marklogic")

  /** @param readChunkSize the size of a single chunk when streaming records from MarkLogic */
  def definition[S[_]](
    readChunkSize: Positive
  )(implicit
    S0: Task :<: S,
    S1: PhysErr :<: S
  ): FileSystemDef[Free[S, ?]] =
    FileSystemDef.fromPF {
<<<<<<< HEAD
      case FsCfg(FsType, uri) =>
        lift(runMarkLogicFs(uri).map { case (run, shutdown) =>
          FileSystemDef.DefinitionResult[Free[S, ?]](
=======
      case (FsType, uri) =>
        EitherT(lift(runMarkLogicFs(uri).run).into[S]) map { case (run, shutdown) =>
          DefinitionResult[Free[S, ?]](
>>>>>>> 7569cc18
            mapSNT(injectNT[Task, S] compose run) compose interpretFileSystem(
              queryfile.interpret[MarkLogicFs](readChunkSize),
              readfile.interpret[MarkLogicFs](readChunkSize),
              writefile.interpret[MarkLogicFs],
              managefile.interpret[MarkLogicFs]),
            lift(shutdown).into[S])
        }
    }

  @SuppressWarnings(Array("org.wartremover.warts.Null"))
  def runMarkLogicFs(connectionUri: ConnectionUri): DefErrT[Task, (MarkLogicFs ~> Task, Task[Unit])] = {
    val contentSource: DefErrT[Task, ContentSource] =
      EitherT(
        Task.delay(new URI(connectionUri.value))
          .flatMap(uri => Task.delay(ContentSourceFactory.newContentSource(uri)))
          .attempt
          .map(_.leftMap(_.getMessage.wrapNel.left)))

    (
      KeyValueStore.impl.empty[WriteHandle, Unit]                       |@|
      KeyValueStore.impl.empty[ReadHandle, ReadStream[ContentSourceIO]] |@|
      KeyValueStore.impl.empty[ResultHandle, ResultCursor]              |@|
      MonotonicSeq.fromZero                                             |@|
      GenUUID.type1
    ).tupled.liftM[DefErrT].flatMap { case (whandles, rhandles, qhandles, seq, genUUID) =>
      contentSource.flatMapF { cs =>
        val runCSIO = ContentSourceIO.runNT(cs)
        val runSIO  = runCSIO compose ContentSourceIO.runSessionIO
        val runML   = reflNT[Task] :+: runSIO :+: runCSIO :+: genUUID :+: seq :+: rhandles :+: whandles :+: qhandles
        val sdown   = Task.delay(cs.getConnectionProvider.shutdown(null))

        // NB: An innocuous operation used to test the connection.
        runSIO(SessionIO.currentServerPointInTime)
          .as((runML, sdown).right[DefinitionError])
          .handle {
            case ex: RequestPermissionException =>
              EnvironmentError.invalidCredentials(ex.getMessage).right.left

            case NonFatal(th) =>
              EnvironmentError.connectionFailed(th).right.left
          }
      }
    }
  }

  implicit val resultCursorDataCursor: DataCursor[Task, ResultCursor] =
    new DataCursor[Task, ResultCursor] {
      def close(rc: ResultCursor) =
        rc.close.void

      def nextChunk(rc: ResultCursor) =
        TV.map(rc.nextChunk)(xdm => xdmitem.toData[ErrorMessages \/ ?](xdm) | Data.NA)

      val TV = Functor[Task].compose[Vector]
    }

  def asDir(file: AFile): ADir =
    fileParent(file) </> dir(fileName(file).value)

  def pathUri(path: APath): String =
    posixCodec.printPath(path)
}<|MERGE_RESOLUTION|>--- conflicted
+++ resolved
@@ -64,15 +64,9 @@
     S1: PhysErr :<: S
   ): FileSystemDef[Free[S, ?]] =
     FileSystemDef.fromPF {
-<<<<<<< HEAD
       case FsCfg(FsType, uri) =>
-        lift(runMarkLogicFs(uri).map { case (run, shutdown) =>
-          FileSystemDef.DefinitionResult[Free[S, ?]](
-=======
-      case (FsType, uri) =>
         EitherT(lift(runMarkLogicFs(uri).run).into[S]) map { case (run, shutdown) =>
           DefinitionResult[Free[S, ?]](
->>>>>>> 7569cc18
             mapSNT(injectNT[Task, S] compose run) compose interpretFileSystem(
               queryfile.interpret[MarkLogicFs](readChunkSize),
               readfile.interpret[MarkLogicFs](readChunkSize),
