/*
 * Copyright 2014–2016 SlamData Inc.
 *
 * Licensed under the Apache License, Version 2.0 (the "License");
 * you may not use this file except in compliance with the License.
 * You may obtain a copy of the License at
 *
 *     http://www.apache.org/licenses/LICENSE-2.0
 *
 * Unless required by applicable law or agreed to in writing, software
 * distributed under the License is distributed on an "AS IS" BASIS,
 * WITHOUT WARRANTIES OR CONDITIONS OF ANY KIND, either express or implied.
 * See the License for the specific language governing permissions and
 * limitations under the License.
 */

package quasar.physical.marklogic.fs

import quasar.Predef._
import quasar.{Data, LogicalPlan, Planner => QPlanner}
import quasar.{PhaseResult, PhaseResults, PhaseResultT}
import quasar.RenderTree.ops._
import quasar.SKI.κ
import quasar.contrib.pathy._
import quasar.effect.MonotonicSeq
import quasar.fp._
import quasar.fp.eitherT._
import quasar.fp.free.lift
import quasar.fp.numeric.Positive
import quasar.fs._
import quasar.fs.impl.queryFileFromDataCursor
import quasar.physical.marklogic.qscript._
import quasar.physical.marklogic.xcc._
import quasar.physical.marklogic.xquery._
import quasar.qscript._

import matryoshka._, Recursive.ops._, FunctorT.ops._
import scalaz._, Scalaz._, concurrent._

object queryfile {
  import QueryFile._
  import FileSystemError._, PathError._
  import MarkLogicPlanner._, MarkLogicPlannerError._

  // TODO: Still need to implement ExecutePlan.
  def interpret[S[_]](
    resultsChunkSize: Positive
  )(implicit
    S0: SessionIO :<: S,
    S1: ContentSourceIO :<: S,
    S2: Task :<: S,
    S3: MLResultHandles :<: S,
    S4: MonotonicSeq :<: S
  ): QueryFile ~> Free[S, ?] = {
    def plannedLP[A](
      lp: Fix[LogicalPlan])(
      f: MainModule => ContentSourceIO[A]
    ): Free[S, (PhaseResults, FileSystemError \/ A)] = {
      type PrologsT[F[_], A] = WriterT[F, Prologs, A]
      type MlPlan[A] = PrologsT[MarkLogicPlanErrT[PhaseResultT[Free[S, ?], ?], ?], A]
      type QPlan[A]  = FileSystemErrT[PhaseResultT[Free[S, ?], ?], A]
      type QST[A]    = QScriptTotal[Fix, A]

      // TODO[scalaz]: Shadow the scalaz.Monad.monadMTMAB SI-2712 workaround
      import WriterT.writerTMonad
      val optimize = new Optimize[Fix]
      val transform = new Transform[Fix, QST]

      def phase(main: MainModule): PhaseResults =
        Vector(PhaseResult.Detail("XQuery", main.render))

<<<<<<< HEAD
      val listContents: ConvertPath.ListContents[QPlan] =
        adir => lift(ops.ls(adir)).into[S].liftM[PhaseResultT].liftM[FileSystemErrT]

      def plan(qs: Fix[QScriptTotal[Fix, ?]]): MarkLogicPlanErrT[PhaseResultT[Free[S, ?], ?], MainModule] =
        qs.cataM(MarkLogicPlanner[MlPlan, QScriptTotal[Fix, ?]].plan).run map {
=======
      val listContents: DiscoverPath.ListContents[FileSystemErrT[PhaseResultT[Free[S, ?], ?], ?]] =
        adir => lift(ops.ls(adir)).into[S].liftM[PhaseResultT].liftM[FileSystemErrT]

      type MLQScript[A] = (QScriptCore[Fix, ?] :\: ThetaJoin[Fix, ?] :/: Const[ShiftedRead, ?])#M[A]

      def plan(qs: Fix[MLQScript]): MarkLogicPlanErrT[PhaseResultT[Free[S, ?], ?], MainModule] =
        qs.cataM(MarkLogicPlanner[M, MLQScript].plan).run map {
>>>>>>> 09197cb8
          case (prologs, xqy) => MainModule(Version.`1.0-ml`, prologs, xqy)
        }

      val planning = for {
<<<<<<< HEAD
        qs      <- convertToQScript(some(listContents))(lp)
        shifted =  transFutu(qs)(ShiftRead[Fix, QST, QST].shiftRead(idPrism.reverseGet)(_: QST[Fix[QST]]))
                     .transCata(optimize.applyAll)
        shftdRT = shifted.cata(transform.linearize).reverse.render
        _       <- MonadTell[QPlan, PhaseResults].tell(Vector(
                     PhaseResult.Tree("QScript (ShiftRead)", shftdRT)))
        mod     <- plan(shifted).leftMap(mlerr => mlerr match {
                     case InvalidQName(s) =>
                       FileSystemError.planningFailed(lp, QPlanner.UnsupportedPlan(
                         // TODO: Change to include the QScript context when supported
                         LogicalPlan.ConstantF(Data.Str(s)), Some(mlerr.shows)))

                     case UnrepresentableEJson(ejs, _) =>
                       FileSystemError.planningFailed(lp, QPlanner.NonRepresentableEJson(ejs.shows))
                   })
        a       <- WriterT.put(lift(f(mod)).into[S])(phase(mod)).liftM[FileSystemErrT]
=======
        qs  <- convertToQScriptRead[Fix, FileSystemErrT[PhaseResultT[Free[S, ?], ?], ?], QScriptRead[Fix, ?]](listContents)(lp)
        shifted = transFutu(qs)(ShiftRead[Fix, QScriptRead[Fix, ?], MLQScript].shiftRead(idPrism.reverseGet)((_: QScriptRead[Fix, Fix[QScriptRead[Fix, ?]]]))).transCata(optimize.applyAll)
        mod <- plan(shifted).leftMap(mlerr => mlerr match {
          case InvalidQName(s) =>
            FileSystemError.planningFailed(lp, QPlanner.UnsupportedPlan(
              // TODO: Change to include the QScript context when supported
              LogicalPlan.ConstantF(Data.Str(s)), Some(mlerr.shows)))
        })
        a   <- WriterT.put(lift(f(mod)).into[S])(phase(mod)).liftM[FileSystemErrT]
>>>>>>> 09197cb8
      } yield a

      planning.run.run
    }

    def exec(lp: Fix[LogicalPlan], out: AFile) =
      plannedLP(lp)(κ(out.point[ContentSourceIO]))

    def eval(lp: Fix[LogicalPlan]) =
      plannedLP(lp)(main =>
        ContentSourceIO.resultCursor(
          SessionIO.evaluateModule_(main),
          resultsChunkSize))

    def explain(lp: Fix[LogicalPlan]) =
      plannedLP(lp)(main => ExecutionPlan(FsType, main.render).point[ContentSourceIO])

    def exists(file: AFile): Free[S, Boolean] =
      lift(ops.exists(file)).into[S]

    def listContents(dir: ADir): Free[S, FileSystemError \/ Set[PathSegment]] =
      lift(ops.exists(dir).ifM(
        ops.ls(dir).map(_.right[FileSystemError]),
        pathErr(pathNotFound(dir)).left[Set[PathSegment]].point[SessionIO]
      )).into[S]

    queryFileFromDataCursor[S, Task, ResultCursor](exec, eval, explain, listContents, exists)
  }
}<|MERGE_RESOLUTION|>--- conflicted
+++ resolved
@@ -57,42 +57,34 @@
       f: MainModule => ContentSourceIO[A]
     ): Free[S, (PhaseResults, FileSystemError \/ A)] = {
       type PrologsT[F[_], A] = WriterT[F, Prologs, A]
-      type MlPlan[A] = PrologsT[MarkLogicPlanErrT[PhaseResultT[Free[S, ?], ?], ?], A]
-      type QPlan[A]  = FileSystemErrT[PhaseResultT[Free[S, ?], ?], A]
-      type QST[A]    = QScriptTotal[Fix, A]
+      type MLQScript[A]      = (QScriptCore[Fix, ?] :\: ThetaJoin[Fix, ?] :/: Const[ShiftedRead, ?])#M[A]
+      type MLPlan[A]         = PrologsT[MarkLogicPlanErrT[PhaseResultT[Free[S, ?], ?], ?], A]
+      type QPlan[A]          = FileSystemErrT[PhaseResultT[Free[S, ?], ?], A]
+      type QSR[A]            = QScriptRead[Fix, A]
 
       // TODO[scalaz]: Shadow the scalaz.Monad.monadMTMAB SI-2712 workaround
       import WriterT.writerTMonad
       val optimize = new Optimize[Fix]
-      val transform = new Transform[Fix, QST]
 
       def phase(main: MainModule): PhaseResults =
         Vector(PhaseResult.Detail("XQuery", main.render))
 
-<<<<<<< HEAD
-      val listContents: ConvertPath.ListContents[QPlan] =
+      val listContents: DiscoverPath.ListContents[QPlan] =
         adir => lift(ops.ls(adir)).into[S].liftM[PhaseResultT].liftM[FileSystemErrT]
 
-      def plan(qs: Fix[QScriptTotal[Fix, ?]]): MarkLogicPlanErrT[PhaseResultT[Free[S, ?], ?], MainModule] =
-        qs.cataM(MarkLogicPlanner[MlPlan, QScriptTotal[Fix, ?]].plan).run map {
-=======
-      val listContents: DiscoverPath.ListContents[FileSystemErrT[PhaseResultT[Free[S, ?], ?], ?]] =
-        adir => lift(ops.ls(adir)).into[S].liftM[PhaseResultT].liftM[FileSystemErrT]
-
-      type MLQScript[A] = (QScriptCore[Fix, ?] :\: ThetaJoin[Fix, ?] :/: Const[ShiftedRead, ?])#M[A]
-
       def plan(qs: Fix[MLQScript]): MarkLogicPlanErrT[PhaseResultT[Free[S, ?], ?], MainModule] =
-        qs.cataM(MarkLogicPlanner[M, MLQScript].plan).run map {
->>>>>>> 09197cb8
+        qs.cataM(MarkLogicPlanner[MLPlan, MLQScript].plan).run map {
           case (prologs, xqy) => MainModule(Version.`1.0-ml`, prologs, xqy)
         }
 
+      val linearize: Algebra[MLQScript, List[MLQScript[ExternallyManaged]]] =
+        qsr => qsr.as[ExternallyManaged](Extern) :: Foldable[MLQScript].fold(qsr)
+
       val planning = for {
-<<<<<<< HEAD
-        qs      <- convertToQScript(some(listContents))(lp)
-        shifted =  transFutu(qs)(ShiftRead[Fix, QST, QST].shiftRead(idPrism.reverseGet)(_: QST[Fix[QST]]))
+        qs      <- convertToQScriptRead[Fix, QPlan, QSR](listContents)(lp)
+        shifted =  transFutu(qs)(ShiftRead[Fix, QSR, MLQScript].shiftRead(idPrism.reverseGet)(_: QSR[Fix[QSR]]))
                      .transCata(optimize.applyAll)
-        shftdRT = shifted.cata(transform.linearize).reverse.render
+        shftdRT =  shifted.cata(linearize).reverse.render
         _       <- MonadTell[QPlan, PhaseResults].tell(Vector(
                      PhaseResult.Tree("QScript (ShiftRead)", shftdRT)))
         mod     <- plan(shifted).leftMap(mlerr => mlerr match {
@@ -105,22 +97,12 @@
                        FileSystemError.planningFailed(lp, QPlanner.NonRepresentableEJson(ejs.shows))
                    })
         a       <- WriterT.put(lift(f(mod)).into[S])(phase(mod)).liftM[FileSystemErrT]
-=======
-        qs  <- convertToQScriptRead[Fix, FileSystemErrT[PhaseResultT[Free[S, ?], ?], ?], QScriptRead[Fix, ?]](listContents)(lp)
-        shifted = transFutu(qs)(ShiftRead[Fix, QScriptRead[Fix, ?], MLQScript].shiftRead(idPrism.reverseGet)((_: QScriptRead[Fix, Fix[QScriptRead[Fix, ?]]]))).transCata(optimize.applyAll)
-        mod <- plan(shifted).leftMap(mlerr => mlerr match {
-          case InvalidQName(s) =>
-            FileSystemError.planningFailed(lp, QPlanner.UnsupportedPlan(
-              // TODO: Change to include the QScript context when supported
-              LogicalPlan.ConstantF(Data.Str(s)), Some(mlerr.shows)))
-        })
-        a   <- WriterT.put(lift(f(mod)).into[S])(phase(mod)).liftM[FileSystemErrT]
->>>>>>> 09197cb8
       } yield a
 
       planning.run.run
     }
 
+    // FIXME: Actually write-back to MarkLogic
     def exec(lp: Fix[LogicalPlan], out: AFile) =
       plannedLP(lp)(κ(out.point[ContentSourceIO]))
 
