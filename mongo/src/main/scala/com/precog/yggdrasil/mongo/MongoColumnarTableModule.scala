/*
 *  ____    ____    _____    ____    ___     ____ 
 * |  _ \  |  _ \  | ____|  / ___|  / _/    / ___|        Precog (R)
 * | |_) | | |_) | |  _|   | |     | |  /| | |  _         Advanced Analytics Engine for NoSQL Data
 * |  __/  |  _ <  | |___  | |___  |/ _| | | |_| |        Copyright (C) 2010 - 2013 SlamData, Inc.
 * |_|     |_| \_\ |_____|  \____|   /__/   \____|        All Rights Reserved.
 *
 * This program is free software: you can redistribute it and/or modify it under the terms of the 
 * GNU Affero General Public License as published by the Free Software Foundation, either version 
 * 3 of the License, or (at your option) any later version.
 *
 * This program is distributed in the hope that it will be useful, but WITHOUT ANY WARRANTY; 
 * without even the implied warranty of MERCHANTABILITY or FITNESS FOR A PARTICULAR PURPOSE. See 
 * the GNU Affero General Public License for more details.
 *
 * You should have received a copy of the GNU Affero General Public License along with this 
 * program. If not, see <http://www.gnu.org/licenses/>.
 *
 */
package com.precog.yggdrasil
package table
package mongo

import com.precog.common.{MetadataStats,Path,VectorCase}
import com.precog.common.json._
import com.precog.common.security._
import com.precog.bytecode._
import com.precog.yggdrasil.jdbm3._
import com.precog.yggdrasil.util._
import com.precog.util._
import Schema._
import metadata._

import com.precog.util.{BitSet, BitSetUtil, Loop}
import com.precog.util.BitSetUtil.Implicits._

import akka.dispatch.Future

import blueeyes.json._
import blueeyes.persistence.mongo.json._
import BijectionsMongoJson._

import com.mongodb.Mongo;
import com.mongodb.MongoException;
import com.mongodb.WriteConcern;
import com.mongodb.DB;
import com.mongodb.DBCollection;
import com.mongodb.BasicDBObject;
import com.mongodb.DBObject;
import com.mongodb.DBCursor;
import com.mongodb.ServerAddress;

import java.io.File
import java.util.SortedMap
import java.util.Comparator

import org.apache.jdbm.DBMaker
import org.apache.jdbm.DB

import com.weiglewilczek.slf4s.Logging

import scalaz._
import scalaz.Ordering._
import scalaz.std.set._
import scalaz.std.list._
import scalaz.std.stream._
import scalaz.syntax.monad._
import scalaz.syntax.monoid._
import scalaz.syntax.traverse._
import scalaz.syntax.std.boolean._
import scalaz.syntax.std.stream._
import scala.annotation.tailrec
import scala.collection.mutable

import TableModule._

trait MongoColumnarTableModuleConfig {
}

trait MongoColumnarTableModule extends BlockStoreColumnarTableModule[Future] {
  type YggConfig <: IdSourceConfig with ColumnarTableModuleConfig with BlockStoreColumnarTableModuleConfig with MongoColumnarTableModuleConfig

  def includeIdField: Boolean

  trait MongoColumnarTableCompanion extends BlockStoreColumnarTableCompanion with Logging {
    def mongo: Mongo
    def dbAuthParams: Map[String, String]

    private def jTypeToProperties(tpe: JType, current: Set[String]) : Set[String] = tpe match {
      case JArrayFixedT(elements) if current.nonEmpty => elements.map {
        case (index, childType) =>
          val newPaths = current.map { s => s + "[" + index + "]" }
          jTypeToProperties(childType, newPaths)
      }.toSet.flatten

      case JObjectFixedT(fields)                      => fields.map {
        case (name, childType) => 
          val newPaths = if (current.nonEmpty) {
            current.map { s => s + "." + name }
          } else {
            Set(name)
          }
          jTypeToProperties(childType, newPaths)
      }.toSet.flatten

      case _                                          => current
    }

    sealed trait LoadState
    case class InitialLoad(paths: List[Path]) extends LoadState
    case class InLoad(cursorGen: () => DBCursor, skip: Int, remainingPaths: List[Path]) extends LoadState

    def safeOp[A](nullMessage: String)(v: => A): Option[A] = try {
      Option(v) orElse { logger.error(nullMessage); None }
    } catch {
      case t: Throwable => logger.error("Failure during Mongo query: %s(%s)".format(t.getClass, t.getMessage)); None
    }

    def load(table: Table, apiKey: APIKey, tpe: JType): Future[Table] = {
      for {
        paths <- pathsM(table)
      } yield {
        Table(
          StreamT.unfoldM[Future, Slice, LoadState](InitialLoad(paths.toList)) { 
            case InLoad(cursorGen, skip, remaining) => 
              logger.trace("Running InLoad")
              M.point {
                val (slice, nextSkip) = makeSlice(cursorGen, skip)
                Some(slice, nextSkip.map(InLoad(cursorGen, _, remaining)).getOrElse(InitialLoad(remaining)))
              }

            case InitialLoad(path :: xs) => 
              path.elements.toList match {
                case dbName :: collectionName :: Nil =>
                  logger.trace("Running InitialLoad")
                  M.point {
                    for {
                      db <- safeOp("Database " + dbName + " does not exist")(mongo.getDB(dbName)).flatMap { d =>
                        if (! d.isAuthenticated && dbAuthParams.contains(dbName)) {                          
                          logger.trace("Running auth setup for " + dbName)
                          dbAuthParams.get(dbName).map(_.split(':')) flatMap {
                            case Array(user, password) =>
                              if (d.authenticate(user, password.toCharArray)) {
                                Some(d)
                              } else {
                                logger.error("Authentication failed for database " + dbName); None
                              }

                            case invalid =>
                              logger.error("Invalid user:password for %s: \"%s\"".format(dbName, invalid.mkString(":"))); None
                          }
                        } else {
                          Some(d)
                        }
                      }
                      coll <- safeOp("Collection " + collectionName + " does not exist") {
                        logger.trace("Fetching collection: " + collectionName)
                        db.getCollection(collectionName)
                      }
                      slice <- safeOp("Invalid result in query") {
                        logger.trace("Getting data from " + coll)
                        val selector = jTypeToProperties(tpe, Set()).foldLeft(new BasicDBObject()) {
                          case (obj, path) => obj.append(path, 1)
                        }

                        val cursorGen = () => coll.find(new BasicDBObject(), selector)

                        val (slice, nextSkip) = makeSlice(cursorGen, 0)

                        logger.debug("Gen slice of size " + slice.size)
                        (slice, nextSkip.map(InLoad(cursorGen, _, xs)).getOrElse(InitialLoad(xs)))
                      }
                    } yield slice
                  }

                case err => 
                  sys.error("MongoDB path " + path.path + " does not have the form /dbName/collectionName; rollups not yet supported.")
              }

            case InitialLoad(Nil) =>
              M.point(None)
          },
          UnknownSize
        )
      }
    }

    def makeSlice(cursorGen: () => DBCursor, skip: Int): (Slice, Option[Int]) = {
      import TransSpecModule.paths._

      val idPath: CPath = Key \ 0

      // Sort by _id always to mimic JDBM
      val cursor = cursorGen().sort(new BasicDBObject("_id", 1))skip(skip)

      @tailrec def buildColArrays(from: DBCursor, into: Map[ColumnRef, ArrayColumn[_]], sliceIndex: Int): (Map[ColumnRef, ArrayColumn[_]], Int) = {
        if (sliceIndex < yggConfig.maxSliceSize && from.hasNext) {
          // horribly inefficient, but a place to start
          val Success(jv) = MongoToJson(from.next())
          val refs = withIdsAndValues(jv, into, sliceIndex, yggConfig.maxSliceSize, Some({
            jpath => if (jpath == JPath("._id")) {
              idPath
            } else {
              Value \ CPath(jpath)
            }
          }))
          buildColArrays(from, refs, sliceIndex + 1)
        } else {
          (into, sliceIndex)
        }
      }
  
      // FIXME: If cursor is empty the generated
      // columns won't satisfy sampleData.schema. This will cause the subsumption test in
      // Slice#typed to fail unless it allows for vacuous success
      val slice = new Slice {
<<<<<<< HEAD
        val (columns, size) = buildColArrays(cursor, Map.empty[ColumnRef, ArrayColumn[_]], 0) 
=======
        val (cols, size) = buildColArrays(cursor, Map.empty[ColumnRef, ArrayColumn[_]], 0)
        val columns = cols.flatMap {
          // The identity column get duped to provide for both identity and an "_id" value
          case (ref @ ColumnRef(`idPath`, CString), column)      =>
            if (includeIdField) {
              Seq(ColumnRef(Value \ CPath("._id"), CString) -> column,
                  ref -> column)
            } else {
              Seq(ref -> column)
            }
          case nonId => Seq(nonId)
        }
>>>>>>> 674de109
      }

      val nextSkip = if (cursor.hasNext) {
        Some(skip + slice.size)
      } else {
        None
      }

      cursor.close()

      (slice, nextSkip)
    }
  }
}


// vim: set ts=4 sw=4 et:<|MERGE_RESOLUTION|>--- conflicted
+++ resolved
@@ -214,9 +214,6 @@
       // columns won't satisfy sampleData.schema. This will cause the subsumption test in
       // Slice#typed to fail unless it allows for vacuous success
       val slice = new Slice {
-<<<<<<< HEAD
-        val (columns, size) = buildColArrays(cursor, Map.empty[ColumnRef, ArrayColumn[_]], 0) 
-=======
         val (cols, size) = buildColArrays(cursor, Map.empty[ColumnRef, ArrayColumn[_]], 0)
         val columns = cols.flatMap {
           // The identity column get duped to provide for both identity and an "_id" value
@@ -229,7 +226,6 @@
             }
           case nonId => Seq(nonId)
         }
->>>>>>> 674de109
       }
 
       val nextSkip = if (cursor.hasNext) {
