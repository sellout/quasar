--- conflicted
+++ resolved
@@ -84,28 +84,20 @@
 private[mongo] class RealDatabase(actorSystem: ActorSystem, val mongo: Mongo, database: DB, disconnectTimeout: Timeout, poolSize: Int = 10) extends Database with Logging {
   import RealDatabase._
 
-<<<<<<< HEAD
   private implicit val dispatcher: MessageDispatcher = actorSystem.dispatchers.lookup("blueeyes_mongo-" + database.getName)
 
   private lazy val mongoActor = {
     actorSystem.actorOf(Props[RealMongoActor].withRouter(RoundRobinRouter(nrOfInstances = poolSize)), "blueeyes_mongo_router-" + database.getName)
   }
-=======
-  private lazy val mongoActor =  actorSystem.actorOf(Props(() => new RealMongoActor).withRouter(RoundRobinRouter(poolSize).withDispatcher("blueeyes_mongo_" + database.getName)))
->>>>>>> 52ac48d9
 
   protected def collection(collectionName: String) = new RealDatabaseCollection(database.getCollection(collectionName), this)
 
   def collections = database.getCollectionNames.map(collection).map(mc => MongoCollectionHolder(mc, mc.collection.getName, this)).toSet
 
-<<<<<<< HEAD
-  lazy val disconnect = for {
+  def disconnect = for {
     _ <- ActorRefStop(actorSystem, disconnectTimeout).stop(mongoActor)
     //v <- Future.sequence(actors.map(ActorRefStop(actorSystem, disconnectTimeout).stop))
   } yield Nil
-=======
-  lazy val disconnect = ActorRefStop(actorSystem, disconnectTimeout).stop(mongoActor)
->>>>>>> 52ac48d9
 
   protected def applyQuery[T <: MongoQuery](query: T, isVerified: Boolean)(implicit m: Manifest[T#QueryResult], queryTimeout: Timeout): Future[T#QueryResult]  =
     (mongoActor ? MongoQueryTask(query, query.collection, isVerified)).mapTo[T#QueryResult]
