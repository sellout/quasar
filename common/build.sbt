--- conflicted
+++ resolved
@@ -22,19 +22,10 @@
 scalacOptions += "-Ydependent-method-types"
 
 libraryDependencies ++= Seq(
-<<<<<<< HEAD
-  "joda-time" % "joda-time" % "1.6.2",
-  "org.streum" % "configrity_2.9.1" % "0.9.0",
-  "org.apache" %% "kafka-core" % "0.7.5",
-  "com.google.guava" %  "guava" % "12.0",
-  "com.chuusai" %% "shapeless" % "1.2.3-SNAPSHOT" changing()
-  //// 1.6.1 due to slf4s dep in master project
-  //"org.slf4j" %  "slf4j-simple" % "1.6.1" % "test",
-=======
   "ch.qos.logback" %  "logback-classic"    % "1.0.0",
   "org.streum"     %  "configrity_2.9.1" % "0.9.0",
-  "org.apache"     %% "kafka-core" % "0.7.5"
->>>>>>> 43736dba
+  "org.apache"     %% "kafka-core" % "0.7.5",
+  "com.chuusai"    %% "shapeless" % "1.2.3-SNAPSHOT" changing()
 )
 
 ivyXML :=
