package quasar.project

import scala.{Option, Boolean}
import java.lang.{String, System}
import scala.collection.Seq

import sbt._, Keys._

object Dependencies {
  // RC2 conflicts with http4s 0.14.1a, but we're evicting to it anyway
  private val argonautVersion   = "6.2-RC2"
  private val doobieVersion     = "0.3.0"
  // TODO: Upgrade to `0.15.2a` (or above) once we can figure out a fix for:
  // https://github.com/quasar-analytics/quasar/issues/1852
  // Although this issue will be closed by the current commit that downgrades it,
  // it's still an issue that needs to be considered for anyone attempting to upgrade
  private val http4sVersion     = "0.14.1a"
  private val jawnVersion       = "0.8.4"
  private val jacksonVersion    = "2.4.4"
  private val monocleVersion    = "1.3.2"
  private val pathyVersion      = "0.2.8"
  private val raptureVersion    = "2.0.0-M6"
  private val refinedVersion    = "0.6.2"   // waiting for a stable release with fix for fthomas/refined#256
  private val scalazVersion     = "7.2.9"
  private val scodecBitsVersion = "1.1.0"
  private val shapelessVersion  = "2.3.1"
  private val slscVersion       = "0.6"
  private val scalacheckVersion = "1.13.4"
  private val specsVersion      = "3.8.4"

  def foundation = Seq(
<<<<<<< HEAD
    "org.scalaz"                 %% "scalaz-core"               %   scalazVersion force(),
    "org.scalaz"                 %% "scalaz-concurrent"         %   scalazVersion,
    "org.scalaz"                 %% "scalaz-iteratee"           %   scalazVersion,
    "org.scalaz.stream"          %% "scalaz-stream"             %     "0.8.6a",
    "com.github.julien-truffaut" %% "monocle-core"              %  monocleVersion,
    "io.argonaut"                %% "argonaut"                  %  argonautVersion,
    "io.argonaut"                %% "argonaut-scalaz"           %  argonautVersion,
    "org.typelevel"              %% "shapeless-scalaz"          %    slcVersion,
    "com.slamdata"               %% "matryoshka-core"           %     "0.16.4",
    "com.slamdata"               %% "pathy-core"                %   pathyVersion,
    "com.slamdata"               %% "pathy-argonaut"            %   pathyVersion,
    "eu.timepit"                 %% "refined"                   %  refinedVersion,
=======
    "org.scalaz"                 %% "scalaz-core"               % scalazVersion,
    "org.scalaz"                 %% "scalaz-concurrent"         % scalazVersion,
    "org.scalaz"                 %% "scalaz-iteratee"           % scalazVersion,
    "org.scalaz.stream"          %% "scalaz-stream"             % "0.8.6a",
    "com.github.julien-truffaut" %% "monocle-core"              % monocleVersion,
    "io.argonaut"                %% "argonaut"                  % argonautVersion,
    "io.argonaut"                %% "argonaut-scalaz"           % argonautVersion,
    "com.slamdata"               %% "matryoshka-core"           % "0.16.4",
    "com.slamdata"               %% "pathy-core"                % pathyVersion,
    "com.slamdata"               %% "pathy-argonaut"            % pathyVersion                         %     Test,
    "eu.timepit"                 %% "refined"                   % refinedVersion,
>>>>>>> f1198078
    "com.chuusai"                %% "shapeless"                 % shapelessVersion,
    "org.scalacheck"             %% "scalacheck"                % scalacheckVersion                    %     Test,
    "com.github.mpilquist"       %% "simulacrum"                % "0.8.0"                              %     Test,
    "org.typelevel"              %% "discipline"                % "0.5"                                %     Test,
    "org.specs2"                 %% "specs2-core"               % specsVersion                         %     Test,
    "org.scalaz"                 %% "scalaz-scalacheck-binding" % (scalazVersion + "-scalacheck-1.13") %     Test,
    "org.typelevel"              %% "shapeless-scalacheck"      % slscVersion                          %     Test,
    "org.typelevel"              %% "scalaz-specs2"             % "0.5.0"                              %     Test
  )

  def frontend = Seq(
    "com.github.julien-truffaut" %% "monocle-macro"             % monocleVersion,
    "org.scala-lang.modules"     %% "scala-parser-combinators"  % "1.0.5"
  )

  def ejson = Seq(
    "io.argonaut"                %% "argonaut"    % argonautVersion,
    "org.spire-math"             %% "jawn-parser" % jawnVersion
  )
  def effect = Seq(
    "com.fasterxml.uuid" % "java-uuid-generator" % "3.1.4"
  )
  def core = Seq(
    "com.github.tototoshi"       %% "scala-csv"      %    "1.3.4",
    "com.github.julien-truffaut" %% "monocle-macro"  % monocleVersion,
    "org.http4s"                 %% "http4s-core"    % http4sVersion,
    "com.slamdata"               %% "pathy-argonaut" %  pathyVersion
  )
  def interface = Seq(
    "com.github.scopt" %% "scopt" % "3.5.0",
    "org.jboss.aesh"    % "aesh"  % "0.66.8"
  )

  def mongodb = {
    val nettyVersion = "4.0.42.Final" // This version is set to be the same as Spark
                                      // to avoid problems in web and it where their classpaths get merged
                                      // In any case, it should be binary compatible with version 4.0.26 that this
                                      // mongo release is expecting
    Seq(
      "org.mongodb" % "mongodb-driver-async" %   "3.3.0", // Intentionnally not upgrading to the latest 3.4.1 in order
                                                          // to make integration easier with Spark as the latest version
                                                          // depends on netty 4.1.x
      // These are optional dependencies of the mongo asynchronous driver.
      // They are needed to connect to mongodb vis SSL which we do under certain configurations
      "io.netty"    % "netty-buffer"         % nettyVersion,
      "io.netty"    % "netty-handler"        % nettyVersion
    )
  }

  val postgresql = Seq(
    "org.tpolecat" %% "doobie-core"               % doobieVersion % "compile, test",
    "org.tpolecat" %% "doobie-contrib-postgresql" % doobieVersion % "compile, test"
  )

  def sparkcore(sparkProvided: Boolean) = Seq(
    ("org.apache.spark" %% "spark-core" % "2.1.0" % (if(sparkProvided) "provided" else "compile"))
      .exclude("aopalliance", "aopalliance")                  // It seems crazy that we need to do this,
      .exclude("javax.inject", "javax.inject")                // but it looks like Spark had some dependency conflicts
      .exclude("commons-collections", "commons-collections")  // among its transitive dependencies which means
      .exclude("commons-beanutils", "commons-beanutils-core") // we need to exclude this stuff so that we can
      .exclude("commons-logging", "commons-logging")          // create an assembly jar without conflicts
      .exclude("commons-logging", "commons-logging")          // It would seem though that things work without them...
      .exclude("com.esotericsoftware.minlog", "minlog")       // It's likely this list will need to be updated
      .exclude("org.spark-project.spark", "unused")           // anytime the Spark dependency itselft is updated
      .exclude("org.scalatest", "scalatest_2.11"),
    "org.apache.parquet" % "parquet-format" % "2.3.1",
    "org.apache.parquet" % "parquet-hadoop" % "1.9.0"
  )

  def marklogicValidation = Seq(
    "eu.timepit"     %% "refined"       % refinedVersion,
    "org.scalaz"     %% "scalaz-core"   % scalazVersion
  )
  def marklogic = Seq(
    "com.fasterxml.jackson.core" %  "jackson-core"        % jacksonVersion,
    "com.fasterxml.jackson.core" %  "jackson-databind"    % jacksonVersion,
    "com.marklogic"              %  "marklogic-xcc"       % "8.0.5",
    "eu.timepit"                 %% "refined-scalacheck"  % refinedVersion % Test,
    "org.scala-lang.modules"     %% "scala-xml"           % "1.0.5"
  )
  val couchbase = Seq(
    "com.couchbase.client" %  "java-client" % "2.3.5",
    "io.reactivex"         %% "rxscala"     % "0.26.3",
    "org.http4s"           %% "http4s-core" % http4sVersion
  )
  def web = Seq(
    "org.scodec"     %% "scodec-scalaz"       %     "1.3.0a",
    "org.scodec"     %% "scodec-bits"         % scodecBitsVersion,
    "org.http4s"     %% "http4s-dsl"          %   http4sVersion,
    // TODO: Switch to `http4s-argonaut` once http4s can be upgraded (see above)
    "org.http4s"     %% "http4s-argonaut62"   %   http4sVersion,
    "org.http4s"     %% "http4s-blaze-server" %   http4sVersion,
    "org.http4s"     %% "http4s-blaze-client" %   http4sVersion    % Test,
    "com.propensive" %% "rapture-json"        %   raptureVersion   % Test,
    "com.propensive" %% "rapture-json-json4s" %   raptureVersion   % Test,
    "eu.timepit"     %% "refined-scalacheck"  %   refinedVersion   % Test
  )
  def it = Seq(
    "io.argonaut"      %% "argonaut-monocle"    % argonautVersion % Test,
    "org.http4s"       %% "http4s-blaze-client" % http4sVersion   % Test,
    "eu.timepit"       %% "refined-scalacheck"  % refinedVersion  % Test,
    "io.verizon.knobs" %% "core"                % "3.12.27a"      % Test)
}<|MERGE_RESOLUTION|>--- conflicted
+++ resolved
@@ -29,20 +29,6 @@
   private val specsVersion      = "3.8.4"
 
   def foundation = Seq(
-<<<<<<< HEAD
-    "org.scalaz"                 %% "scalaz-core"               %   scalazVersion force(),
-    "org.scalaz"                 %% "scalaz-concurrent"         %   scalazVersion,
-    "org.scalaz"                 %% "scalaz-iteratee"           %   scalazVersion,
-    "org.scalaz.stream"          %% "scalaz-stream"             %     "0.8.6a",
-    "com.github.julien-truffaut" %% "monocle-core"              %  monocleVersion,
-    "io.argonaut"                %% "argonaut"                  %  argonautVersion,
-    "io.argonaut"                %% "argonaut-scalaz"           %  argonautVersion,
-    "org.typelevel"              %% "shapeless-scalaz"          %    slcVersion,
-    "com.slamdata"               %% "matryoshka-core"           %     "0.16.4",
-    "com.slamdata"               %% "pathy-core"                %   pathyVersion,
-    "com.slamdata"               %% "pathy-argonaut"            %   pathyVersion,
-    "eu.timepit"                 %% "refined"                   %  refinedVersion,
-=======
     "org.scalaz"                 %% "scalaz-core"               % scalazVersion,
     "org.scalaz"                 %% "scalaz-concurrent"         % scalazVersion,
     "org.scalaz"                 %% "scalaz-iteratee"           % scalazVersion,
@@ -52,9 +38,8 @@
     "io.argonaut"                %% "argonaut-scalaz"           % argonautVersion,
     "com.slamdata"               %% "matryoshka-core"           % "0.16.4",
     "com.slamdata"               %% "pathy-core"                % pathyVersion,
-    "com.slamdata"               %% "pathy-argonaut"            % pathyVersion                         %     Test,
+    "com.slamdata"               %% "pathy-argonaut"            % pathyVersion,
     "eu.timepit"                 %% "refined"                   % refinedVersion,
->>>>>>> f1198078
     "com.chuusai"                %% "shapeless"                 % shapelessVersion,
     "org.scalacheck"             %% "scalacheck"                % scalacheckVersion                    %     Test,
     "com.github.mpilquist"       %% "simulacrum"                % "0.8.0"                              %     Test,
