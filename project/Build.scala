/*
 *  ____    ____    _____    ____    ___     ____ 
 * |  _ \  |  _ \  | ____|  / ___|  / _/    / ___|        Precog (R)
 * | |_) | | |_) | |  _|   | |     | |  /| | |  _         Advanced Analytics Engine for NoSQL Data
 * |  __/  |  _ <  | |___  | |___  |/ _| | | |_| |        Copyright (C) 2010 - 2013 SlamData, Inc.
 * |_|     |_| \_\ |_____|  \____|   /__/   \____|        All Rights Reserved.
 *
 * This program is free software: you can redistribute it and/or modify it under the terms of the 
 * GNU Affero General Public License as published by the Free Software Foundation, either version 
 * 3 of the License, or (at your option) any later version.
 *
 * This program is distributed in the hope that it will be useful, but WITHOUT ANY WARRANTY; 
 * without even the implied warranty of MERCHANTABILITY or FITNESS FOR A PARTICULAR PURPOSE. See 
 * the GNU Affero General Public License for more details.
 *
 * You should have received a copy of the GNU Affero General Public License along with this 
 * program. If not, see <http://www.gnu.org/licenses/>.
 *
 */
import sbt._
import Keys._
import sbtassembly.Plugin.AssemblyKeys._
import sbt.NameFilter._
import com.typesafe.sbteclipse.plugin.EclipsePlugin.{ EclipseKeys, EclipseCreateSrc }
import de.johoop.cpd4sbt.CopyPasteDetector._
import net.virtualvoid.sbt.graph.Plugin.graphSettings

object PlatformBuild extends Build {
  val jprofilerLib = SettingKey[String]("jprofiler-lib", "The library file used by jprofiler")
  val jprofilerConf = SettingKey[String]("jprofiler-conf", "The relative path to jprofiler's XML config file")
  val jprofilerId = SettingKey[String]("jprofiler-id", "The id used to find our session settings in XML")
  val archiveDir = SettingKey[String]("archive-dir", "The temporary directory to which deleted projections will be moved")
  val dataDir = SettingKey[String]("data-dir", "The temporary directory into which to extract the test data")
  val profileTask = InputKey[Unit]("profile", "Runs the given project under JProfiler")
  val extractData = TaskKey[String]("extract-data", "Extracts the data files used by the tests and the REPL")
  val mainTest = SettingKey[String]("main-test", "The primary test class for the project (just used for pandora)")

  val nexusSettings : Seq[Project.Setting[_]] = Seq(
    resolvers ++= Seq(
      "ReportGrid repo"                   at "http://nexus.reportgrid.com/content/repositories/releases",
      "ReportGrid repo (public)"          at "http://nexus.reportgrid.com/content/repositories/public-releases",
      "ReportGrid snapshot repo"          at "http://nexus.reportgrid.com/content/repositories/snapshots",
      "ReportGrid snapshot repo (public)" at "http://nexus.reportgrid.com/content/repositories/public-snapshots",
      "Typesafe Repository"               at "http://repo.typesafe.com/typesafe/releases/",
      "Maven Repo 1"                      at "http://repo1.maven.org/maven2/",
      "Guiceyfruit"                       at "http://guiceyfruit.googlecode.com/svn/repo/releases/",
      "Sonatype Releases"                 at "http://oss.sonatype.org/content/repositories/releases/",
      "Sonatype Snapshots"                at "http://oss.sonatype.org/content/repositories/snapshots/"
    ),

    credentials += Credentials(Path.userHome / ".ivy2" / ".rgcredentials"),

    publishTo <<= (version) { version: String =>
      val nexus = "http://nexus.reportgrid.com/content/repositories/"
      if (version.trim.endsWith("SNAPSHOT")) Some("snapshots" at nexus+"snapshots/")
      else                                   Some("releases"  at nexus+"releases/")
    }
  )

<<<<<<< HEAD
  val blueeyesVersion = "1.0.0-M8.8"
=======
  val blueeyesVersion = "1.0.0-SNAPSHOT"
>>>>>>> a9dcbe26
  val scalazVersion = "7.0.0"

  val commonSettings = Seq(
    organization := "com.precog",
    version := "2.6.0-SNAPSHOT",
    addCompilerPlugin("org.scala-tools.sxr" % "sxr_2.9.0" % "0.2.7"),
    scalacOptions <+= scalaSource in Compile map { "-P:sxr:base-directory:" + _.getAbsolutePath },
    scalacOptions ++= {
      Seq("-deprecation", "-unchecked", "-g:none") ++
      Option(System.getProperty("com.precog.build.optimize")).map { _ => Seq("-optimize") }.getOrElse(Seq())
    },
    javacOptions ++= Seq("-source", "1.6", "-target", "1.6"),
    scalaVersion := "2.9.2",

    defaultJarName in assembly <<= (name) { name => name + "-assembly-" + ("git describe".!!.trim) + ".jar" },

    EclipseKeys.createSrc := EclipseCreateSrc.Default+EclipseCreateSrc.Resource,
    EclipseKeys.withSource := true,
    (unmanagedSourceDirectories in Compile) <<= (scalaSource in Compile, javaSource in Compile)(Seq(_) ++ Set(_)),
    (unmanagedSourceDirectories in Test) <<= (scalaSource in Test)(Seq(_)),

    libraryDependencies ++= Seq(
      "com.weiglewilczek.slf4s"     %  "slf4s_2.9.1"         % "1.0.7",
      "com.google.guava"            %  "guava"              % "13.0",
      "com.google.code.findbugs"    % "jsr305"              % "1.3.+",
      "org.scalaz"                  %% "scalaz-core"        % scalazVersion,
      "org.scalaz"                  %% "scalaz-effect"      % scalazVersion,
      "joda-time"                   %  "joda-time"          % "1.6.2",
      "com.reportgrid"              %% "blueeyes-json"      % blueeyesVersion,
      "com.reportgrid"              %% "blueeyes-util"      % blueeyesVersion,
      "com.reportgrid"              %% "blueeyes-core"      % blueeyesVersion,
      "com.reportgrid"              %% "blueeyes-mongo"     % blueeyesVersion,
      "com.reportgrid"              %% "bkka"               % blueeyesVersion,
      "com.reportgrid"              %% "akka_testing"       % blueeyesVersion,
      "org.scalacheck"              %% "scalacheck"         % "1.10.0" % "test",
      "org.specs2"                  %% "specs2"             % "1.12.3" % "test",
      "org.mockito"                 %  "mockito-core"       % "1.9.0" % "test",
      "javolution"                  %  "javolution"         % "5.5.1",
      "com.chuusai"                 %% "shapeless"          % "1.2.3",
      "org.spire-math"              % "spire_2.9.1"         % "0.3.0-RC2",
      "com.rubiconproject.oss"      % "jchronic"            % "0.2.6",
      "javax.servlet"               % "servlet-api"         % "2.4" % "provided"
    )
  )

  val jettySettings = Seq(
    libraryDependencies ++= Seq(
      "org.eclipse.jetty" % "jetty-server"      % "8.1.3.v20120416",
      "javax.servlet"     % "javax.servlet-api"   % "3.0.1"
    ),
    ivyXML :=
    <dependencies>
      <dependency org="org.eclipse.jetty" name="jetty-server" rev="8.1.3.v20120416">
        <exclude org="org.eclipse.jetty.orbit" />
      </dependency>
    </dependencies>
  )

  val jprofilerSettings = Seq(
    fork in profileTask := true,
    fork in run := true,

    jprofilerLib := "/Applications/jprofiler7/bin/macos/libjprofilerti.jnilib",
    jprofilerConf := "src/main/resources/jprofile.xml",
    jprofilerId := "116",

    javaOptions in profileTask <<= (javaOptions, jprofilerLib, jprofilerConf, jprofilerId, baseDirectory) map {
      (opts, lib, conf, id, d) =>
      // download jnilib if necessary. a bit sketchy, but convenient
      Process("./jprofiler/setup-jnilib.py").!!
      opts ++ Seq("-agentpath:%s/jprofiler.jnilib=offline,config=%s/%s,id=%s" format (d, d, conf, id))
    }
  )

  val commonPluginsSettings = ScctPlugin.instrumentSettings ++ cpdSettings ++ graphSettings ++ commonSettings
  val commonNexusSettings = nexusSettings ++ commonPluginsSettings
  val commonAssemblySettings = sbtassembly.Plugin.assemblySettings ++ Seq(test in assembly := {}) ++ commonNexusSettings

  // Logging is simply a common project for the test log configuration files
  lazy val logging = Project(id = "logging", base = file("logging")).settings(commonNexusSettings: _*)

  lazy val standalone = Project(id = "standalone", base = file("standalone")).
    settings((commonAssemblySettings  ++ jettySettings): _*) dependsOn(common % "compile->compile;test->test", yggdrasil % "compile->compile;test->test", util, shard, muspelheim % "compile->compile;test->test", logging % "test->test", auth, accounts, ingest, heimdall)

  lazy val platform = Project(id = "platform", base = file(".")).
    settings(ScctPlugin.mergeReportSettings ++ ScctPlugin.instrumentSettings: _*).
    aggregate(quirrel, yggdrasil, bytecode, daze, ingest, shard, auth, accounts, pandora, util, common, ragnarok , heimdall, ratatoskr, mongo, jdbc, desktop)

  lazy val util = Project(id = "util", base = file("util")).
    settings(commonNexusSettings: _*) dependsOn(logging % "test->test")

  lazy val common = Project(id = "common", base = file("common")).
    settings(commonNexusSettings: _*) dependsOn (util, logging % "test->test")

  lazy val bytecode = Project(id = "bytecode", base = file("bytecode")).
    settings(commonNexusSettings: _*) dependsOn(logging % "test->test")

  lazy val quirrel = Project(id = "quirrel", base = file("quirrel")).
    settings(commonNexusSettings: _*) dependsOn (bytecode % "compile->compile;test->test", util, logging % "test->test")

  lazy val niflheim = Project(id = "niflheim", base = file("niflheim")).
    settings(commonAssemblySettings: _*).dependsOn(common % "compile->compile;test->test", util, logging % "test->test")

  lazy val yggdrasil = Project(id = "yggdrasil", base = file("yggdrasil")).
    settings(commonAssemblySettings: _*).dependsOn(common % "compile->compile;test->test", bytecode, util, niflheim, logging % "test->test")

  lazy val yggdrasilProf = Project(id = "yggdrasilProf", base = file("yggdrasilProf")).
    settings(commonNexusSettings ++ jprofilerSettings ++ Seq(fullRunInputTask(profileTask, Test, "com.precog.yggdrasil.test.Run")): _*).dependsOn(yggdrasil % "compile->compile;compile->test", logging % "test->test")

  lazy val mongo = Project(id = "mongo", base = file("mongo")).
    settings(commonAssemblySettings: _*).dependsOn(standalone, muspelheim % "compile->compile;test->test")

  lazy val jdbc = Project(id = "jdbc", base = file("jdbc")).
    settings(commonAssemblySettings: _*).dependsOn(standalone, muspelheim % "compile->compile;test->test")

  lazy val desktop = Project(id = "desktop", base = file("desktop")).
    settings(commonAssemblySettings: _*).dependsOn(standalone, shard)

  lazy val daze = Project(id = "daze", base = file("daze")).
    settings(commonNexusSettings: _*).dependsOn (common, bytecode % "compile->compile;test->test", yggdrasil % "compile->compile;test->test", util, logging % "test->test")

  /// Testing ///

  lazy val muspelheim = Project(id = "muspelheim", base = file("muspelheim")).
    settings(commonNexusSettings: _*) dependsOn (common, quirrel, daze, yggdrasil % "compile->compile;test->test", logging % "test->test")

  lazy val pandora = Project(id = "pandora", base = file("pandora")).
    settings(commonAssemblySettings: _*) dependsOn (quirrel, daze, yggdrasil, ingest, muspelheim % "compile->compile;test->test", logging % "test->test")

  lazy val ragnarok = Project(id = "ragnarok", base = file("ragnarok")).
    settings(commonAssemblySettings: _*).dependsOn(quirrel, daze, yggdrasil, ingest, muspelheim % "compile->compile;test->test", logging % "test->test")

  lazy val gjallerhorn = Project(id = "gjallerhorn", base = file("gjallerhorn")).
    settings(commonAssemblySettings: _*).dependsOn(quirrel, daze, yggdrasil % "compile->test", ingest, muspelheim % "compile->compile;test->test", logging % "test->test")

  lazy val performance = Project(id = "performance", base = file("performance")).
    settings(commonNexusSettings: _*).dependsOn(ingest, common % "compile->compile;test->test", quirrel, daze, yggdrasil, shard, logging % "test->test")

  lazy val jprofiler = Project(id = "jprofiler", base = file("jprofiler")).
    settings(jprofilerSettings ++ commonNexusSettings ++ Seq(fullRunInputTask(profileTask, Test, "com.precog.jprofiler.Run")): _*).dependsOn(ragnarok, logging % "test->test")

  /// Services ///

  lazy val auth = Project(id = "auth", base = file("auth")).
    settings(commonAssemblySettings: _*).dependsOn(common % "compile->compile;test->test", logging % "test->test")

  lazy val accounts     = Project(id = "accounts", base = file("accounts")).
    settings(commonAssemblySettings: _*) dependsOn (common % "compile->compile;test->test", auth, logging % "test->test")

  lazy val ingest = Project(id = "ingest", base = file("ingest")).
    settings(commonAssemblySettings: _*).dependsOn(common % "compile->compile;test->test", yggdrasil, logging % "test->test")

  lazy val heimdall = Project(id = "heimdall", base = file("heimdall")).
    settings(commonAssemblySettings: _*).dependsOn(common % "compile->compile;test->test", util, logging % "test->test")

  lazy val shard = Project(id = "shard", base = file("shard")).
    settings(commonAssemblySettings: _*).dependsOn(common % "compile->compile;test->test", muspelheim, pandora % "test->test")

  /// Tooling ///

  lazy val ratatoskr = Project(id = "ratatoskr", base = file("ratatoskr")).
    settings(commonAssemblySettings: _*).dependsOn(daze, ingest, auth, accounts)
}<|MERGE_RESOLUTION|>--- conflicted
+++ resolved
@@ -57,11 +57,7 @@
     }
   )
 
-<<<<<<< HEAD
-  val blueeyesVersion = "1.0.0-M8.8"
-=======
   val blueeyesVersion = "1.0.0-SNAPSHOT"
->>>>>>> a9dcbe26
   val scalazVersion = "7.0.0"
 
   val commonSettings = Seq(
