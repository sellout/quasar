/*
 * Copyright 2014–2017 SlamData Inc.
 *
 * Licensed under the Apache License, Version 2.0 (the "License");
 * you may not use this file except in compliance with the License.
 * You may obtain a copy of the License at
 *
 *     http://www.apache.org/licenses/LICENSE-2.0
 *
 * Unless required by applicable law or agreed to in writing, software
 * distributed under the License is distributed on an "AS IS" BASIS,
 * WITHOUT WARRANTIES OR CONDITIONS OF ANY KIND, either express or implied.
 * See the License for the specific language governing permissions and
 * limitations under the License.
 */

package quasar.sst

import slamdata.Predef.{Byte => SByte, Char => SChar, _}
import quasar.{ejson => ejs}, ejs.{CommonEJson => C, EJson, ExtEJson => E, EncodeEJson}
import quasar.ejson.implicits._
import quasar.fp.numeric.SampleStats
import quasar.tpe.TypeF

import matryoshka._
import matryoshka.implicits._
import monocle.Prism
import scalaz._, Scalaz._, NonEmptyList.nel, Tags.Max
import scalaz.std.anyVal.{char => charInst}
import spire.algebra.{AdditiveMonoid, AdditiveSemigroup, Field, NRoot}
import spire.math.ConvertableTo
import spire.syntax.field._

sealed abstract class TypeStat[A] {
  import TypeStat._

  /** The number of observations. */
  def size(implicit A: AdditiveSemigroup[A]): A = this match {
    case  Bool(t, f   )       => A.plus(t, f)
    case  Byte(c, _, _)       => c
    case  Char(c, _, _)       => c
    case   Str(c, _, _, _, _) => c
    case   Int(s, _, _)       => s.size
    case   Dec(s, _, _)       => s.size
    case  Coll(c, _, _)       => c
    case Count(c      )       => c
  }

  /** Combine with `other` accumulating type specific information when possible
    * and summing counts otherwise.
    */
  def + (other: TypeStat[A])(implicit O: Order[A], F: Field[A]): TypeStat[A] =
    (this, other) match {
      case (Bool(t1, f1        ), Bool(t2, f2        )) => bool(t1 + t2, f1 + f2)
      case (Byte(c1, min1, max1), Byte(c2, min2, max2)) => byte(c1 + c2, mn(min1, min2), mx(max1, max2))
      case (Char(c1, min1, max1), Char(c2, min2, max2)) => char(c1 + c2, mn(min1, min2), mx(max1, max2))
      case ( Int(s1, min1, max1),  Int(s2, min2, max2)) =>  int(s1 + s2, mn(min1, min2), mx(max1, max2))
      case ( Dec(s1, min1, max1),  Dec(s2, min2, max2)) =>  dec(s1 + s2, mn(min1, min2), mx(max1, max2))
      case (Coll(c1, min1, max1), Coll(c2, min2, max2)) => coll(c1 + c2, mn(min1, min2), mx(max1, max2))

      case (Str(c1, minl1, maxl1, min1, max1), Str(c2, minl2, maxl2, min2, max2)) =>
        str(c1 + c2, mn(minl1, minl2), mx(maxl1, maxl2), mn(min1, min2), mx(max1, max2))

      case (Coll(c1, min1, max1),  Str(c2, minl2, maxl2, _, _)) =>
        coll(c1 + c2, mn(min1, some(minl2)), mx(max1, some(maxl2)))

      case (Str(c1, minl1, maxl1, _, _), Coll(c2, min2, max2)) =>
        coll(c1 + c2, mn(some(minl1), min2), mx(some(maxl1), max2))

      case (                   x,                    y) => count(x.size + y.size)
    }

  // NB: Avoids conflicts between min/max and implicit widening for byte
  private def mn[A: Order](x: A, y: A): A = Order[A].min(x, y)
  private def mx[A: Order](x: A, y: A): A = Order[A].max(x, y)
}

object TypeStat extends TypeStatInstances {
  final case class  Bool[A](trues: A, falses: A)                                     extends TypeStat[A]
  final case class  Byte[A](cnt: A, min: SByte, max: SByte)                          extends TypeStat[A]
  final case class  Char[A](cnt: A, min: SChar, max: SChar)                          extends TypeStat[A]
  final case class   Str[A](cnt: A, minLen: A, maxLen: A, min: String, max: String)  extends TypeStat[A]
  final case class   Int[A](stats: SampleStats[A], min: BigInt, max: BigInt)         extends TypeStat[A]
  final case class   Dec[A](stats: SampleStats[A], min: BigDecimal, max: BigDecimal) extends TypeStat[A]
  final case class  Coll[A](cnt: A, minSize: Option[A], maxSize: Option[A])          extends TypeStat[A]
  final case class Count[A](cnt: A)                                                  extends TypeStat[A]

  def bool[A] = Prism.partial[TypeStat[A], (A, A)] {
    case Bool(t, f) => (t, f)
  } ((Bool[A](_, _)).tupled)

  def byte[A] = Prism.partial[TypeStat[A], (A, SByte, SByte)] {
    case Byte(n, min, max) => (n, min, max)
  } ((Byte[A](_, _, _)).tupled)

  def char[A] = Prism.partial[TypeStat[A], (A, SChar, SChar)] {
    case Char(n, min, max) => (n, min, max)
  } ((Char[A](_, _, _)).tupled)

  def str[A] = Prism.partial[TypeStat[A], (A, A, A, String, String)] {
    case Str(n, minLen, maxLen, min, max) => (n, minLen, maxLen, min, max)
  } ((Str[A](_, _, _, _, _)).tupled)

  def int[A] = Prism.partial[TypeStat[A], (SampleStats[A], BigInt, BigInt)] {
    case Int(ss, min, max) => (ss, min, max)
  } ((Int[A](_, _, _)).tupled)

  def dec[A] = Prism.partial[TypeStat[A], (SampleStats[A], BigDecimal, BigDecimal)] {
    case Dec(ss, min, max) => (ss, min, max)
  } ((Dec[A](_, _, _)).tupled)

  def coll[A] = Prism.partial[TypeStat[A], (A, Option[A], Option[A])] {
    case Coll(c, min, max) => (c, min, max)
  } ((Coll[A](_, _, _)).tupled)

  def count[A] = Prism.partial[TypeStat[A], A] {
    case Count(n) => n
  } (Count(_))

  def fromEJson[A, J](cnt: A, j: J)(
    implicit
    J: Recursive.Aux[J, EJson],
    M: AdditiveMonoid[A],
    A: ConvertableTo[A]
  ): TypeStat[A] = j.project match {
    case C(   ejs.Null())  => count(cnt)
    case C(   ejs.Bool(b)) => bool(b.fold(cnt, M.zero), b.fold(M.zero, cnt))
    case E(   ejs.Byte(b)) => byte(cnt, b, b)
    case E(   ejs.Char(c)) => char(cnt, c, c)
    case C(    ejs.Str(s)) => str(cnt, A fromInt s.length, A fromInt s.length, s, s)
    case E(    ejs.Int(i)) => int(SampleStats.freq(cnt, A fromBigInt     i), i, i)
    case C(    ejs.Dec(d)) => dec(SampleStats.freq(cnt, A fromBigDecimal d), d, d)
    case C(   ejs.Arr(xs)) => fromFoldable(cnt, xs)
    case E(   ejs.Map(xs)) => fromFoldable(cnt, xs)
    case E(ejs.Meta(_, _)) => count(cnt)
  }

  def fromFoldable[F[_]: Foldable, A](cnt: A, fa: F[_])(implicit A: ConvertableTo[A]): TypeStat[A] =
    (coll(cnt, _: Option[A], _: Option[A])).tupled(some(A fromInt fa.length).squared)

  def fromTypeFƒ[J, A: Order: ConvertableTo](cnt: A)(
    implicit
    J: Recursive.Aux[J, EJson],
    F: Field[A]
  ): Algebra[TypeF[J, ?], Option[TypeStat[A]]] = {
    case TypeF.Bottom()              => none
    case TypeF.Top()                 => some(count(cnt))
    case TypeF.Simple(_)             => some(count(cnt))
    case TypeF.Const(j)              => some(fromEJson(cnt, j))
    case TypeF.Arr(-\/(xs))          => some(fromFoldable(maxOr(cnt, xs), xs))
    case TypeF.Arr(\/-(x))           => some(coll(x.cata(_.size, cnt), none, none))
    case TypeF.Map(xs, None)         => some(fromFoldable(maxOr(cnt, xs), xs))

    case TypeF.Map(xs, Some((a, b))) =>
      val ys = xs.toIList
      some(coll(maxOr(cnt, a :: b :: ys), some(F fromInt xs.size), none))

    case TypeF.Union(a, b, cs)       => nel(a, b :: cs).suml1
  }

  ////

  private def maxOr[F[_]: Foldable, A: Order: AdditiveSemigroup](a: A, fa: F[Option[TypeStat[A]]]): A =
    Tag.unwrap(fa.foldMap(s => Max(s map (_.size)))) | a
}

sealed abstract class TypeStatInstances {
  import TypeStat._

  implicit def encodeEJson[A: EncodeEJson: Equal: Field: NRoot]: EncodeEJson[TypeStat[A]] =
    new EncodeEJson[TypeStat[A]] {
<<<<<<< HEAD
      def encode[J](ts: TypeStat[A])(implicit J: Corecursive.Aux[J, EJson]): J =
        encodeEJson0(ts, isPopulation = false)
=======
      def encode[J](ts: TypeStat[A])(implicit J: Corecursive.Aux[J, EJson]): J = {
        def emap(xs: (String, J)*): J =
          E(ejs.map(xs.toList.map(_.leftMap(_.asEJson[J])))).embed

        def optEntry[B: EncodeEJson](k: String, b: Option[B]): List[(String, J)] =
          b.map(x => (k, x.asEJson[J])).toList

        def minmax[B: EncodeEJson](kind: String, c: A, mn: B, mx: B): J =
          emap(
            "kind"   -> kind.asEJson[J],
            "count" -> c.asEJson[J],
            "min"   -> mn.asEJson[J],
            "max"   -> mx.asEJson[J])

        def dist[B: EncodeEJson](kind: String, ss: SampleStats[A], mn: B, mx: B): J =
          emap(
            "kind"          -> kind.asEJson[J],
            "count"        -> ss.size.asEJson[J],
            "distribution" -> emap(
                      ("mean"   -> ss.mean.asEJson[J])    ::
              optEntry("variance", ss.populationVariance) :::
              optEntry("skewness", ss.populationSkewness) :::
              optEntry("kurtosis", ss.populationKurtosis) : _*),
            "min"          -> mn.asEJson[J],
            "max"          -> mx.asEJson[J])

        ts match {
          case Bool(t, f)               =>
            emap(
              "kind" -> "boolean".asEJson[J],
              "true" -> t.asEJson[J],
              "false" -> f.asEJson[J])
          case Byte(c, mn, mx)          => minmax("byte", c, mn, mx)
          case Char(c, mn, mx)          => minmax("char", c, mn, mx)
          case Int(s, mn, mx)           => dist("integer", s, mn, mx)
          case Dec(s, mn, mx)           => dist("decimal", s, mn, mx)
          case Count(c)                 =>
            emap(
              "kind"   -> "count".asEJson[J],
              "count" -> c.asEJson[J])

          case Coll(c, mnl, mxl)        =>
            emap(
              ("kind"   -> "collection".asEJson[J]) ::
              ("count" -> c.asEJson[J])            ::
              optEntry("minLength", mnl)           :::
              optEntry("maxLength", mxl)           : _*)


          case Str(c, mnl, mxl, mn, mx) =>
            emap(
              "kind"       -> "string".asEJson[J],
              "count"     -> c.asEJson[J],
              "minLength" -> mnl.asEJson[J],
              "maxLength" -> mxl.asEJson[J],
              "min"       -> mn.asEJson[J],
              "max"       -> mx.asEJson[J])
        }
      }
>>>>>>> ca6018f1
    }

  implicit def semigroup[A: Order: Field]: Semigroup[TypeStat[A]] =
    Semigroup.instance(_ + _)

  implicit def equal[A: Equal]: Equal[TypeStat[A]] =
    Equal.equal((a, b) => (a, b) match {
      case ( Bool(x1, x2    ),  Bool(y1, y2    )) => x1 ≟ y1 && x2 ≟ y2
      case ( Byte(x1, x2, x3),  Byte(y1, y2, y3)) => x1 ≟ y1 && x2 ≟ y2 && x3 ≟ y3
      case ( Char(x1, x2, x3),  Char(y1, y2, y3)) => x1 ≟ y1 && x2 ≟ y2 && x3 ≟ y3
      case (  Int(x1, x2, x3),   Int(y1, y2, y3)) => x1 ≟ y1 && x2 ≟ y2 && x3 ≟ y3
      case (  Dec(x1, x2, x3),   Dec(y1, y2, y3)) => x1 ≟ y1 && x2 ≟ y2 && x3 ≟ y3
      case ( Coll(x1, x2, x3),  Coll(y1, y2, y3)) => x1 ≟ y1 && x2 ≟ y2 && x3 ≟ y3
      case (Count(x1        ), Count(y1        )) => x1 ≟ y1

      case (Str(x1, x2, x3, x4, x5), Str(y1, y2, y3, y4, y5)) =>
        x1 ≟ y1 && x2 ≟ y2 && x3 ≟ y3 && x4 ≟ y4 && x5 ≟ y5

      case _ => false
    })

  implicit def show[A: Show: Equal: Field: NRoot]: Show[TypeStat[A]] =
    Show.shows {
      case  Bool(t, f       )             => s"Bool(${t.shows}, ${f.shows})"
      case  Byte(c, min, max)             => s"Byte(${c.shows}, ${min.shows}, ${max.shows})"
      case  Char(c, min, max)             => s"Char(${c.shows}, ${min.shows}, ${max.shows})"
      case   Str(c, minl, maxl, min, max) => s"Str(${c.shows}, ${minl.shows}, ${maxl.shows}, ${min.shows}, ${max.shows})"
      case   Int(s, min, max)             => s"Int(${s.shows}, ${min.shows}, ${max.shows})"
      case   Dec(s, min, max)             => s"Dec(${s.shows}, ${min.shows}, ${max.shows})"
      case  Coll(c, min, max)             => s"Coll(${c.shows}, ${min.shows}, ${max.shows})"
      case Count(c          )             => s"Count(${c.shows})"
    }

  ////

  private[sst] def encodeEJson0[A: EncodeEJson: Equal: Field: NRoot, J](
    ts: TypeStat[A],
    isPopulation: Boolean
  )(implicit
    J: Corecursive.Aux[J, EJson]
  ): J = {
    def emap(xs: (String, J)*): J =
      E(ejs.map(xs.toList.map(_.leftMap(_.asEJson[J])))).embed

    def optEntry[B: EncodeEJson](k: String, b: Option[B]): List[(String, J)] =
      b.map(x => (k, x.asEJson[J])).toList

    def minmax[B: EncodeEJson](c: A, mn: B, mx: B): J =
      emap(
        "count" -> c.asEJson[J],
        "min"   -> mn.asEJson[J],
        "max"   -> mx.asEJson[J])

    def sstats(ss: SampleStats[A]): J =
      emap(
        ("mean", ss.mean.asEJson[J])                             ::
        optEntry("variance",
          isPopulation.fold(ss.variance, ss.populationVariance)) :::
        optEntry("skewness",
          isPopulation.fold(ss.skewness, ss.populationSkewness)) :::
        optEntry("kurtosis",
          isPopulation.fold(ss.kurtosis, ss.populationKurtosis)) : _*)

    def dist[B: EncodeEJson](ss: SampleStats[A], mn: B, mx: B): J =
      emap(
        "count"        -> ss.size.asEJson[J],
        "distribution" -> sstats(ss),
        "min"          -> mn.asEJson[J],
        "max"          -> mx.asEJson[J])

    ts match {
      case Bool(t, f)               => emap("true" -> t.asEJson[J], "false" -> f.asEJson[J])
      case Byte(c, mn, mx)          => minmax(c, mn, mx)
      case Char(c, mn, mx)          => minmax(c, mn, mx)
      case Int(s, mn, mx)           => dist(s, mn, mx)
      case Dec(s, mn, mx)           => dist(s, mn, mx)
      case Count(c)                 => emap("count" -> c.asEJson[J])

      case Coll(c, mnl, mxl)        =>
        emap(
          ("count" -> c.asEJson[J])  ::
          optEntry("minLength", mnl) :::
          optEntry("maxLength", mxl) : _*)


      case Str(c, mnl, mxl, mn, mx) =>
        emap(
          "count"     -> c.asEJson[J],
          "minLength" -> mnl.asEJson[J],
          "maxLength" -> mxl.asEJson[J],
          "min"       -> mn.asEJson[J],
          "max"       -> mx.asEJson[J])
    }
  }
}<|MERGE_RESOLUTION|>--- conflicted
+++ resolved
@@ -169,70 +169,8 @@
 
   implicit def encodeEJson[A: EncodeEJson: Equal: Field: NRoot]: EncodeEJson[TypeStat[A]] =
     new EncodeEJson[TypeStat[A]] {
-<<<<<<< HEAD
       def encode[J](ts: TypeStat[A])(implicit J: Corecursive.Aux[J, EJson]): J =
         encodeEJson0(ts, isPopulation = false)
-=======
-      def encode[J](ts: TypeStat[A])(implicit J: Corecursive.Aux[J, EJson]): J = {
-        def emap(xs: (String, J)*): J =
-          E(ejs.map(xs.toList.map(_.leftMap(_.asEJson[J])))).embed
-
-        def optEntry[B: EncodeEJson](k: String, b: Option[B]): List[(String, J)] =
-          b.map(x => (k, x.asEJson[J])).toList
-
-        def minmax[B: EncodeEJson](kind: String, c: A, mn: B, mx: B): J =
-          emap(
-            "kind"   -> kind.asEJson[J],
-            "count" -> c.asEJson[J],
-            "min"   -> mn.asEJson[J],
-            "max"   -> mx.asEJson[J])
-
-        def dist[B: EncodeEJson](kind: String, ss: SampleStats[A], mn: B, mx: B): J =
-          emap(
-            "kind"          -> kind.asEJson[J],
-            "count"        -> ss.size.asEJson[J],
-            "distribution" -> emap(
-                      ("mean"   -> ss.mean.asEJson[J])    ::
-              optEntry("variance", ss.populationVariance) :::
-              optEntry("skewness", ss.populationSkewness) :::
-              optEntry("kurtosis", ss.populationKurtosis) : _*),
-            "min"          -> mn.asEJson[J],
-            "max"          -> mx.asEJson[J])
-
-        ts match {
-          case Bool(t, f)               =>
-            emap(
-              "kind" -> "boolean".asEJson[J],
-              "true" -> t.asEJson[J],
-              "false" -> f.asEJson[J])
-          case Byte(c, mn, mx)          => minmax("byte", c, mn, mx)
-          case Char(c, mn, mx)          => minmax("char", c, mn, mx)
-          case Int(s, mn, mx)           => dist("integer", s, mn, mx)
-          case Dec(s, mn, mx)           => dist("decimal", s, mn, mx)
-          case Count(c)                 =>
-            emap(
-              "kind"   -> "count".asEJson[J],
-              "count" -> c.asEJson[J])
-
-          case Coll(c, mnl, mxl)        =>
-            emap(
-              ("kind"   -> "collection".asEJson[J]) ::
-              ("count" -> c.asEJson[J])            ::
-              optEntry("minLength", mnl)           :::
-              optEntry("maxLength", mxl)           : _*)
-
-
-          case Str(c, mnl, mxl, mn, mx) =>
-            emap(
-              "kind"       -> "string".asEJson[J],
-              "count"     -> c.asEJson[J],
-              "minLength" -> mnl.asEJson[J],
-              "maxLength" -> mxl.asEJson[J],
-              "min"       -> mn.asEJson[J],
-              "max"       -> mx.asEJson[J])
-        }
-      }
->>>>>>> ca6018f1
     }
 
   implicit def semigroup[A: Order: Field]: Semigroup[TypeStat[A]] =
@@ -277,11 +215,15 @@
     def emap(xs: (String, J)*): J =
       E(ejs.map(xs.toList.map(_.leftMap(_.asEJson[J])))).embed
 
+    def kmap(kind: String, rest: (String, J)*): J =
+      emap(("kind" -> kind.asEJson[J]) +: rest : _*)
+
     def optEntry[B: EncodeEJson](k: String, b: Option[B]): List[(String, J)] =
       b.map(x => (k, x.asEJson[J])).toList
 
-    def minmax[B: EncodeEJson](c: A, mn: B, mx: B): J =
-      emap(
+    def minmax[B: EncodeEJson](kind: String, c: A, mn: B, mx: B): J =
+      kmap(
+        kind,
         "count" -> c.asEJson[J],
         "min"   -> mn.asEJson[J],
         "max"   -> mx.asEJson[J])
@@ -296,30 +238,37 @@
         optEntry("kurtosis",
           isPopulation.fold(ss.kurtosis, ss.populationKurtosis)) : _*)
 
-    def dist[B: EncodeEJson](ss: SampleStats[A], mn: B, mx: B): J =
-      emap(
+    def dist[B: EncodeEJson](kind: String, ss: SampleStats[A], mn: B, mx: B): J =
+      kmap(
+        kind,
         "count"        -> ss.size.asEJson[J],
         "distribution" -> sstats(ss),
         "min"          -> mn.asEJson[J],
         "max"          -> mx.asEJson[J])
 
     ts match {
-      case Bool(t, f)               => emap("true" -> t.asEJson[J], "false" -> f.asEJson[J])
-      case Byte(c, mn, mx)          => minmax(c, mn, mx)
-      case Char(c, mn, mx)          => minmax(c, mn, mx)
-      case Int(s, mn, mx)           => dist(s, mn, mx)
-      case Dec(s, mn, mx)           => dist(s, mn, mx)
-      case Count(c)                 => emap("count" -> c.asEJson[J])
+      case Bool(t, f)               =>
+        kmap(
+          "boolean",
+          "true"  -> t.asEJson[J],
+          "false" -> f.asEJson[J])
+      case Byte(c, mn, mx)          => minmax("byte", c, mn, mx)
+      case Char(c, mn, mx)          => minmax("char", c, mn, mx)
+      case Int(s, mn, mx)           => dist("integer", s, mn, mx)
+      case Dec(s, mn, mx)           => dist("decimal", s, mn, mx)
+      case Count(c)                 => kmap("count", "count" -> c.asEJson[J])
 
       case Coll(c, mnl, mxl)        =>
-        emap(
+        kmap(
+          "collection",
           ("count" -> c.asEJson[J])  ::
           optEntry("minLength", mnl) :::
           optEntry("maxLength", mxl) : _*)
 
 
       case Str(c, mnl, mxl, mn, mx) =>
-        emap(
+        kmap(
+          "string",
           "count"     -> c.asEJson[J],
           "minLength" -> mnl.asEJson[J],
           "maxLength" -> mxl.asEJson[J],
