--- conflicted
+++ resolved
@@ -83,7 +83,6 @@
   val ExtEJson    = implicitly[Extension :<: EJson]
   val CommonEJson = implicitly[Common :<: EJson]
 
-<<<<<<< HEAD
   val fixParser    = jsonParser[Fix[Json]]
   val fixParserSeq = fixParser async AsyncParser.ValueStream
 
@@ -100,11 +99,10 @@
   def readJsonSeq[A: Facade](in: JsonInput): Try[Vector[A]] = JsonInput.readSeqFrom(jawnParser[A], in)
   def readJsonFix(in: JsonInput): Try[Fix[Json]]            = JsonInput.readOneFrom(fixParser, in)
   def readJsonFixSeq(in: JsonInput): Try[Vector[Fix[Json]]] = JsonInput.readSeqFrom(fixParser, in)
-=======
+
   val TypeKey   = "_ejson.type"
   val SizeKey   = "_ejson.size"
   val BinaryTag = "_ejson.binary"
->>>>>>> 50579683
 
   object EJson {
     def fromJson[A](f: String => A): Json[A] => EJson[A] =
