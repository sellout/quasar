--- conflicted
+++ resolved
@@ -84,7 +84,6 @@
               Future(HttpResponse[JValue](BadRequest, content = Some(JString("Missing required paramter 'apiKey"))))
             }
 
-<<<<<<< HEAD
           case (JUndefined, JUndefined) =>
             Future(HttpResponse[JValue](BadRequest, content = Some(JString("Missing both `name` and `type` of job."))))
 
@@ -96,19 +95,6 @@
 
           case (name, tpe) =>
             Future(HttpResponse[JValue](BadRequest, content = Some(JString("Expected `name` and `type` to be strings, but found '%s' and '%s'." format (name, tpe)))))
-=======
-          case (JUndefined, JUndefined, _) =>
-            Future(HttpResponse[JValue](BadRequest, content = Some("Missing both `name` and `type` of job.")))
-
-          case (name, JUndefined, _) =>
-            Future(HttpResponse[JValue](BadRequest, content = Some("Missing `type` of job.")))
-
-          case (JUndefined, tpe, _) =>
-            Future(HttpResponse[JValue](BadRequest, content = Some("Missing `name` of job.")))
-
-          case (name, tpe, _) =>
-            Future(HttpResponse[JValue](BadRequest, content = Some("Expected `name` and `type` to be strings, but found '%s' and '%s'." format (name, tpe))))
->>>>>>> e01d2c56
         }
       })
     } getOrElse {
@@ -401,10 +387,10 @@
 
       jobs.setResult(jobId, mimeType, data) map {
         case Right(_) =>
-          HttpResponse[ByteChunk](OK)
-        case Left(error) =>
+            HttpResponse[ByteChunk](OK)
+          case Left(error) =>
           HttpResponse[ByteChunk](NotFound, content = Some(ByteChunk(error.getBytes("UTF-8"))))
-      }
+        }
     }) getOrElse {
       Future(HttpResponse[ByteChunk](BadRequest,
         content = Some(ByteChunk("Missing required 'jobId parameter or request body.".getBytes("UTF-8")))))
