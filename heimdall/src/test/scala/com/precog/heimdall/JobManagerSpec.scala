/*
 *  ____    ____    _____    ____    ___     ____ 
 * |  _ \  |  _ \  | ____|  / ___|  / _/    / ___|        Precog (R)
 * | |_) | | |_) | |  _|   | |     | |  /| | |  _         Advanced Analytics Engine for NoSQL Data
 * |  __/  |  _ <  | |___  | |___  |/ _| | | |_| |        Copyright (C) 2010 - 2013 SlamData, Inc.
 * |_|     |_| \_\ |_____|  \____|   /__/   \____|        All Rights Reserved.
 *
 * This program is free software: you can redistribute it and/or modify it under the terms of the 
 * GNU Affero General Public License as published by the Free Software Foundation, either version 
 * 3 of the License, or (at your option) any later version.
 *
 * This program is distributed in the hope that it will be useful, but WITHOUT ANY WARRANTY; 
 * without even the implied warranty of MERCHANTABILITY or FITNESS FOR A PARTICULAR PURPOSE. See 
 * the GNU Affero General Public License for more details.
 *
 * You should have received a copy of the GNU Affero General Public License along with this 
 * program. If not, see <http://www.gnu.org/licenses/>.
 *
 */
package com.precog.heimdall

import com.precog.common.jobs._
import com.precog.common.security.APIKey
import com.precog.common.client.BaseClient

import org.specs2.mutable._

import org.joda.time.DateTime

import blueeyes.core.http._
import blueeyes.core.service._
import blueeyes.core.data._

import blueeyes.bkka._
import blueeyes.json._
import blueeyes.persistence.mongo._

import akka.util.{ Timeout, Duration }
import akka.dispatch._
import akka.actor.ActorSystem

import org.streum.configrity.Configuration

import scalaz._
import scalaz.Id.Id

class InMemoryJobManagerSpec extends Specification {
  include(new JobManagerSpec[Id] {
    val validAPIKey = "Anything should work!"
    val jobs = new InMemoryJobManager[Id]
    val M: Monad[Id] = implicitly
    val coM: Copointed[Id] = implicitly
  })
}

class WebJobManagerSpec extends TestJobService { self =>
  include(new JobManagerSpec[Future] {
    val validAPIKey = self.validAPIKey

    implicit val executionContext = self.executionContext

    implicit lazy val M = AkkaTypeClasses.futureApplicative(executionContext)

    lazy val coM = new Copointed[Future] {
      def map[A, B](m: Future[A])(f: A => B) = m map f
      def copoint[A](f: Future[A]) = Await.result(f, Duration(5, "seconds"))
    }

    lazy val jobs = (new WebJobManager {
      val executionContext = self.executionContext
<<<<<<< HEAD
      val M = self.M
      protected def withRawClient[A](f: HttpClient[ByteChunk] => A): A = f(client)
    }).withM[Future](BaseClient.ResponseAsFuture(M), BaseClient.FutureAsResponse(M),
        Monad[BaseClient.Response], M)
=======
      protected def withRawClient[A](f: HttpClient[ByteChunk] => A): A = f(client.path("/jobs/"))
    }).withM[Future](WebJobManager.ResponseAsFuture(M), WebJobManager.FutureAsResponse(M),
        Monad[WebJobManager.Response], M)
>>>>>>> 585f61dd
  })
}

class MongoJobManagerSpec extends Specification with RealMongoSpecSupport { self =>
  import blueeyes.bkka.AkkaTypeClasses._

  var actorSystem: ActorSystem = _
  implicit def executionContext = actorSystem.dispatcher

  step {
    actorSystem = ActorSystem("mongo-job-manager-spec")
  }

  include(new JobManagerSpec[Future] {
    val validAPIKey = "Anything should work!"
    lazy val jobs = new MongoJobManager(mongo.database("jobs"), MongoJobManagerSettings.default, new InMemoryFileStorage[Future])
    lazy val M = AkkaTypeClasses.futureApplicative(executionContext)
    lazy val coM = new Copointed[Future] {
      def map[A, B](m: Future[A])(f: A => B) = m map f
      def copoint[A](f: Future[A]) = Await.result(f, Duration(5, "seconds"))
    }
  })

  step {
    actorSystem.shutdown()
  }
}

trait JobManagerSpec[M[+_]] extends Specification {
  import JobState._

  import scalaz.syntax.copointed._
  import scalaz.syntax.monad._

  implicit def M: Monad[M]
  implicit def coM: Copointed[M]

  def validAPIKey: APIKey

  def jobs: JobManager[M]

  "job managers" should {
    "create jobs that aren't started" >> {
      val job = jobs.createJob(validAPIKey, "name", "job type", None, None).copoint
      job must beLike { case Job(_, _, "name", "job type", None, NotStarted) => ok }
    }

    "create started jobs" in {
      val t = new DateTime
      val job = jobs.createJob(validAPIKey, "name", "job type", None, Some(t)).copoint
      job must beLike { case Job(_, _, "name", "job type", None, Started(`t`, NotStarted)) => ok }
    }

    "find created jobs" in {
      val job = jobs.createJob(validAPIKey, "name", "job type", None, None).copoint
      val job2 = jobs.findJob(job.id).copoint
      job2 must_== Some(job)

      jobs.findJob("nonexistant").copoint must_== None
    }

    "create jobs with data" in {
      val data: JValue = JObject(List(
        JField("a", JArray(JString("a"), JNum(2))),
        JField("b", JNum(1.675))
      ))

      val job = jobs.createJob(validAPIKey, "name", "job type", Some(data), None).copoint
      val job2 = jobs.findJob(job.id).copoint
      job must beLike { case Job(_, _, "name", "job type", Some(`data`), NotStarted) => ok }
      job2 must beLike { case Some(Job(_, _, "name", "job type", Some(`data`), NotStarted)) => ok }
    }

    "always update a job's status when not given previous" in {
      val job = jobs.createJob(validAPIKey, "b", "c", None, Some(new DateTime)).copoint
      val jobId = job.id
      val status1 = jobs.updateStatus(job.id, None, "1", 0.0, "%", None).copoint
      val status2 = jobs.updateStatus(job.id, None, "2", 5.0, "%", Some(JString("..."))).copoint
      val (s0, s5) = (BigDecimal(0), BigDecimal(5))
      status1 must beLike { case Right(Status(`jobId`, _, "1", `s0`, "%", None)) => ok }
      status2 must beLike { case Right(Status(`jobId`, _, "2", `s5`, "%", Some(JString("...")))) => ok }
    }

    "update a job's status if given correct previous status" in {
      val job = jobs.createJob(validAPIKey, "b", "c", None, Some(new DateTime)).copoint
      val jobId = job.id
      val status1 = jobs.updateStatus(job.id, None, "1", 0.0, "%", None).copoint.right.toOption
      val status1x = jobs.getStatus(job.id).copoint

      status1 must_== status1x

      val (s0, s5) = (BigDecimal(0), BigDecimal(5))

      status1 must beLike {
        case Some(Status(`jobId`, id, "1", `s0`, "%", None)) =>
          val status2 = jobs.updateStatus(job.id, Some(id), "2", 5.0, "%", Some(JString("..."))).copoint.right.toOption
          val status2x = jobs.getStatus(job.id).copoint
          status2 must_== status2x
          status2 must beLike { case Some(Status(`jobId`, _, "2", `s5`, "%", Some(JString("...")))) => ok }
      }
    }

    "refuse to update a job's status if given incorrect previous status" in {
      val jobId = jobs.createJob(validAPIKey, "b", "c", None, Some(new DateTime)).copoint.id
      val status1 = jobs.updateStatus(jobId, None, "1", 0.0, "%", None).copoint.right.toOption
      val status1x = jobs.getStatus(jobId).copoint

      status1 must_== status1x
      val s0 = BigDecimal(0)

      status1 must beLike {
        case Some(Status(`jobId`, id, "1", `s0`, "%", None)) =>
          val status2 = jobs.updateStatus(jobId, Some(id + 1), "2", 5.0, "%", Some(JString("..."))).copoint
          val status2x = jobs.getStatus(jobId).copoint
          status2x must_== status1
          status2 must beLike { case Left(_) => ok }
      }
    }

    "put job statuses in 'status' message channel" in {
      val job = jobs.createJob(validAPIKey, "b", "c", None, Some(new DateTime)).copoint
      val status1 = Status.toMessage(jobs.updateStatus(job.id, None, "1", 0.0, "%", None).copoint.right getOrElse sys.error("..."))
      val status2 = Status.toMessage(jobs.updateStatus(job.id, None, "2", 5.0, "%", Some(JString("..."))).copoint.right getOrElse sys.error("..."))
      jobs.listChannels(job.id).copoint must contain(JobManager.channels.Status)
      val statuses = jobs.listMessages(job.id, JobManager.channels.Status, None).copoint
      statuses must contain(status1, status2).inOrder
    }

    "add arbitrary messages in any channel" in {
      val job1 = jobs.createJob(validAPIKey, "b", "c", None, Some(new DateTime)).copoint
      val job2 = jobs.createJob(validAPIKey, "b", "c", None, Some(new DateTime)).copoint
      val m1 = jobs.addMessage(job1.id, "abc", JString("Hello, world!")).copoint
      val m2 = jobs.addMessage(job1.id, "group therapy", JString("My name is: Bob")).copoint
      val m3 = jobs.addMessage(job1.id, "group therapy", JString("Hi Bob!")).copoint
      val m4 = jobs.addMessage(job2.id, "cba", JString("Goodbye, cruel world!")).copoint

      val abc = jobs.listMessages(job1.id, "abc", None).copoint.toList
      val therapy = jobs.listMessages(job1.id, "group therapy", None).copoint.toList
      val cba = jobs.listMessages(job2.id, "cba", None).copoint.toList

      abc must_== List(m1)
      therapy must_== List(m2, m3)
      cba must_== List(m4)
    }

    "return empty seq for non-existant channel" in {
      val job = jobs.createJob(validAPIKey, "b", "c", None, Some(new DateTime)).copoint
      jobs.listMessages(job.id, "zzz", None).copoint.toList must_== Nil
    }

    "return latest results when previous message provided" in {
      val job = jobs.createJob(validAPIKey, "b", "c", None, Some(new DateTime)).copoint

      def say(name: String, message: String): JValue = JObject(List(
        JField("name", JString(name)), JField("message", JString(message))
      ))

      val m1 = jobs.addMessage(job.id, "chat", say("Tom", "Hello")).copoint
      val m2 = jobs.addMessage(job.id, "chat", say("Bob", "Hi")).copoint
      val m3 = jobs.addMessage(job.id, "chat", say("Tom", "How are you?")).copoint
      val m4 = jobs.addMessage(job.id, "chat", say("Bob", "Not so great.")).copoint
      val m5 = jobs.addMessage(job.id, "chat", say("Tom", "Why?")).copoint
      val m6 = jobs.addMessage(job.id, "chat", say("Bob", "Because I'm writing tests.")).copoint
      val m7 = jobs.addMessage(job.id, "chat", say("Tom", "That sucks.")).copoint

      jobs.listMessages(job.id, "chat", Some(m1.id)).copoint.toList must_== List(m2, m3, m4, m5, m6, m7)
      jobs.listMessages(job.id, "chat", Some(m4.id)).copoint.toList must_== List(m5, m6, m7)
      jobs.listMessages(job.id, "chat", Some(m6.id)).copoint.toList must_== List(m7)
      jobs.listMessages(job.id, "chat", Some(m7.id)).copoint.toList must_== Nil
      jobs.listMessages(job.id, "chat", None).copoint.toList must_== List(m1, m2, m3, m4, m5, m6, m7)
    }

    "list channels that have been posted to" in {
      val job = jobs.createJob(validAPIKey, "b", "c", None, Some(new DateTime)).copoint
      jobs.addMessage(job.id, "a", JString("a")).copoint
      jobs.addMessage(job.id, "b", JString("a")).copoint
      jobs.addMessage(job.id, "c", JString("a")).copoint
      jobs.listChannels(job.id).copoint must contain("a", "b", "c")
    }

    "allow jobs to be cancelled" in {
      val job = jobs.createJob(validAPIKey, "b", "c", None, Some(new DateTime)).copoint
      val state = job.state
      val jobId = job.id

      jobs.cancel(job.id, "I didn't like the way it looked at me.").copoint must beLike {
        case Right(Job(`jobId`, _, _, _, _, Cancelled("I didn't like the way it looked at me.", _, `state`))) => ok
      }

      jobs.findJob(jobId).copoint must beLike {
        case Some(Job(`jobId`, _, _, _, _, Cancelled(_, _, `state`))) => ok
      }
    }

    "not allow a double cancellation" in {
      val job = jobs.createJob(validAPIKey, "b", "c", None, Some(new DateTime)).copoint
      jobs.cancel(job.id, "It was redundant.").copoint must beLike { case Right(_) => ok }
      jobs.cancel(job.id, "It was redundant.").copoint must beLike { case Left(_) => ok }
    }

    "allow aborts from non-terminal state" in {
      val job1 = jobs.createJob(validAPIKey, "b", "c", None, Some(new DateTime)).copoint
      val job1Id = job1.id
      val job1State = job1.state

      jobs.abort(job1Id, "The mission was compromised.").copoint must beLike {
        case Right(Job(`job1Id`, _, _, _, _, Aborted("The mission was compromised.", _, `job1State`))) => ok
      }

      val job2Id = jobs.createJob(validAPIKey, "b", "c", None, Some(new DateTime)).copoint.id
      jobs.cancel(job2Id, "Muwahaha").copoint must beLike { case Right(job2) =>
        val job2State = job2.state

        jobs.abort(job2.id, "Blagawaga").copoint must beLike {
          case Right(Job(`job2Id`, _, _, _, _, Aborted("Blagawaga", _, `job2State`))) => ok
        }
      }
      
      val job3 = jobs.createJob(validAPIKey, "b", "c", None, None).copoint
      val job3Id = job3.id

      jobs.abort(job3Id, "Because I could.").copoint must beLike {
        case Right(Job(`job3Id`, _, _, _, _, Aborted("Because I could.", _, NotStarted))) => ok
      }
    }

    "allow a job to be started after it is created" in {
      val job = jobs.createJob(validAPIKey, "b", "c", None, None).copoint
      val jobId = job.id
      val dt = new DateTime
      jobs.start(job.id, dt).copoint must beLike {
        case Right(Job(`jobId`, _, _, _, _, Started(`dt`, NotStarted))) => ok
      }
    }

    "ensure jobs are only started once" in {
      val job = jobs.createJob(validAPIKey, "b", "c", None, None).copoint
      jobs.start(job.id).copoint
      jobs.start(job.id).copoint must beLike { case Left(_) => ok }

      val job2 = jobs.createJob(validAPIKey, "b", "c", None, Some(new DateTime)).copoint
      jobs.start(job2.id).copoint must beLike { case Left(_) => ok }
    }

    "finish jobs and preserve result" in {
      import MimeTypes._

      val job = jobs.createJob(validAPIKey, "b", "c", None, None).copoint
      jobs.start(job.id).copoint
      val result = JobResult(List(MimeTypes.text / plain), "Hello, world!".getBytes())
      jobs.finish(job.id).copoint must beLike {
        case Right(Job(_, _, _, _, _, Finished(_, _))) => ok
      }
      jobs.findJob(job.id).copoint must beLike {
        case Some(Job(_, _, _, _, _, Finished(_, _))) => ok
      }
    }
  }
}
<|MERGE_RESOLUTION|>--- conflicted
+++ resolved
@@ -68,16 +68,10 @@
 
     lazy val jobs = (new WebJobManager {
       val executionContext = self.executionContext
-<<<<<<< HEAD
       val M = self.M
       protected def withRawClient[A](f: HttpClient[ByteChunk] => A): A = f(client)
     }).withM[Future](BaseClient.ResponseAsFuture(M), BaseClient.FutureAsResponse(M),
         Monad[BaseClient.Response], M)
-=======
-      protected def withRawClient[A](f: HttpClient[ByteChunk] => A): A = f(client.path("/jobs/"))
-    }).withM[Future](WebJobManager.ResponseAsFuture(M), WebJobManager.FutureAsResponse(M),
-        Monad[WebJobManager.Response], M)
->>>>>>> 585f61dd
   })
 }
 
