/*
 * Copyright 2014–2017 SlamData Inc.
 *
 * Licensed under the Apache License, Version 2.0 (the "License");
 * you may not use this file except in compliance with the License.
 * You may obtain a copy of the License at
 *
 *     http://www.apache.org/licenses/LICENSE-2.0
 *
 * Unless required by applicable law or agreed to in writing, software
 * distributed under the License is distributed on an "AS IS" BASIS,
 * WITHOUT WARRANTIES OR CONDITIONS OF ANY KIND, either express or implied.
 * See the License for the specific language governing permissions and
 * limitations under the License.
 */

package quasar

import slamdata.Predef._
import quasar.contrib.pathy.{ADir, APath}
import quasar.effect._
import quasar.fp._ , free._
import quasar.fs.{Empty, PhysicalError, ReadFile}
import quasar.fs.mount._, FileSystemDef.DefinitionResult
import quasar.main._
import quasar.regression._
import quasar.sql.{Block, Sql}

import matryoshka.data.Fix
import pathy.Path._
import scalaz.{Failure => _, _}, Scalaz._
import scalaz.concurrent.Task
import scalaz.stream.Process

class ViewReadQueryRegressionSpec
  extends QueryRegressionTest[AnalyticalFileSystemIO](QueryRegressionTest.externalFS.map(_.take(1))) {

  val suiteName = "View Reads"
  type ViewFS[A] = (Mounting :\: ViewState :\: MonotonicSeq :/: AnalyticalFileSystemIO)#M[A]

  def mounts(path: APath, expr: Blob[Fix[Sql]], vars: Variables): Task[Mounting ~> Task] =
    (
      TaskRef(Map[APath, MountConfig](path -> MountConfig.viewConfig(expr, vars))) |@|
      TaskRef(Empty.analyticalFileSystem[HierarchicalFsEffM]) |@|
      TaskRef(Mounts.empty[DefinitionResult[PhysFsEffM]])
    ) { (cfgsRef, hfsRef, mntdRef) =>
      val mnt =
        KvsMounter.interpreter[Task, PhysFsEff](
          KeyValueStore.impl.fromTaskRef(cfgsRef), hfsRef, mntdRef)

      foldMapNT(reflNT[Task] :+: Failure.toRuntimeError[Task, PhysicalError])
        .compose(mnt)
    }

  val seq = TaskRef(0L).map(MonotonicSeq.fromTaskRef)

  val RF = ReadFile.Ops[ReadFile]

  def queryResults(block: Block[Fix[Sql]], vars: Variables, basePath: ADir) = {
    val path = basePath </> file("view")
    val prg: Process[RF.unsafe.M, Data] = RF.scanAll(path)
<<<<<<< HEAD
    val interp = mounts(path, block.expr, vars).flatMap(interpViews).unsafePerformSync
=======
    val interp = mounts(path, blob, vars).flatMap(interpViews).unsafePerformSync
>>>>>>> dae870c9

    def t: RF.unsafe.M ~> qfTransforms.CompExecM =
      new (RF.unsafe.M ~> qfTransforms.CompExecM) {
        def apply[A](fa: RF.unsafe.M[A]): qfTransforms.CompExecM[A] = {
          val u: ReadFile ~> Free[AnalyticalFileSystemIO, ?] =
            mapSNT(interp) compose view.readFile[ViewFS]

          EitherT(EitherT.right(WriterT.put(fa.run.flatMapSuspension(u))(Vector.empty)))
        }
      }

    prg.translate(t)
  }

  def interpViews(mnts: Mounting ~> Task): Task[ViewFS ~> AnalyticalFileSystemIO] =
    (ViewState.toTask(Map()) |@| seq)((v, s) =>
      (injectNT[Task, AnalyticalFileSystemIO] compose mnts) :+:
      (injectNT[Task, AnalyticalFileSystemIO] compose v) :+:
      (injectNT[Task, AnalyticalFileSystemIO] compose s) :+:
      reflNT[AnalyticalFileSystemIO])
}<|MERGE_RESOLUTION|>--- conflicted
+++ resolved
@@ -59,11 +59,7 @@
   def queryResults(block: Block[Fix[Sql]], vars: Variables, basePath: ADir) = {
     val path = basePath </> file("view")
     val prg: Process[RF.unsafe.M, Data] = RF.scanAll(path)
-<<<<<<< HEAD
-    val interp = mounts(path, block.expr, vars).flatMap(interpViews).unsafePerformSync
-=======
-    val interp = mounts(path, blob, vars).flatMap(interpViews).unsafePerformSync
->>>>>>> dae870c9
+    val interp = mounts(path, block, vars).flatMap(interpViews).unsafePerformSync
 
     def t: RF.unsafe.M ~> qfTransforms.CompExecM =
       new (RF.unsafe.M ~> qfTransforms.CompExecM) {
