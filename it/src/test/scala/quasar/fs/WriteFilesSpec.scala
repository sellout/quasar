package quasar
package fs

import quasar.Predef._
import quasar.fp._

import monocle.std.{disjunction => D}
import pathy.Path._
import scalaz._, Scalaz._
import scalaz.concurrent.Task
import scalaz.stream._

class WriteFilesSpec extends FileSystemTest[FileSystem](FileSystemTest.allFsUT) {
  import FileSystemTest._, FileSystemError._
  import WriteFile._

  val query  = QueryFile.Ops[FileSystem]
  val read   = ReadFile.Ops[FileSystem]
  val write  = WriteFile.Ops[FileSystem]
  val manage = ManageFile.Ops[FileSystem]

  val writesPrefix: ADir = rootDir </> dir("forwriting")

  def deleteForWriting(run: Run): FsTask[Unit] =
    runT(run)(manage.delete(writesPrefix))

  fileSystemShould { _ => implicit run =>
    "Writing Files" should {
      step(deleteForWriting(run).runVoid)

      "opening a file should create it" >>* {
        val f = writesPrefix </> dir("opencreates") </> file("f1")

        val r = for {
          h <- write.unsafe.open(f)
          _ <- write.unsafe.close(h).liftM[FileSystemErrT]
          p <- query.fileExists(f).liftM[FileSystemErrT]
        } yield p

        r.run map (_.toEither must beRight(true))
      }

      "write to unknown handle returns UnknownWriteHandle" >>* {
        val h = WriteHandle(42)
        write.unsafe.write(h, Vector()) map { r =>
          r must_== Vector(UnknownWriteHandle(h))
        }
      }

      "write to closed handle returns UnknownWriteHandle" >>* {
        val f = writesPrefix </> dir("d1") </> file("f1")
        val r = for {
          h    <- write.unsafe.open(f)
          _    <- write.unsafe.close(h).liftM[FileSystemErrT]
          errs <- write.unsafe.write(h, Vector()).liftM[FileSystemErrT]
        } yield errs

        r.run.map { xs =>
          D.right
            .composeOptional(vectorFirst[FileSystemError])
            .composePrism(unknownWriteHandle) isMatching (xs) must beTrue
        }
      }

      "append should write data to file" >> {
        val f = writesPrefix </> file("saveone")
        val p = write.append(f, oneDoc.toProcess).drain ++ read.scanAll(f)

        runLogT(run, p).runEither must beRight(oneDoc)
      }

      "append empty input should result in a new file" >> {
        val f = writesPrefix </> file("emptyfile")
        val p = write.append(f, Process.empty).drain ++
                (query.fileExists(f).liftM[FileSystemErrT] : query.M[Boolean]).liftM[Process]

        runLogT(run, p).run.run must_== \/.right(Vector(true))
      }

      "append two files, one in subdir of the other's parent, should succeed" >> {
        val d = writesPrefix </> dir("subdir1")
<<<<<<< HEAD
        val descendant1 = file[Sandboxed]("subdirfile1")
        val f1 = d </> descendant1
        val descendant2 = dir[Sandboxed]("subdir2") </> file[Sandboxed]("subdirfile2")
        val f2 = d </> descendant2
=======
        val f1 = d </> file("subdirfile1")
        val f1Node = Node.Plain(file("subdirfile1"))
        val f2 = d </> dir("subdir2") </> file("subdirfile2")
        val f2Node = Node.Plain(dir("subdir2") </> file("subdirfile2"))
>>>>>>> df01895c
        val p = write.append(f1, oneDoc.toProcess).drain ++
                write.append(f2, oneDoc.toProcess).drain ++
                query.descendantFiles(d).liftM[Process]

        runLogT(run, p).map(_.flatMap(_.toVector))
          .runEither must beRight(containTheSameElementsAs(List(descendant1, descendant2)))
      }

      step(deleteForWriting(run).runVoid)
    }; ()
  }
}<|MERGE_RESOLUTION|>--- conflicted
+++ resolved
@@ -79,17 +79,10 @@
 
       "append two files, one in subdir of the other's parent, should succeed" >> {
         val d = writesPrefix </> dir("subdir1")
-<<<<<<< HEAD
         val descendant1 = file[Sandboxed]("subdirfile1")
         val f1 = d </> descendant1
         val descendant2 = dir[Sandboxed]("subdir2") </> file[Sandboxed]("subdirfile2")
         val f2 = d </> descendant2
-=======
-        val f1 = d </> file("subdirfile1")
-        val f1Node = Node.Plain(file("subdirfile1"))
-        val f2 = d </> dir("subdir2") </> file("subdirfile2")
-        val f2Node = Node.Plain(dir("subdir2") </> file("subdirfile2"))
->>>>>>> df01895c
         val p = write.append(f1, oneDoc.toProcess).drain ++
                 write.append(f2, oneDoc.toProcess).drain ++
                 query.descendantFiles(d).liftM[Process]
