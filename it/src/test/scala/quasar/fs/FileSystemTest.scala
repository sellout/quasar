/*
 * Copyright 2014–2016 SlamData Inc.
 *
 * Licensed under the Apache License, Version 2.0 (the "License");
 * you may not use this file except in compliance with the License.
 * You may obtain a copy of the License at
 *
 *     http://www.apache.org/licenses/LICENSE-2.0
 *
 * Unless required by applicable law or agreed to in writing, software
 * distributed under the License is distributed on an "AS IS" BASIS,
 * WITHOUT WARRANTIES OR CONDITIONS OF ANY KIND, either express or implied.
 * See the License for the specific language governing permissions and
 * limitations under the License.
 */

package quasar.fs

import quasar.Predef._
import quasar.{BackendName, Data, TestConfig}
import quasar.fp.{eitherTCatchable, TaskRef, reflNT}
import quasar.fp.free._
import quasar.fs.mount._, FileSystemDef.DefinitionResult
import quasar.effect._
import quasar.main.{KvsMounter, HierarchicalFsEffM, PhysFsEff, PhysFsEffM}
import quasar.physical._
import quasar.regression.{interpretHfsIO, HfsIO}

import scala.Either

import monocle.Optional
import monocle.function.Index
import monocle.std.vector._
import org.specs2.specification.core.Fragment
import org.specs2.execute.{Failure => _, _}
import pathy.Path._
import scalaz.{EphemeralStream => EStream, Optional => _, Failure => _, _}, Scalaz._
import scalaz.concurrent.Task
import scalaz.stream.Process

/** Executes all the examples defined within the `fileSystemShould` block
  * for each file system in `fileSystems`.
  *
  * TODO: Currently, examples for a single filesystem are executed concurrently,
  *       but the suites themselves are executed sequentially due to the `step`s
  *       inserted for setup/teardown. It'd be nice if the tests for all
  *       filesystems would run concurrently.
  */
abstract class FileSystemTest[S[_]](
  val fileSystems: Task[IList[FileSystemUT[S]]]
) extends quasar.Qspec {

  sequential

  type F[A]      = Free[S, A]
  type FsTask[A] = FileSystemErrT[Task, A]
  type Run       = F ~> Task

  def fileSystemShould(examples: FileSystemUT[S] => Fragment): Unit =
    fileSystems.map(_ traverse_[Id] { fs =>
      s"${fs.name.name} FileSystem" should examples(fs)

      step(fs.close.unsafePerformSync)

      ()
    }).unsafePerformSync

  def runT(run: Run): FileSystemErrT[F, ?] ~> FsTask =
    Hoist[FileSystemErrT].hoist(run)

  def runLog[A](run: Run, p: Process[F, A]): Task[Vector[A]] =
    p.translate[Task](run).runLog

  def runLogT[A](run: Run, p: Process[FileSystemErrT[F, ?], A]): FsTask[Vector[A]] =
    p.translate[FsTask](runT(run)).runLog

  def execT[A](run: Run, p: Process[FileSystemErrT[F, ?], A]): FsTask[Unit] =
    p.translate[FsTask](runT(run)).run

  ////

  implicit class FSExample(s: String) {
    def >>*[A: AsResult](fa: => F[A])(implicit run: Run) =
      s >> run(fa).unsafePerformSync
  }

  implicit class RunFsTask[A](fst: FsTask[A]) {
    import Leibniz.===

    def run_\/ : FileSystemError \/ A =
      fst.run.unsafePerformSync

    def runEither: Either[FileSystemError, A] =
      fst.run.unsafePerformSync.toEither

    def runOption(implicit ev: A === Unit): Option[FileSystemError] =
      fst.run.unsafePerformSync.swap.toOption

    def runVoid(implicit ev: A === Unit): Unit =
      fst.run.void.unsafePerformSync
  }
}

object FileSystemTest {

  val oneDoc: Vector[Data] =
    Vector(Data.Obj(ListMap("a" -> Data.Int(1))))

  val anotherDoc: Vector[Data] =
    Vector(Data.Obj(ListMap("b" -> Data.Int(2))))

  def manyDocs(n: Int): EStream[Data] =
    EStream.range(0, n) map (n => Data.Obj(ListMap("a" -> Data.Int(n))))

  def vectorFirst[A]: Optional[Vector[A], A] =
    Index.index[Vector[A], Int, A](0)

  //--- FileSystems to Test ---

  def allFsUT: Task[IList[FileSystemUT[FileSystem]]] =
    (localFsUT |@| externalFsUT) { (loc, ext) =>
      (loc ::: ext) map (ut => ut.contramapF(chroot.fileSystem[FileSystem](ut.testDir)))
    }

  def fsTestConfig(fsType: FileSystemType, fsDef: FileSystemDef[Free[filesystems.Eff, ?]])
    : PartialFunction[(MountConfig, ADir), Task[(FileSystem ~> Task, Task[Unit])]] = {
    case (MountConfig.FileSystemConfig(FileSystemType(fsType.value), uri), dir) =>
      filesystems.testFileSystem(uri, dir, fsDef.apply(fsType, uri).run)
  }

  def externalFsUT = TestConfig.externalFileSystems {
    fsTestConfig(mongodb.fs.MongoDBFsType, mongodb.fs.mongoDbFileSystemDef) orElse
    fsTestConfig(skeleton.fs.FsType, skeleton.fs.definition)                orElse
    fsTestConfig(postgresql.fs.FsType, postgresql.fs.definition)            orElse
<<<<<<< HEAD
    fsTestConfig(sparkcore.fs.local.FsType, sparkcore.fs.local.definition)
=======
    fsTestConfig(marklogic.fs.FsType, marklogic.fs.definition)
>>>>>>> 37c9d594
  }

  def localFsUT: Task[IList[FileSystemUT[FileSystem]]] =
    IList(
      inMemUT,
      hierarchicalUT,
      nullViewUT
    ).sequence

  def nullViewUT: Task[FileSystemUT[FileSystem]] =
    (
      inMemUT                                             |@|
      TaskRef(0L)                                         |@|
      ViewState.toTask(Map())                             |@|
      TaskRef(Map[APath, MountConfig]())                  |@|
      TaskRef(Empty.fileSystem[HierarchicalFsEffM])       |@|
      TaskRef(Mounts.empty[DefinitionResult[PhysFsEffM]])
    ) {
      (mem, seqRef, viewState, cfgsRef, hfsRef, mntdRef) =>

      val mounting: Mounting ~> Task = {
        val toPhysFs = KvsMounter.interpreter[Task, PhysFsEff](
          KeyValueStore.impl.fromTaskRef(cfgsRef), hfsRef, mntdRef)

        foldMapNT(reflNT[Task] :+: Failure.toRuntimeError[Task, PhysicalError])
          .compose(toPhysFs)
      }

      val memPlus: ViewFileSystem ~> Task =
        ViewFileSystem.interpret(
          mounting,
          Failure.toRuntimeError[Task, Mounting.PathTypeMismatch],
          Failure.toRuntimeError[Task, MountingError],
          viewState,
          MonotonicSeq.fromTaskRef(seqRef),
          mem.testInterp)

      val fs = foldMapNT(memPlus) compose view.fileSystem[ViewFileSystem]

      FileSystemUT(BackendName("No-view"), fs, fs, mem.testDir, mem.close)
    }

  def hierarchicalUT: Task[FileSystemUT[FileSystem]] = {
    val mntDir: ADir = rootDir </> dir("mnt") </> dir("inmem")

    def fs(f: HfsIO ~> Task, r: FileSystem ~> Task) =
      foldMapNT[HfsIO, Task](f) compose
        hierarchical.fileSystem[Task, HfsIO](Mounts.singleton(mntDir, r))

    (interpretHfsIO |@| inMemUT)((f, mem) =>
      FileSystemUT(
        BackendName("hierarchical"),
        fs(f, mem.testInterp),
        fs(f, mem.setupInterp),
        mntDir,
        mem.close))
  }

  def inMemUT: Task[FileSystemUT[FileSystem]] = {
    InMemory.runStatefully(InMemory.InMemState.empty)
      .map(_ compose InMemory.fileSystem)
      .map(f => FileSystemUT(BackendName("in-memory"), f, f, rootDir, ().point[Task]))
  }
}<|MERGE_RESOLUTION|>--- conflicted
+++ resolved
@@ -132,11 +132,8 @@
     fsTestConfig(mongodb.fs.MongoDBFsType, mongodb.fs.mongoDbFileSystemDef) orElse
     fsTestConfig(skeleton.fs.FsType, skeleton.fs.definition)                orElse
     fsTestConfig(postgresql.fs.FsType, postgresql.fs.definition)            orElse
-<<<<<<< HEAD
-    fsTestConfig(sparkcore.fs.local.FsType, sparkcore.fs.local.definition)
-=======
+    fsTestConfig(sparkcore.fs.local.FsType, sparkcore.fs.local.definition)  orElse
     fsTestConfig(marklogic.fs.FsType, marklogic.fs.definition)
->>>>>>> 37c9d594
   }
 
   def localFsUT: Task[IList[FileSystemUT[FileSystem]]] =
