/*
 * Copyright 2014–2017 SlamData Inc.
 *
 * Licensed under the Apache License, Version 2.0 (the "License");
 * you may not use this file except in compliance with the License.
 * You may obtain a copy of the License at
 *
 *     http://www.apache.org/licenses/LICENSE-2.0
 *
 * Unless required by applicable law or agreed to in writing, software
 * distributed under the License is distributed on an "AS IS" BASIS,
 * WITHOUT WARRANTIES OR CONDITIONS OF ANY KIND, either express or implied.
 * See the License for the specific language governing permissions and
 * limitations under the License.
 */

package quasar.fs

import quasar.Predef._
import quasar.{BackendCapability, BackendName, BackendRef, Data, TestConfig}
import quasar.contrib.pathy._
import quasar.contrib.scalaz.eitherT._
import quasar.fp.{TaskRef, reflNT}
import quasar.fp.free._
import quasar.fs.mount._, FileSystemDef.DefinitionResult
import quasar.effect._
import quasar.main.{KvsMounter, HierarchicalFsEffM, PhysFsEff, PhysFsEffM}
import quasar.physical._
import quasar.regression.{interpretHfsIO, HfsIO}

import scala.Either

import eu.timepit.refined.auto._
import monocle.Optional
import monocle.function.Index
import monocle.std.vector._
import org.specs2.specification.core.{Fragment, Fragments}
import org.specs2.execute.{Failure => _, _}
import pathy.Path._
import scalaz.{EphemeralStream => EStream, Optional => _, Failure => _, _}, Scalaz._
import scalaz.concurrent.Task
import scalaz.stream.Process

/** Executes all the examples defined within the `fileSystemShould` block
  * for each file system in `fileSystems`.
  *
  * TODO: Currently, examples for a single filesystem are executed concurrently,
  *       but the suites themselves are executed sequentially due to the `step`s
  *       inserted for setup/teardown. It'd be nice if the tests for all
  *       filesystems would run concurrently.
  */
abstract class FileSystemTest[S[_]](
  val fileSystems: Task[IList[SupportedFs[S]]]
) extends quasar.Qspec {

  sequential

  type F[A]      = Free[S, A]
  type FsTask[A] = FileSystemErrT[Task, A]
  type Run       = F ~> Task

  def fileSystemShould(examples: (FileSystemUT[S], FileSystemUT[S]) => Fragment): Fragments =
    fileSystems.map { fss =>
      Fragments.foreach(fss.toList)(fs =>
        (fs.impl |@| fs.implNonChrooted.orElse(fs.impl)) { (f, fʹ) =>
          s"${fs.ref.name.shows} FileSystem" >>
            Fragments(examples(f, fʹ), step(f.close.unsafePerformSync))
        } getOrElse {
          val confParamName = TestConfig.backendConfName(fs.ref.name)
          Fragments(s"${fs.ref.name.shows} FileSystem" >> skipped(s"No connection uri found to test this FileSystem, set config parameter $confParamName in '${TestConfig.confFile}' in order to do so"))
        })
    }.unsafePerformSync

  /** Returns the given result if the filesystem supports the given capabilities or `Skipped` otherwise. */
  def ifSupports[A: AsResult](fs: FileSystemUT[S], capability: BackendCapability, capabilities: BackendCapability*)(a: => A): Result =
    NonEmptyList(capability, capabilities: _*)
      .traverse_(c => fs.supports(c).fold(().successNel[BackendCapability], c.failureNel))
      .as(AsResult(a))
      .valueOr(cs => skipped(s"Doesn't support: ${cs.map(_.shows).intercalate(", ")}"))

  def runT(run: Run): FileSystemErrT[F, ?] ~> FsTask =
    Hoist[FileSystemErrT].hoist(run)

  def runLog[A](run: Run, p: Process[F, A]): Task[Vector[A]] =
    p.translate[Task](run).runLog

  def runLogT[A](run: Run, p: Process[FileSystemErrT[F, ?], A]): FsTask[Vector[A]] =
    p.translate[FsTask](runT(run)).runLog

  def execT[A](run: Run, p: Process[FileSystemErrT[F, ?], A]): FsTask[Unit] =
    p.translate[FsTask](runT(run)).run

  ////

  implicit class FSExample(s: String) {
    def >>*[A: AsResult](fa: => F[A])(implicit run: Run) =
      s >> run(fa).unsafePerformSync
  }

  implicit class RunFsTask[A](fst: FsTask[A]) {
    import Leibniz.===

    def run_\/ : FileSystemError \/ A =
      fst.run.unsafePerformSync

    def runEither: Either[FileSystemError, A] =
      fst.run.unsafePerformSync.toEither

    def runOption(implicit ev: A === Unit): Option[FileSystemError] =
      fst.run.unsafePerformSync.swap.toOption

    def runVoid(implicit ev: A === Unit): Unit =
      fst.run.void.unsafePerformSync
  }
}

object FileSystemTest {

  val oneDoc: Vector[Data] =
    Vector(Data.Obj(ListMap("a" -> Data.Int(1))))

  val anotherDoc: Vector[Data] =
    Vector(Data.Obj(ListMap("b" -> Data.Int(2))))

  def manyDocs(n: Int): EStream[Data] =
    EStream.range(0, n) map (n => Data.Obj(ListMap("a" -> Data.Int(n))))

  def vectorFirst[A]: Optional[Vector[A], A] =
    Index.index[Vector[A], Int, A](0)

  //--- FileSystems to Test ---

  def allFsUT: Task[IList[SupportedFs[FileSystem]]] =
    (localFsUT |@| externalFsUT) { (loc, ext) =>
      (loc ::: ext) map (sf => sf.copy(impl = sf.impl.map(ut => ut.contramapF(chroot.fileSystem[FileSystem](ut.testDir)))))
    }

  def fsTestConfig(fsType: FileSystemType, fsDef: FileSystemDef[Free[filesystems.Eff, ?]])
    : PartialFunction[(MountConfig, ADir), Task[(FileSystem ~> Task, Task[Unit])]] = {
    case (MountConfig.FileSystemConfig(FileSystemType(fsType.value), uri), dir) =>
      filesystems.testFileSystem(uri, dir, fsDef.apply(fsType, uri).run)
  }

<<<<<<< HEAD
  def externalFsUT = TestConfig.externalFileSystems {
    fsTestConfig(mongodb.fs.MongoDBFsType,  mongodb.fs.mongoDbFileSystemDef) orElse
    fsTestConfig(skeleton.fs.FsType,        skeleton.fs.definition)          orElse
    fsTestConfig(postgresql.fs.FsType,      postgresql.fs.definition)        orElse
    fsTestConfig(sparkcore.fs.local.FsType, sparkcore.fs.local.definition)   orElse
    fsTestConfig(sparkcore.fs.hdfs.FsType,  sparkcore.fs.hdfs.definition)    orElse
    fsTestConfig(marklogic.fs.FsType,       marklogic.fs.definition(10000L)) orElse
    fsTestConfig(couchbase.fs.FsType,       couchbase.fs.definition)         orElse
    fsTestConfig(fallback.fs.FsType,        fallback.fs.definition)
=======
  def externalFsUT = {
    val marklogicDef =
      marklogic.fs.definition(10000L, 10000L) translate injectFT[Task, filesystems.Eff]

    TestConfig.externalFileSystems {
      fsTestConfig(couchbase.fs.FsType,       couchbase.fs.definition)       orElse
      fsTestConfig(marklogic.fs.FsType,       marklogicDef)                  orElse
      fsTestConfig(mongodb.fs.FsType,         mongodb.fs.definition)         orElse
      fsTestConfig(mongodb.fs.QScriptFsType,  mongodb.fs.qscriptDefinition)  orElse
      fsTestConfig(postgresql.fs.FsType,      postgresql.fs.definition)      orElse
      fsTestConfig(skeleton.fs.FsType,        skeleton.fs.definition)        orElse
      fsTestConfig(sparkcore.fs.hdfs.FsType,  sparkcore.fs.hdfs.definition)  orElse
      fsTestConfig(sparkcore.fs.local.FsType, sparkcore.fs.local.definition)
    }
>>>>>>> 4a42accd
  }

  def localFsUT: Task[IList[SupportedFs[FileSystem]]] =
    (inMemUT |@| hierarchicalUT |@| nullViewUT) { (mem, hier, nullUT) =>
      IList(
        SupportedFs(mem.ref, mem.some),
        SupportedFs(hier.ref, hier.some),
        SupportedFs(nullUT.ref, nullUT.some)
      )
    }

  def nullViewUT: Task[FileSystemUT[FileSystem]] =
    (
      inMemUT                                             |@|
      TaskRef(0L)                                         |@|
      ViewState.toTask(Map())                             |@|
      TaskRef(Map[APath, MountConfig]())                  |@|
      TaskRef(Empty.fileSystem[HierarchicalFsEffM])       |@|
      TaskRef(Mounts.empty[DefinitionResult[PhysFsEffM]])
    ) {
      (mem, seqRef, viewState, cfgsRef, hfsRef, mntdRef) =>

      val mounting: Mounting ~> Task = {
        val toPhysFs = KvsMounter.interpreter[Task, PhysFsEff](
          KeyValueStore.impl.fromTaskRef(cfgsRef), hfsRef, mntdRef)

        foldMapNT(reflNT[Task] :+: Failure.toRuntimeError[Task, PhysicalError])
          .compose(toPhysFs)
      }

      val memPlus: ViewFileSystem ~> Task =
        ViewFileSystem.interpret(
          mounting,
          Failure.toRuntimeError[Task, Mounting.PathTypeMismatch],
          Failure.toRuntimeError[Task, MountingError],
          viewState,
          MonotonicSeq.fromTaskRef(seqRef),
          mem.testInterp)

      val fs = foldMapNT(memPlus) compose view.fileSystem[ViewFileSystem]
      val ref = BackendRef.name.set(BackendName("No-view"))(mem.ref)

      FileSystemUT(ref, fs, fs, mem.testDir, mem.close)
    }

  def hierarchicalUT: Task[FileSystemUT[FileSystem]] = {
    val mntDir: ADir = rootDir </> dir("mnt") </> dir("inmem")

    def fs(f: HfsIO ~> Task, r: FileSystem ~> Task) =
      foldMapNT[HfsIO, Task](f) compose
        hierarchical.fileSystem[Task, HfsIO](Mounts.singleton(mntDir, r))

    (interpretHfsIO |@| inMemUT)((f, mem) =>
      FileSystemUT(
        BackendRef.name.set(BackendName("hierarchical"))(mem.ref),
        fs(f, mem.testInterp),
        fs(f, mem.setupInterp),
        mntDir,
        mem.close))
  }

  def inMemUT: Task[FileSystemUT[FileSystem]] = {
    val ref = BackendRef(BackendName("in-memory"), ISet singleton BackendCapability.write())

    InMemory.runStatefully(InMemory.InMemState.empty)
      .map(_ compose InMemory.fileSystem)
      .map(f => FileSystemUT(ref, f, f, rootDir, ().point[Task]))
  }
}<|MERGE_RESOLUTION|>--- conflicted
+++ resolved
@@ -141,17 +141,6 @@
       filesystems.testFileSystem(uri, dir, fsDef.apply(fsType, uri).run)
   }
 
-<<<<<<< HEAD
-  def externalFsUT = TestConfig.externalFileSystems {
-    fsTestConfig(mongodb.fs.MongoDBFsType,  mongodb.fs.mongoDbFileSystemDef) orElse
-    fsTestConfig(skeleton.fs.FsType,        skeleton.fs.definition)          orElse
-    fsTestConfig(postgresql.fs.FsType,      postgresql.fs.definition)        orElse
-    fsTestConfig(sparkcore.fs.local.FsType, sparkcore.fs.local.definition)   orElse
-    fsTestConfig(sparkcore.fs.hdfs.FsType,  sparkcore.fs.hdfs.definition)    orElse
-    fsTestConfig(marklogic.fs.FsType,       marklogic.fs.definition(10000L)) orElse
-    fsTestConfig(couchbase.fs.FsType,       couchbase.fs.definition)         orElse
-    fsTestConfig(fallback.fs.FsType,        fallback.fs.definition)
-=======
   def externalFsUT = {
     val marklogicDef =
       marklogic.fs.definition(10000L, 10000L) translate injectFT[Task, filesystems.Eff]
@@ -164,9 +153,9 @@
       fsTestConfig(postgresql.fs.FsType,      postgresql.fs.definition)      orElse
       fsTestConfig(skeleton.fs.FsType,        skeleton.fs.definition)        orElse
       fsTestConfig(sparkcore.fs.hdfs.FsType,  sparkcore.fs.hdfs.definition)  orElse
-      fsTestConfig(sparkcore.fs.local.FsType, sparkcore.fs.local.definition)
-    }
->>>>>>> 4a42accd
+      fsTestConfig(sparkcore.fs.local.FsType, sparkcore.fs.local.definition) orElse
+      fsTestConfig(fallback.fs.FsType,        fallback.fs.definition)
+    }
   }
 
   def localFsUT: Task[IList[SupportedFs[FileSystem]]] =
