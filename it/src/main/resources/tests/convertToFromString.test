--- conflicted
+++ resolved
@@ -3,13 +3,8 @@
     "backends": {
         "mongodb_read_only": "pending",
         "postgresql":        "pending",
-<<<<<<< HEAD
-        "marklogic":         "pending",
+        "marklogic":         "skip",
         "couchbase":         "skip"
-=======
-        "marklogic":         "skip",
-        "couchbase":         "pending"
->>>>>>> d33594b8
     },
     "data": "zips.data",
     "query": "select integer(_id), decimal(_id), to_string(pop), to_string(loc[0]), to_string(length(city) < 9) from zips",
