{
    "name": "servlets with and without init-param (pending #465, #467)",
    "backends": {
        "mimir": "skip",
        "couchbase":         "pending",
        "marklogic_json":    "pending",
        "marklogic_xml":     "pending",
        "mongodb_2_6":       "pending",
        "mongodb_3_0":       "pending",
        "mongodb_3_2":       "pending",
<<<<<<< HEAD
        "mongodb_read_only": "pending",
=======
        "mongodb_3_4":       "pending",
        "mongodb_q_3_2":     "pending",
>>>>>>> 6bfef4e9
        "postgresql":        "pending",
        "spark_hdfs":        "pending",
        "spark_local":       "pending"
    },
    "data": "webapp.data",
    "query": "select \"servlet-name\", \"init-param\" is not null from webapp where \"init-param\" is null or \"init-param\".\"betaServer\"",
    "predicate": "exactly",
    "ignoreResultOrder": true,
    "expected": [{ "servlet-name": "cofaxTools",  "1": true  },
                 { "servlet-name": "fileServlet", "1": false },
                 { "servlet-name": "cofaxAdmin",  "1": false }]
}<|MERGE_RESOLUTION|>--- conflicted
+++ resolved
@@ -1,19 +1,15 @@
 {
     "name": "servlets with and without init-param (pending #465, #467)",
     "backends": {
-        "mimir": "skip",
         "couchbase":         "pending",
         "marklogic_json":    "pending",
         "marklogic_xml":     "pending",
+        "mimir": "skip",
         "mongodb_2_6":       "pending",
         "mongodb_3_0":       "pending",
         "mongodb_3_2":       "pending",
-<<<<<<< HEAD
+        "mongodb_3_4":       "pending",
         "mongodb_read_only": "pending",
-=======
-        "mongodb_3_4":       "pending",
-        "mongodb_q_3_2":     "pending",
->>>>>>> 6bfef4e9
         "postgresql":        "pending",
         "spark_hdfs":        "pending",
         "spark_local":       "pending"
