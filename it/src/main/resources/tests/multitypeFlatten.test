{
    "name": "flatten a single field as both object and array",
    "backends": {
        "couchbase":         "skip",
        "marklogic_json":    "skip",
        "marklogic_xml":     "skip",
        "mongodb_2_6":       "pending",
        "mongodb_3_0":       "pending",
        "mongodb_3_2":       "pending",
        "mongodb_read_only": "pending",
<<<<<<< HEAD
        "postgresql":        "pending",
        "spark_hdfs":        "pending",
        "spark_local":       "pending"
=======
        "mongodb_q_3_2":     "pending",
        "postgresql":        "pending",
        "spark_local":       "skip",
        "spark_hdfs":        "skip"
>>>>>>> b049f72d
    },
    "data": "nested_foo.data",
    "query": "select * from nested_foo where (
                foo{*} LIKE \"%15%\" OR
                foo{*} = 15 OR
                foo[*] LIKE \"%15%\" OR
                foo[*] = 15)",
    "predicate": "containsExactly",
    "ignoredFields": ["_id"],
    "expected": [{ "foo": [15, [{ "baz": ["quux"] }]] },
                 { "foo": ["15z", [{ "baz": ["qx"] }]] },
                 { "foo": { "bar": 15, "baz": ["qx"] } },
                 { "foo": { "bar": "a15", "baz": ["qx"] } }]
}<|MERGE_RESOLUTION|>--- conflicted
+++ resolved
@@ -8,16 +8,9 @@
         "mongodb_3_0":       "pending",
         "mongodb_3_2":       "pending",
         "mongodb_read_only": "pending",
-<<<<<<< HEAD
         "postgresql":        "pending",
-        "spark_hdfs":        "pending",
-        "spark_local":       "pending"
-=======
-        "mongodb_q_3_2":     "pending",
-        "postgresql":        "pending",
-        "spark_local":       "skip",
-        "spark_hdfs":        "skip"
->>>>>>> b049f72d
+        "spark_hdfs":        "skip",
+        "spark_local":       "skip"
     },
     "data": "nested_foo.data",
     "query": "select * from nested_foo where (
