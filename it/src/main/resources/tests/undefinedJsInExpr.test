{
    "name": "propagate undefined and null in JS",
    "backends": {
        "mimir": "skip",
        "couchbase":         "pending",
<<<<<<< HEAD
        "mongodb_2_6":       "pending",
        "mongodb_3_0":       "pending",
        "mongodb_3_2":       "pending",
        "mongodb_read_only": "pending",
=======
        "mongodb_q_3_2":     "pending",
>>>>>>> 6bfef4e9
        "postgresql":        "pending"
    },
    "data": "zips.data",
    "query": "select distinct length(meh) as meh_len, meh.mep, length(meh.mep) as mep_len from zips",
    "predicate": "exactly",
    "ignoreResultOrder": true,
    "FIXME": "There should be a `{ }`, but it is rewritten away",
    "expected": []
}<|MERGE_RESOLUTION|>--- conflicted
+++ resolved
@@ -3,14 +3,11 @@
     "backends": {
         "mimir": "skip",
         "couchbase":         "pending",
-<<<<<<< HEAD
         "mongodb_2_6":       "pending",
         "mongodb_3_0":       "pending",
         "mongodb_3_2":       "pending",
+        "mongodb_3_4":       "pending",
         "mongodb_read_only": "pending",
-=======
-        "mongodb_q_3_2":     "pending",
->>>>>>> 6bfef4e9
         "postgresql":        "pending"
     },
     "data": "zips.data",
