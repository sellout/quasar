--- conflicted
+++ resolved
@@ -1,16 +1,9 @@
 {
     "name": "project index from group with filter",
     "backends": {
+        "fallback": "skip",
         "mongodb_read_only": "pending",
-<<<<<<< HEAD
-        "mongodb_q_3_2": "skip",
-        "postgresql":        "pending",
-        "spark_local": "skip",
-    "fallback": "skip",
-        "spark_hdfs": "skip"
-=======
         "postgresql":        "pending"
->>>>>>> b049f72d
     },
     "data": "slamengine_commits.data",
     "query": "select parents[0].sha, count(*) as count from slamengine_commits where parents[0].sha like \"5%\" group by parents[0].sha",
