{
    "name": "unify flattened fields with unflattened field",
    "backends": {
<<<<<<< HEAD
        "couchbase":      "pending",
        "marklogic_json": "skip",
        "marklogic_xml":  "pending",
        "mimir":          "skip",
        "mongodb_2_6":    "pending",
        "mongodb_3_0":    "pending",
        "mongodb_3_2":    "pending",
        "mongodb_3_4":    "pending",
        "postgresql":     "pending"
=======
        "mimir": "skip",
        "couchbase":  "pending",
        "postgresql": "pending"
>>>>>>> 4e056700
    },
    "data": "zips.data",
    "query": "select `_id` as zip, loc[*] from zips order by loc[*] limit 10",
    "predicate": "exactly",
    "expected": [{ "zip": "99742", "loc": -171.701685},
                 { "zip": "99769", "loc": -170.470908},
                 { "zip": "99660", "loc": -170.293408},
                 { "zip": "99591", "loc": -169.547257},
                 { "zip": "99638", "loc": -168.788427},
                 { "zip": "99783", "loc": -168.520521},
                 { "zip": "99692", "loc": -167.510656},
                 { "zip": "99766", "loc": -166.72618},
                 { "zip": "99685", "loc": -166.519855},
                 { "zip": "99785", "loc": -166.478578}]
}<|MERGE_RESOLUTION|>--- conflicted
+++ resolved
@@ -1,21 +1,9 @@
 {
     "name": "unify flattened fields with unflattened field",
     "backends": {
-<<<<<<< HEAD
-        "couchbase":      "pending",
-        "marklogic_json": "skip",
-        "marklogic_xml":  "pending",
-        "mimir":          "skip",
-        "mongodb_2_6":    "pending",
-        "mongodb_3_0":    "pending",
-        "mongodb_3_2":    "pending",
-        "mongodb_3_4":    "pending",
-        "postgresql":     "pending"
-=======
+        "couchbase":  "pending",
         "mimir": "skip",
-        "couchbase":  "pending",
         "postgresql": "pending"
->>>>>>> 4e056700
     },
     "data": "zips.data",
     "query": "select `_id` as zip, loc[*] from zips order by loc[*] limit 10",
