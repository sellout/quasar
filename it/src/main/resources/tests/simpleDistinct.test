--- conflicted
+++ resolved
@@ -2,14 +2,7 @@
   "name": "simple distinct",
 
   "backends": {
-<<<<<<< HEAD
-    "mongodb_2_6": "pending",
-    "mongodb_3_0": "pending",
-    "mongodb_3_2": "pending",
-    "postgresql":  "pending"
-=======
     "postgresql": "pending"
->>>>>>> 518dc93b
   },
 
   "data": "olympics.data",
