{
    "name": "wildcard with sort",
    "backends": {
<<<<<<< HEAD
        "postgresql": "pending",
        "marklogic":  "skip",
	"spark_local": "pending",
        "spark_hdfs": "pending"
=======
        "postgresql": "pending"
>>>>>>> 3277e196
    },
    "data": "zips.data",
    "query": "select * from zips order by pop, city limit 10",
    "predicate": "equalsExactly",
    "ignoredFields": ["_id"],
    "expected": [
        { "city": "ALGODONES",      "loc": [-106.616589, 35.428527], "pop": 0, "state": "NM" },
        { "city": "ALLEGHANY",      "loc": [-120.727176, 39.512698], "pop": 0, "state": "CA" },
        { "city": "ALLEN",          "loc": [-87.66746,   31.624266], "pop": 0, "state": "AL" },
        { "city": "ANN ARBOR",      "loc": [-83.715363,  42.293   ], "pop": 0, "state": "MI" },
        { "city": "ARNOLD",         "loc": [-100.012003, 38.609122], "pop": 0, "state": "KS" },
        { "city": "ATLANTA",        "loc": [-84.388188,  33.74715 ], "pop": 0, "state": "GA" },
        { "city": "BIG LAUREL",     "loc": [-83.156468,  37.002795], "pop": 0, "state": "KY" },
        { "city": "BRIDGETON",      "loc": [-90.458062,  38.7561  ], "pop": 0, "state": "MO" },
        { "city": "BROWDER",        "loc": [-86.978197,  37.259333], "pop": 0, "state": "KY" },
        { "city": "BUSTINS ISLAND", "loc": [-70.042247,  43.79602 ], "pop": 0, "state": "ME" }]
}<|MERGE_RESOLUTION|>--- conflicted
+++ resolved
@@ -1,14 +1,9 @@
 {
     "name": "wildcard with sort",
     "backends": {
-<<<<<<< HEAD
         "postgresql": "pending",
-        "marklogic":  "skip",
 	"spark_local": "pending",
         "spark_hdfs": "pending"
-=======
-        "postgresql": "pending"
->>>>>>> 3277e196
     },
     "data": "zips.data",
     "query": "select * from zips order by pop, city limit 10",
