{
    "name": "project index with object flatten",
    "backends": {
        "couchbase":         "pending",
        "marklogic_json": "ignoreFieldOrder",
        "mimir": "skip",
<<<<<<< HEAD
        "couchbase":         "skip",
        "mongodb_2_6":       "pending",
        "mongodb_3_0":       "pending",
        "mongodb_3_2":       "pending",
        "mongodb_3_4":       "pending",
        "mongodb_read_only": "pending",
=======
>>>>>>> 4e056700
        "postgresql":        "pending"
    },
    "data": "slamengine_commits.data",
    "query": "select parents[0] as parent, commit{*} from slamengine_commits",
    "predicate": "atLeast",
    "ignoreResultOrder": true,
    "expected": [
        { "parent": { "sha": "3d44ce48fc0670aaf39ba1acd0e1c161f14cc2d6", "url": "https://api.github.com/repos/slamdata/slamengine/commits/3d44ce48fc0670aaf39ba1acd0e1c161f14cc2d6", "html_url": "https://github.com/slamdata/slamengine/commit/3d44ce48fc0670aaf39ba1acd0e1c161f14cc2d6" }, "commit": { "name": "Greg Pfeil", "email": "greg@technomadic.org", "date": "2015-01-29T15:52:37Z" } },
        { "parent": { "sha": "3d44ce48fc0670aaf39ba1acd0e1c161f14cc2d6", "url": "https://api.github.com/repos/slamdata/slamengine/commits/3d44ce48fc0670aaf39ba1acd0e1c161f14cc2d6", "html_url": "https://github.com/slamdata/slamengine/commit/3d44ce48fc0670aaf39ba1acd0e1c161f14cc2d6" }, "commit": { "name": "Greg Pfeil", "email": "greg@technomadic.org", "date": "2015-01-29T15:52:37Z" } },
        { "parent": { "sha": "3d44ce48fc0670aaf39ba1acd0e1c161f14cc2d6", "url": "https://api.github.com/repos/slamdata/slamengine/commits/3d44ce48fc0670aaf39ba1acd0e1c161f14cc2d6", "html_url": "https://github.com/slamdata/slamengine/commit/3d44ce48fc0670aaf39ba1acd0e1c161f14cc2d6" }, "commit": "Merge pull request #576 from mossprescott/ready/445\n\nimplement `date` and `time` conversions (Fixes #445)" },
        { "parent": { "sha": "3d44ce48fc0670aaf39ba1acd0e1c161f14cc2d6", "url": "https://api.github.com/repos/slamdata/slamengine/commits/3d44ce48fc0670aaf39ba1acd0e1c161f14cc2d6", "html_url": "https://github.com/slamdata/slamengine/commit/3d44ce48fc0670aaf39ba1acd0e1c161f14cc2d6" }, "commit": { "sha": "2b393405b888dab4f83a56faa66c325cbb4c6d97", "url": "https://api.github.com/repos/slamdata/slamengine/git/trees/2b393405b888dab4f83a56faa66c325cbb4c6d97" } },
        { "parent": { "sha": "3d44ce48fc0670aaf39ba1acd0e1c161f14cc2d6", "url": "https://api.github.com/repos/slamdata/slamengine/commits/3d44ce48fc0670aaf39ba1acd0e1c161f14cc2d6", "html_url": "https://github.com/slamdata/slamengine/commit/3d44ce48fc0670aaf39ba1acd0e1c161f14cc2d6" }, "commit": "https://api.github.com/repos/slamdata/slamengine/git/commits/b8a2302e6a0659875d03bfe4988c000f2ed027a0" },
        { "parent": { "sha": "3d44ce48fc0670aaf39ba1acd0e1c161f14cc2d6", "url": "https://api.github.com/repos/slamdata/slamengine/commits/3d44ce48fc0670aaf39ba1acd0e1c161f14cc2d6", "html_url": "https://github.com/slamdata/slamengine/commit/3d44ce48fc0670aaf39ba1acd0e1c161f14cc2d6" }, "commit": 0.0 },
        { "parent": { "sha": "b29d8f254e5df2c4d1792f077625924cd1fde2db", "url": "https://api.github.com/repos/slamdata/slamengine/commits/b29d8f254e5df2c4d1792f077625924cd1fde2db", "html_url": "https://github.com/slamdata/slamengine/commit/b29d8f254e5df2c4d1792f077625924cd1fde2db" }, "commit": { "name": "Moss Prescott", "email": "moss@theprescotts.com", "date": "2015-01-29T00:23:14Z" } },
        { "parent": { "sha": "b29d8f254e5df2c4d1792f077625924cd1fde2db", "url": "https://api.github.com/repos/slamdata/slamengine/commits/b29d8f254e5df2c4d1792f077625924cd1fde2db", "html_url": "https://github.com/slamdata/slamengine/commit/b29d8f254e5df2c4d1792f077625924cd1fde2db" }, "commit": { "name": "Moss Prescott", "email": "moss@theprescotts.com", "date": "2015-01-29T00:23:14Z" } },
        { "parent": { "sha": "b29d8f254e5df2c4d1792f077625924cd1fde2db", "url": "https://api.github.com/repos/slamdata/slamengine/commits/b29d8f254e5df2c4d1792f077625924cd1fde2db", "html_url": "https://github.com/slamdata/slamengine/commit/b29d8f254e5df2c4d1792f077625924cd1fde2db" }, "commit": "Merge remote-tracking branch 'upstream/master' into ready/445" },
        { "parent": { "sha": "b29d8f254e5df2c4d1792f077625924cd1fde2db", "url": "https://api.github.com/repos/slamdata/slamengine/commits/b29d8f254e5df2c4d1792f077625924cd1fde2db", "html_url": "https://github.com/slamdata/slamengine/commit/b29d8f254e5df2c4d1792f077625924cd1fde2db" }, "commit": { "sha": "2b393405b888dab4f83a56faa66c325cbb4c6d97", "url": "https://api.github.com/repos/slamdata/slamengine/git/trees/2b393405b888dab4f83a56faa66c325cbb4c6d97" } }]
}<|MERGE_RESOLUTION|>--- conflicted
+++ resolved
@@ -4,15 +4,6 @@
         "couchbase":         "pending",
         "marklogic_json": "ignoreFieldOrder",
         "mimir": "skip",
-<<<<<<< HEAD
-        "couchbase":         "skip",
-        "mongodb_2_6":       "pending",
-        "mongodb_3_0":       "pending",
-        "mongodb_3_2":       "pending",
-        "mongodb_3_4":       "pending",
-        "mongodb_read_only": "pending",
-=======
->>>>>>> 4e056700
         "postgresql":        "pending"
     },
     "data": "slamengine_commits.data",
