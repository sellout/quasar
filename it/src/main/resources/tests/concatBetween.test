--- conflicted
+++ resolved
@@ -2,13 +2,8 @@
     "name": "concat BETWEEN with other fields",
     "backends": {
         "postgresql": "pending",
-<<<<<<< HEAD
-        "marklogic":  "pending",
+        "marklogic":  "skip",
         "couchbase":  "skip"
-=======
-        "marklogic":  "skip",
-        "couchbase":  "pending"
->>>>>>> d33594b8
     },
     "data": "zips.data",
     "query": "select city, pop, pop between 1000 and 10000 from zips",
