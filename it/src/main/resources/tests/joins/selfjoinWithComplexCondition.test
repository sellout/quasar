--- conflicted
+++ resolved
@@ -2,20 +2,11 @@
     "name": "self-join with complex conditions",
 
     "backends": {
-<<<<<<< HEAD
-=======
-        "mimir":"pending",
->>>>>>> fc732bd4
-        "couchbase":         "pending",
-        "marklogic_json":    "timeout",
-        "marklogic_xml":     "timeout",
-        "mimir": "skip",
-        "mongodb_2_6":       "timeout",
-        "mongodb_3_0":       "timeout",
-        "mongodb_3_2":       "timeout",
-        "mongodb_3_4":       "timeout",
-        "mongodb_read_only": "pending",
-        "postgresql":        "pending"
+        "couchbase": "pending",
+        "marklogic_json": "timeout",
+        "marklogic_xml": "timeout",
+        "mimir": "pending",
+        "postgresql": "pending"
     },
 
     "NB": "#1587: Disabled in couchbase due to lack of general join.",
