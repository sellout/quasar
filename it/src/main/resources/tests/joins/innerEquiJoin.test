--- conflicted
+++ resolved
@@ -3,12 +3,8 @@
     "backends": {
         "mongodb_read_only": "pending",
         "postgresql":        "pending",
-<<<<<<< HEAD
+        "marklogic":         "skip",
         "couchbase":         "skip"
-=======
-        "couchbase":         "pending",
-        "marklogic":         "skip"
->>>>>>> d33594b8
     },
     "data": "../largeZips.data",
     "query": "select largeZips.city, z2.state from `../largeZips` join `../largeZips` as z2 on largeZips._id = z2._id",
