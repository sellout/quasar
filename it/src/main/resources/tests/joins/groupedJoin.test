--- conflicted
+++ resolved
@@ -3,20 +3,14 @@
 
     "backends": {
         "couchbase":         "skip",
+        "fallback": "skip",
         "marklogic_json":    "skip",
         "marklogic_xml":     "skip",
-<<<<<<< HEAD
-        "couchbase":         "skip",
-        "spark_local": "skip",
-    "fallback": "skip",
-        "spark_hdfs": "skip"
-=======
         "mongodb_read_only": "pending",
         "mongodb_q_3_2":     "pending",
         "postgresql":        "pending",
         "spark_local":       "pending",
         "spark_hdfs":        "pending"
->>>>>>> b049f72d
     },
 
     "NB": "#2121: Disabled in all qscript-based connectors due to possible qscript bug.",
