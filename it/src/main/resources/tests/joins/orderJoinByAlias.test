{
    "name": "order join by alias",

    "backends": {
<<<<<<< HEAD
        "couchbase":         "skip",
        "marklogic_json":    "skip",
        "marklogic_xml":     "skip",
        "mimir": "skip",
        "mongodb_2_6":       "pending",
        "mongodb_3_0":       "pending",
        "mongodb_3_2":       "pending",
        "mongodb_3_4":       "pending",
        "mongodb_read_only": "pending",
=======
        "couchbase":         "pending",
        "marklogic_json":    "timeout",
        "marklogic_xml":     "timeout",
        "mimir": "skip",
        "mongodb_q_3_2":     "pending",
>>>>>>> ca6018f1
        "postgresql":        "pending"
    },

    "NB": "#1587: Disabled in couchbase due to lack of general join.",

    "data": ["../smallZips.data", "../zips.data"],

    "query": "select z1.`_id` as zip, z2.pop / 1000 as popK
              from `../smallZips` as z1 inner join `../zips` as z2
              on z1.`_id` = z2.`_id`
              order by popK desc",

    "predicate": "initial",

    "expected": [{ "zip": "01201", "popK": 50.655 },
                 { "zip": "01040", "popK": 43.704 },
                 { "zip": "01085", "popK": 40.117 },
                 { "zip": "01002", "popK": 36.963 },
                 { "zip": "01109", "popK": 32.635 },
                 { "zip": "01020", "popK": 31.495 },
                 { "zip": "01060", "popK": 27.939 },
                 { "zip": "01089", "popK": 27.537 },
                 { "zip": "01108", "popK": 25.519 },
                 { "zip": "01013", "popK": 23.396 }]
}<|MERGE_RESOLUTION|>--- conflicted
+++ resolved
@@ -2,23 +2,15 @@
     "name": "order join by alias",
 
     "backends": {
-<<<<<<< HEAD
-        "couchbase":         "skip",
-        "marklogic_json":    "skip",
-        "marklogic_xml":     "skip",
+        "couchbase":         "pending",
+        "marklogic_json":    "timeout",
+        "marklogic_xml":     "timeout",
         "mimir": "skip",
         "mongodb_2_6":       "pending",
         "mongodb_3_0":       "pending",
         "mongodb_3_2":       "pending",
         "mongodb_3_4":       "pending",
         "mongodb_read_only": "pending",
-=======
-        "couchbase":         "pending",
-        "marklogic_json":    "timeout",
-        "marklogic_xml":     "timeout",
-        "mimir": "skip",
-        "mongodb_q_3_2":     "pending",
->>>>>>> ca6018f1
         "postgresql":        "pending"
     },
 
