--- conflicted
+++ resolved
@@ -1,24 +1,15 @@
 {
     "name": "join where the left hand side is constant",
 
-<<<<<<< HEAD
     "backends": {
+        "couchbase":         "skip",
+        "marklogic":         "skip",
         "mongodb_read_only": "pending",
-        "mongodb_q_3_2": "pending",
+        "mongodb_q_3_2":     "pending",
         "postgresql":        "pending",
-        "marklogic":         "skip",
-        "couchbase":         "skip"
+        "spark_local":       "skip",
+        "spark_hdfs":        "skip"
     },
-=======
-  "backends": {
-    "mongodb_read_only": "pending",
-    "postgresql":        "pending",
-    "marklogic":         "skip",
-    "couchbase":         "skip",
-    "spark_local": "skip",
-    "spark_hdfs": "skip"
-  },
->>>>>>> 1147c87e
 
     "data": "../largeZips.data",
 
@@ -26,7 +17,5 @@
             and \"CA\" = b.state",
 
     "predicate": "containsAtLeast",
-    "expected": [
-        { "city": "REDONDO BEACH", "state": "CA" }
-    ]
+    "expected": [{ "city": "REDONDO BEACH", "state": "CA" }]
 }