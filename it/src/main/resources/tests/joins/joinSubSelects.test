{
    "name": "join the results of a pair of sub-queries",

    "backends": {
<<<<<<< HEAD
        "couchbase":         "skip",
        "marklogic_json":    "skip",
        "marklogic_xml":     "skip",
        "mimir": "skip",
        "postgresql":        "pending"
=======
        "couchbase":      "timeout",
        "marklogic_json": "timeout",
        "marklogic_xml":  "timeout",
        "mimir":          "skip",
        "mongodb_q_3_2":  "pending",
        "postgresql":     "pending"
>>>>>>> ca6018f1
    },

    "NB": "#1587: Disabled in couchbase due to lack of general join.",

    "data": ["../zips.data", "../largeZips.data"],

    "query": "select t1.city, t1.popCA, t2.popMA from
            (select city, sum(pop) as popCA from `../zips`
              where state = \"CA\" group by city
              order by sum(pop) desc limit 200) as t1
            join
            (select city, sum(pop) as popMA from `../largeZips`
              where state = \"MA\" group by city
              order by sum(pop) desc limit 200) as t2
            on t1.city = t2.city",

    "predicate": "exactly",
    "ignoreResultOrder": true,
    "expected": [{ "city": "CONCORD",    "popCA": 115027, "popMA": 17076 },
                 { "city": "WILMINGTON", "popCA":  49178, "popMA": 17647 }]
}<|MERGE_RESOLUTION|>--- conflicted
+++ resolved
@@ -2,20 +2,11 @@
     "name": "join the results of a pair of sub-queries",
 
     "backends": {
-<<<<<<< HEAD
-        "couchbase":         "skip",
-        "marklogic_json":    "skip",
-        "marklogic_xml":     "skip",
-        "mimir": "skip",
-        "postgresql":        "pending"
-=======
         "couchbase":      "timeout",
         "marklogic_json": "timeout",
         "marklogic_xml":  "timeout",
-        "mimir":          "skip",
-        "mongodb_q_3_2":  "pending",
+        "mimir": "skip",
         "postgresql":     "pending"
->>>>>>> ca6018f1
     },
 
     "NB": "#1587: Disabled in couchbase due to lack of general join.",
