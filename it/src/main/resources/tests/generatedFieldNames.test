{
  "name": "generated field names",

  "backends": {
<<<<<<< HEAD
=======
        "mimir": "skip",
    "marklogic_xml":     "pending",
>>>>>>> b29fe7f1
    "mongodb_read_only": "pending",
    "postgresql":        "pending"
  },

  "data": "smallZips.data",

  "query": "select TO_STRING(city), state || \"S\" from smallZips",

  "predicate": "containsAtLeast",

  "ignoreFieldOrder": [ "couchbase" ],

  "expected": [
    { "0": "NEW SALEM", "1": "MAS" }
  ]
}<|MERGE_RESOLUTION|>--- conflicted
+++ resolved
@@ -2,11 +2,7 @@
   "name": "generated field names",
 
   "backends": {
-<<<<<<< HEAD
-=======
-        "mimir": "skip",
-    "marklogic_xml":     "pending",
->>>>>>> b29fe7f1
+    "mimir": "skip",
     "mongodb_read_only": "pending",
     "postgresql":        "pending"
   },
