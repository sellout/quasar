{
    "name": "handle select in form of let",

    "backends": {
        "postgresql": "pending",
<<<<<<< HEAD
        "marklogic":  "skip"
=======
        "couchbase":  "skip"
>>>>>>> c8f8ef5c
    },

    "data": "zips.data",

    "query": "cityzips := select zips.city, zips.state from zips where zips.state = \"CT\";
                  select city, state from cityzips where city = \"SOUTHBURY\" ",

    "predicate": "containsExactly",

    "expected": [{ "city": "SOUTHBURY", "state": "CT" }]
}<|MERGE_RESOLUTION|>--- conflicted
+++ resolved
@@ -2,12 +2,7 @@
     "name": "handle select in form of let",
 
     "backends": {
-        "postgresql": "pending",
-<<<<<<< HEAD
-        "marklogic":  "skip"
-=======
-        "couchbase":  "skip"
->>>>>>> c8f8ef5c
+        "postgresql": "pending"
     },
 
     "data": "zips.data",
