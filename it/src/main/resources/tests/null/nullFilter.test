{
    "name": "filter on is null",

    "backends": {
        "marklogic_json": "pending",
<<<<<<< HEAD
        "mongodb_2_6":    "pending",
        "mongodb_3_0":    "pending",
        "mongodb_3_2":    "pending",
=======
>>>>>>> 518dc93b
        "postgresql":     "pending"
    },

    "description": "expression with `is null` should be true whenever the same filter is satisfied",

    "data": "nulls.data",

    "query": "select distinct (val is null) as expr from nulls where val is null",

    "predicate": "containsExactly",

    "expected": [{ "expr": true }]
}<|MERGE_RESOLUTION|>--- conflicted
+++ resolved
@@ -3,12 +3,6 @@
 
     "backends": {
         "marklogic_json": "pending",
-<<<<<<< HEAD
-        "mongodb_2_6":    "pending",
-        "mongodb_3_0":    "pending",
-        "mongodb_3_2":    "pending",
-=======
->>>>>>> 518dc93b
         "postgresql":     "pending"
     },
 
