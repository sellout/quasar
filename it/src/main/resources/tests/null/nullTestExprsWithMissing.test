{
    "name": "expressions with `= null` and `is null`, with missing fields (pending #465)",
    "backends": {
        "couchbase":         "skip",
        "marklogic_json":    "skip",
        "marklogic_xml":     "skip",
        "mongodb_2_6":       "pending",
        "mongodb_3_0":       "pending",
        "mongodb_3_2":       "pending",
<<<<<<< HEAD
        "mongodb_read_only": "pending",
=======
        "mongodb_q_3_2":     "pending",
>>>>>>> 518dc93b
        "postgresql":        "pending",
        "spark_hdfs":        "skip",
        "spark_local":       "skip"
    },
    "data": "nullsWithMissing.data",
    "query": "select name,
                     val, val = null, val is null, val is not null,
                     nested.val as nval, nested.val = null, nested.val is null, nested.val is not null
              from nulls",
    "predicate": "containsExactly",
    "expected": [
        { "name": "missing parent",              "2": true,  "3": true,  "4": false,               "6": true,  "7": true,  "8": false },
        { "name": "missing",                     "2": true,  "3": true,  "4": false,               "6": true,  "7": true,  "8": false },
        { "name": "null",           "val": null, "2": true,  "3": true,  "4": false, "nval": null, "6": true,  "7": true,  "8": false },
        { "name": "empty",          "val": {},   "2": false, "3": false, "4": true,  "nval": {},   "6": false, "7": false, "8": true  },
        { "name": "one",            "val": 1,    "2": false, "3": false, "4": true,  "nval": 1,    "6": false, "7": false, "8": true  }]
}<|MERGE_RESOLUTION|>--- conflicted
+++ resolved
@@ -7,11 +7,6 @@
         "mongodb_2_6":       "pending",
         "mongodb_3_0":       "pending",
         "mongodb_3_2":       "pending",
-<<<<<<< HEAD
-        "mongodb_read_only": "pending",
-=======
-        "mongodb_q_3_2":     "pending",
->>>>>>> 518dc93b
         "postgresql":        "pending",
         "spark_hdfs":        "skip",
         "spark_local":       "skip"
