{
    "name": "shortest city names",
    "backends": {
        "mimir": "skip",
        "couchbase":         "pending",
        "marklogic_json":    "pending",
        "marklogic_xml":     "pending",
<<<<<<< HEAD
        "mongodb_2_6":       "pending",
        "mongodb_3_0":       "pending",
        "mongodb_3_2":       "pending",
        "mongodb_read_only": "pending",
=======
        "mongodb_q_3_2":     "pending",
>>>>>>> 6bfef4e9
        "postgresql":        "pending",
        "spark_hdfs":        "pending",
        "spark_local":       "pending"
    },
    "NB": "Pending for all QScript connectors due to reduce/sort ordering bug.
           Bug is fixed on @sellout's new mongo branch, but the fix breaks old mongo.",
    "data": "largeZips.data",
    "query": "select distinct city from largeZips order by length(city), city limit 5",
    "predicate": "exactly",
    "expected": [{ "city": "M M" },
                 { "city": "RYE" },
                 { "city": "ABAC" },
                 { "city": "AIEA" },
                 { "city": "ALTA" }]
}<|MERGE_RESOLUTION|>--- conflicted
+++ resolved
@@ -1,18 +1,15 @@
 {
     "name": "shortest city names",
     "backends": {
-        "mimir": "skip",
         "couchbase":         "pending",
         "marklogic_json":    "pending",
         "marklogic_xml":     "pending",
-<<<<<<< HEAD
+        "mimir": "skip",
         "mongodb_2_6":       "pending",
         "mongodb_3_0":       "pending",
         "mongodb_3_2":       "pending",
+        "mongodb_3_4":       "pending",
         "mongodb_read_only": "pending",
-=======
-        "mongodb_q_3_2":     "pending",
->>>>>>> 6bfef4e9
         "postgresql":        "pending",
         "spark_hdfs":        "pending",
         "spark_local":       "pending"
