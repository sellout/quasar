--- conflicted
+++ resolved
@@ -3,27 +3,17 @@
     "backends": {
         "couchbase": "pending",
         "marklogic_json": "pending",
-<<<<<<< HEAD
-        "marklogic_xml": "skip",
+        "marklogic_xml": "timeout",
         "mimir": "skip",
         "mongodb_2_6":    "pending",
         "mongodb_3_0":    "pending",
         "mongodb_3_2":    "pending",
         "mongodb_3_4":    "pending",
         "mongodb_read_only": "skip",
-        "postgresql":     "pending",
-        "spark_hdfs":     "skip",
-        "spark_local":    "skip"
-    },
-    "NB": "Skipped for marklogic_xml, mongodb_read_only, and spark because it times out.",
-=======
-        "marklogic_xml": "timeout",
-        "mongodb_q_3_2": "pending",
         "postgresql": "pending",
         "spark_local": "timeout",
         "spark_hdfs": "timeout"
     },
->>>>>>> ca6018f1
     "data": "nested_foo.data",
     "query": "select * from nested_foo where (
                 foo              LIKE \"%zap%\" OR
