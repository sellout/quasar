--- conflicted
+++ resolved
@@ -5,12 +5,8 @@
         "mongodb_2_6":       "pending",
         "mongodb_3_0":       "pending",
         "mongodb_3_2":       "pending",
-<<<<<<< HEAD
+        "mongodb_3_4":       "pending",
         "mongodb_read_only": "pending",
-=======
-        "mongodb_3_4":       "pending",
-        "mongodb_q_3_2": "pending",
->>>>>>> 6bfef4e9
         "postgresql":        "pending"
     },
     "data": "cities.data",
