{
    "name": "merge differently-nested flattens",
    "backends": {
        "mimir": "skip",
<<<<<<< HEAD
        "couchbase":      "skip",
        "marklogic_json": "skip",
        "marklogic_xml":  "skip",
        "mongodb_2_6":    "pending",
        "mongodb_3_0":    "pending",
        "mongodb_3_2":    "pending",
        "postgresql":     "pending",
        "spark_hdfs":     "pending",
        "spark_local":    "pending"
=======
        "couchbase": "pending",
        "marklogic_json": "pending",
        "mongodb_q_3_2":  "pending",
        "postgresql":     "pending"
>>>>>>> 6bfef4e9
    },
    "data": "user_comments.data",
    "query": "select profile from user_comments where (
                userId                 LIKE \"%Dr%\" OR
                profile.name           LIKE \"%Dr%\" OR
                profile.age            LIKE \"%Dr%\" OR
                profile.title          LIKE \"%Dr%\" OR
                comments[*].id         LIKE \"%Dr%\" OR
                comments[*].text       LIKE \"%Dr%\" OR
                comments[*].replyTo[*] LIKE \"%Dr%\" OR
                comments[*].`time`     LIKE \"%Dr%\")",
     "NB": "`exactly` with `ignoreResultOrder` has a bug that gets confused on
          duplicate results (#732), so we currently don’t ignore the result
          order.",
    "predicate": "exactly",
    "expected": [{ "name": "Mary Jane", "age": 29, "title": "Dr" },
                 { "name": "Mary Jane", "age": 29, "title": "Dr" },
                 { "name": "Mary Jane", "age": 29, "title": "Dr" },
                 { "name": "Mary Jane", "age": 29, "title": "Dr" }]
}<|MERGE_RESOLUTION|>--- conflicted
+++ resolved
@@ -1,23 +1,13 @@
 {
     "name": "merge differently-nested flattens",
     "backends": {
+        "couchbase": "pending",
+        "marklogic_json": "pending",
         "mimir": "skip",
-<<<<<<< HEAD
-        "couchbase":      "skip",
-        "marklogic_json": "skip",
-        "marklogic_xml":  "skip",
         "mongodb_2_6":    "pending",
         "mongodb_3_0":    "pending",
         "mongodb_3_2":    "pending",
-        "postgresql":     "pending",
-        "spark_hdfs":     "pending",
-        "spark_local":    "pending"
-=======
-        "couchbase": "pending",
-        "marklogic_json": "pending",
-        "mongodb_q_3_2":  "pending",
         "postgresql":     "pending"
->>>>>>> 6bfef4e9
     },
     "data": "user_comments.data",
     "query": "select profile from user_comments where (
