--- conflicted
+++ resolved
@@ -2,11 +2,7 @@
   "name": "dow and isodow",
 
   "backends": {
-<<<<<<< HEAD
-=======
-        "mimir": "skip",
-    "mongodb_q_3_2": "pending",
->>>>>>> 6e15928a
+    "mimir": "skip",
     "postgresql": "pending"
   },
 
