{
    "name": "filter on JS with non-JS",
    "backends": {
        "mongodb_read_only": "pending",
        "postgresql":        "pending",
<<<<<<< HEAD
        "marklogic":         "skip"
=======
        "couchbase":         "skip"
>>>>>>> c8f8ef5c
    },
    "data": "largeZips.data",
    "query": "select city, pop from largeZips where length(city) < 5 and pop < 30000",
    "predicate": "containsAtLeast",
    "expected": [{"city": "EDEN" , "pop": 26675},
                 {"city": "ABAC" , "pop": 27906},
                 {"city": "TICE" , "pop": 25029},
                 {"city": "TAFT" , "pop": 26113},
                 {"city": "TROY" , "pop": 29422},
                 {"city": "LIMA" , "pop": 27344},
                 {"city": "AVON" , "pop": 29182},
                 {"city": "NORA" , "pop": 29718},
                 {"city": "BOND" , "pop":   149},
                 {"city": "PINE" , "pop":  2827}]
}<|MERGE_RESOLUTION|>--- conflicted
+++ resolved
@@ -2,12 +2,7 @@
     "name": "filter on JS with non-JS",
     "backends": {
         "mongodb_read_only": "pending",
-        "postgresql":        "pending",
-<<<<<<< HEAD
-        "marklogic":         "skip"
-=======
-        "couchbase":         "skip"
->>>>>>> c8f8ef5c
+        "postgresql":        "pending"
     },
     "data": "largeZips.data",
     "query": "select city, pop from largeZips where length(city) < 5 and pop < 30000",
