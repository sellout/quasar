--- conflicted
+++ resolved
@@ -8,12 +8,8 @@
         "mongodb_2_6":       "skip",
         "mongodb_3_0":       "skip",
         "mongodb_3_2":       "skip",
-<<<<<<< HEAD
+        "mongodb_3_4":       "skip",
         "mongodb_read_only": "skip",
-=======
-        "mongodb_3_4":       "skip",
-        "mongodb_q_3_2":     "skip",
->>>>>>> 6bfef4e9
         "postgresql":        "skip",
         "spark_hdfs":        "skip",
         "spark_local":       "skip"
