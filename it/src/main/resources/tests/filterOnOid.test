--- conflicted
+++ resolved
@@ -2,13 +2,8 @@
     "name": "match on ObjectId",
     "backends": {
         "postgresql": "pending",
-<<<<<<< HEAD
-        "marklogic":  "pending",
+        "marklogic":  "skip",
         "couchbase":  "skip"
-=======
-        "marklogic":  "skip",
-        "couchbase":  "pending"
->>>>>>> d33594b8
     },
     "data": "days.data",
     "query": "select day from days where _id = oid(\"54b6f430d4c654959e963a62\")",
