--- conflicted
+++ resolved
@@ -20,17 +20,13 @@
 package com.precog
 package bytecode
 
-<<<<<<< HEAD
 sealed trait IdentityAlignment
 object IdentityAlignment {
   object CrossAlignment extends IdentityAlignment
   object MatchAlignment extends IdentityAlignment
 }
 
-trait Morphism1Like {
-=======
 trait FunctionLike {
->>>>>>> 4e3e863a
   val namespace: Vector[String]
   val name: String
   val opcode: Int
@@ -51,13 +47,7 @@
 trait Morphism2Like extends FunctionLike {
   val tpe: BinaryOperationType
   val retainIds: Boolean = false
-<<<<<<< HEAD
   def idAlignment: IdentityAlignment = IdentityAlignment.CrossAlignment
-
-  lazy val fqn = if (namespace.isEmpty) name else namespace.mkString("", "::", "::") + name
-  override def toString = "[0x%06x]".format(opcode) + fqn
-=======
->>>>>>> 4e3e863a
 }
 
 object Morphism2Like {
