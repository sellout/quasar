--- conflicted
+++ resolved
@@ -148,16 +148,13 @@
       )
     }
 
-<<<<<<< HEAD
-    ManagedQueryShardState(queryExecutorFactory, self.apiKeyFinder, self.accountFinder, jobManager, clock, Stoppable.Noop)
-=======
     val vfs = NoopVFS
 
     val scheduler = NoopScheduler[Future]
 
     val storedQueries = new VFSStoredQueries(platform, vfs, scheduler, jobManager, null /** FIXME **/, clock)
 
-    ShardState(platform, self.apiKeyFinder, new StaticAccountFinder[Future]("root", rootAPIKey), vfs, storedQueries, scheduler, jobManager, clock, Stoppable.Noop)
+    ShardState(platform, self.apiKeyFinder, self.accountFinder, vfs, storedQueries, scheduler, jobManager, clock, Stoppable.Noop)
   }
 
   val utf8 = Charset.forName("UTF-8")
@@ -167,7 +164,6 @@
     val arr = new Array[Byte](bb.remaining)
     bb.get(arr)
     arr
->>>>>>> 3da241d0
   }
 
   implicit val queryResultByteChunkTranscoder = new AsyncHttpTranscoder[QueryResult, ByteChunk] {
@@ -430,15 +426,9 @@
     }))
   }
 
-<<<<<<< HEAD
-  protected def executor(implicit shardQueryMonad: ShardQueryMonad): QueryExecutor[ShardQuery, StreamT[ShardQuery, CharBuffer]] = {
-    new QueryExecutor[ShardQuery, StreamT[ShardQuery, CharBuffer]] {
-      def execute(query: String, ctx: EvaluationContext, opts: QueryOptions) = {
-=======
   protected def executor(implicit shardQueryMonad: JobQueryTFMonad): QueryExecutor[JobQueryTF, StreamT[JobQueryTF, Slice]] = {
     new QueryExecutor[JobQueryTF, StreamT[JobQueryTF, Slice]] {
-      def execute(apiKey: APIKey, query: String, prefix: Path, opts: QueryOptions) = {
->>>>>>> 3da241d0
+      def execute(query: String, ctx: EvaluationContext, opts: QueryOptions) = {
         if (query == "bad query") {
           val mu = shardQueryMonad.jobId traverse { jobId =>
             jobManager.addMessage(jobId, JobManager.channels.Error, JString("ERROR!"))
