--- conflicted
+++ resolved
@@ -95,11 +95,7 @@
     val stoppable = scheduleActorStoppable.append(Stoppable.fromFuture(platform.shutdown)).append(scheduleStorageStoppable)
     val storedQueries = new VFSStoredQueries(platform, vfs, scheduler, jobManager, permissionsFinder, clock)
 
-<<<<<<< HEAD
-    ManagedQueryShardState(platform, apiKeyFinder, accountFinder, jobManager, clock, stoppable, asyncQueries)
-=======
     ShardState(platform, apiKeyFinder, accountFinder, vfs, storedQueries, scheduler, jobManager, clock, stoppable, asyncQueries)
->>>>>>> 3da241d0
   } recoverWith {
     case ex: Throwable =>
       System.err.println("Could not start NIHDB Shard server!!!")
