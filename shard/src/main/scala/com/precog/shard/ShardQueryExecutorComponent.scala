/*
 *  ____    ____    _____    ____    ___     ____ 
 * |  _ \  |  _ \  | ____|  / ___|  / _/    / ___|        Precog (R)
 * | |_) | | |_) | |  _|   | |     | |  /| | |  _         Advanced Analytics Engine for NoSQL Data
 * |  __/  |  _ <  | |___  | |___  |/ _| | | |_| |        Copyright (C) 2010 - 2013 SlamData, Inc.
 * |_|     |_| \_\ |_____|  \____|   /__/   \____|        All Rights Reserved.
 *
 * This program is free software: you can redistribute it and/or modify it under the terms of the 
 * GNU Affero General Public License as published by the Free Software Foundation, either version 
 * 3 of the License, or (at your option) any later version.
 *
 * This program is distributed in the hope that it will be useful, but WITHOUT ANY WARRANTY; 
 * without even the implied warranty of MERCHANTABILITY or FITNESS FOR A PARTICULAR PURPOSE. See 
 * the GNU Affero General Public License for more details.
 *
 * You should have received a copy of the GNU Affero General Public License along with this 
 * program. If not, see <http://www.gnu.org/licenses/>.
 *
 */
package com.precog.shard

import blueeyes.json._
import blueeyes.json.serialization._
import blueeyes.util.Clock

import com.precog.common._
import com.precog.common.json._
import com.precog.common.security._

import com.precog.daze._
import com.precog.muspelheim._

import com.precog.yggdrasil._
import com.precog.yggdrasil.actor._
import com.precog.yggdrasil.metadata._
import com.precog.yggdrasil.serialization._
import com.precog.yggdrasil.table._
import com.precog.yggdrasil.util._

import org.slf4j.{ Logger, LoggerFactory }

import java.nio.CharBuffer

import scalaz._
import scalaz.Validation._
import scalaz.syntax.monad._
import scalaz.syntax.bifunctor._
import scalaz.syntax.std.either._

trait ShardQueryExecutorConfig
    extends BaseConfig
    with ColumnarTableModuleConfig
    with EvaluatorConfig
    with IdSourceConfig {
  def clock: Clock
  val queryId = new java.util.concurrent.atomic.AtomicLong()
}


trait ShardQueryExecutorPlatform[M[+_]] extends Platform[M, StreamT[M, CharBuffer]] with ParseEvalStack[M] {
  case class StackException(error: StackError) extends Exception(error.toString)

  abstract class ShardQueryExecutor[N[+_]](N0: Monad[N])(implicit mn: M ~> N, nm: N ~> M) 
      extends Evaluator[N](N0) with QueryExecutor[N, StreamT[N, CharBuffer]] {

    type YggConfig <: ShardQueryExecutorConfig
    protected lazy val queryLogger = LoggerFactory.getLogger("com.precog.shard.ShardQueryExecutor")

    implicit val M: Monad[M]
    private implicit val N: Monad[N] = N0

    implicit def LineDecompose: Decomposer[instructions.Line] = new Decomposer[instructions.Line] {
      def decompose(line: instructions.Line): JValue = {
        JObject(JField("lineNum", JNum(line.line)), JField("colNum", JNum(line.col)), JField("detail", JString(line.text)))
      }
    }

<<<<<<< HEAD
  def execute(apiKey: String, query: String, prefix: Path, opts: QueryOptions): M[Validation[EvaluationError, StreamT[M, CharBuffer]]] = {
    val evaluationContext = EvaluationContext(apiKey, prefix, yggConfig.clock.now())
    val qid = yggConfig.queryId.getAndIncrement()
    queryLogger.info("[QID:%d] Executing query for %s: %s, prefix: %s".format(qid, apiKey, query, prefix))

    import EvaluationError._

    val solution: Validation[Throwable, Validation[EvaluationError, StreamT[M, CharBuffer]]] = Validation.fromTryCatch {
      asBytecode(query) flatMap { bytecode =>
        ((systemError _) <-: (StackException(_)) <-: decorate(bytecode).disjunction.validation) flatMap { dag =>
          Validation.success(outputChunks(opts.output) {
            applyQueryOptions(opts) {
              logger.debug("[QID:%d] Evaluating query".format(qid))
              if (queryLogger.isDebugEnabled) {
                eval(dag, evaluationContext, true) map {
                  _.logged(queryLogger, "[QID:"+qid+"]", "begin result stream", "end result stream") {
                    slice => "size: " + slice.size
=======
    def execute(apiKey: String, query: String, prefix: Path, opts: QueryOptions): N[Validation[EvaluationError, StreamT[N, CharBuffer]]] = {
      val evaluationContext = EvaluationContext(apiKey, prefix, yggConfig.clock.now())
      val qid = yggConfig.queryId.getAndIncrement()
      queryLogger.info("Executing query %d for %s: %s, prefix: %s".format(qid, apiKey, query,prefix))

      import EvaluationError._

      val solution: Validation[Throwable, Validation[EvaluationError, StreamT[N, CharBuffer]]] = Validation.fromTryCatch {
        asBytecode(query) flatMap { bytecode =>
          ((systemError _) <-: (StackException(_)) <-: decorate(bytecode).disjunction.validation) flatMap { dag =>
            Validation.success(outputChunks(opts.output) {
              applyQueryOptions(opts) {
                if (queryLogger.isDebugEnabled) {
                  eval(dag, evaluationContext, true) map {
                    _.logged(queryLogger, "[QID:"+qid+"]", "begin result stream", "end result stream") {
                      slice => "size: " + slice.size
                    }
>>>>>>> 1d17dd43
                  }
                } else {
                  eval(dag, evaluationContext, true)
                }
              }
            })
          }
        }
      }
      
      N.point {
        ((systemError _) <-: solution).flatMap(identity[Validation[EvaluationError, StreamT[N, CharBuffer]]])
      }
    }

    private def applyQueryOptions(opts: QueryOptions)(table: N[Table]): N[Table] = {
      import trans._

      def sort(table: N[Table]): N[Table] = if (!opts.sortOn.isEmpty) {
        val sortKey = InnerArrayConcat(opts.sortOn map { cpath =>
          WrapArray(cpath.nodes.foldLeft(constants.SourceValue.Single: TransSpec1) {
            case (inner, f @ CPathField(_)) =>
              DerefObjectStatic(inner, f)
            case (inner, i @ CPathIndex(_)) =>
              DerefArrayStatic(inner, i)
          })
        }: _*)

        table flatMap { tbl =>
          mn(tbl.sort(sortKey, opts.sortOrder))
        }
      } else {
        table
      }

      def page(table: N[Table]): N[Table] = opts.page map { case (offset, limit) =>
          table map (_.takeRange(offset, limit))
      } getOrElse table

      page(sort(table map (_.compact(constants.SourceValue.Single))))
    }

    private def asBytecode(query: String): Validation[EvaluationError, Vector[Instruction]] = {
      try {
        val forest = compile(query)
        val validForest = forest filter { _.errors.isEmpty }
        
        if (validForest.size == 1) {
          success(emit(validForest.head))
        } else if (validForest.size > 1) {
          failure(UserError(
            JArray(
              JArray(
                JObject(
                  JField("message", JString("Ambiguous parse results.")) :: Nil) :: Nil) :: Nil)))
        } else {
          val nested = forest map { tree =>
            JArray(
              (tree.errors: Set[Error]) map { err =>
                val loc = err.loc
                val tp = err.tp

                JObject(
                  JField("message", JString("Errors occurred compiling your query."))
                    :: JField("line", JString(loc.line))
                    :: JField("lineNum", JNum(loc.lineNum))
                    :: JField("colNum", JNum(loc.colNum))
                    :: JField("detail", JString(tp.toString))
                    :: Nil)
              } toList)
          }
          
          failure(UserError(JArray(nested.toList)))
        }
      } catch {
        case ex: ParseException => failure(
          UserError(
            JArray(
              JObject(
                JField("message", JString("An error occurred parsing your query."))
                  :: JField("line", JString(ex.failures.head.tail.line))
                  :: JField("lineNum", JNum(ex.failures.head.tail.lineNum))
                  :: JField("colNum", JNum(ex.failures.head.tail.colNum))
                  :: JField("detail", JString(ex.mkString))
                  :: Nil
              ) :: Nil
            )
          )
        )
      }
    }

    private def outputChunks(output: QueryOutput)(tableM: N[Table]): StreamT[N, CharBuffer] =
      output match {
        case JsonOutput => jsonChunks(tableM)
        case CsvOutput => csvChunks(tableM)
      }

    private def csvChunks(tableM: N[Table]): StreamT[N, CharBuffer] = {
      import trans._
      val spec = DerefObjectStatic(Leaf(Source), TableModule.paths.Value)
      StreamT.wrapEffect(tableM.map(_.transform(spec).renderCsv.trans(mn)))
    }

    private def jsonChunks(tableM: N[Table]): StreamT[N, CharBuffer] = {
      import trans._

      StreamT.wrapEffect(
        tableM flatMap { table =>
          renderStream(table.transform(DerefObjectStatic(Leaf(Source), TableModule.paths.Value)))
        }
      )
    }

    private def renderStream(table: Table): N[StreamT[N, CharBuffer]] =
      N.point((CharBuffer.wrap("[") :: (table.renderJson(',').trans(mn))) ++ (CharBuffer.wrap("]") :: StreamT.empty[N, CharBuffer]))    
  }
}
// vim: set ts=4 sw=4 et:<|MERGE_RESOLUTION|>--- conflicted
+++ resolved
@@ -75,29 +75,10 @@
       }
     }
 
-<<<<<<< HEAD
-  def execute(apiKey: String, query: String, prefix: Path, opts: QueryOptions): M[Validation[EvaluationError, StreamT[M, CharBuffer]]] = {
-    val evaluationContext = EvaluationContext(apiKey, prefix, yggConfig.clock.now())
-    val qid = yggConfig.queryId.getAndIncrement()
-    queryLogger.info("[QID:%d] Executing query for %s: %s, prefix: %s".format(qid, apiKey, query, prefix))
-
-    import EvaluationError._
-
-    val solution: Validation[Throwable, Validation[EvaluationError, StreamT[M, CharBuffer]]] = Validation.fromTryCatch {
-      asBytecode(query) flatMap { bytecode =>
-        ((systemError _) <-: (StackException(_)) <-: decorate(bytecode).disjunction.validation) flatMap { dag =>
-          Validation.success(outputChunks(opts.output) {
-            applyQueryOptions(opts) {
-              logger.debug("[QID:%d] Evaluating query".format(qid))
-              if (queryLogger.isDebugEnabled) {
-                eval(dag, evaluationContext, true) map {
-                  _.logged(queryLogger, "[QID:"+qid+"]", "begin result stream", "end result stream") {
-                    slice => "size: " + slice.size
-=======
     def execute(apiKey: String, query: String, prefix: Path, opts: QueryOptions): N[Validation[EvaluationError, StreamT[N, CharBuffer]]] = {
       val evaluationContext = EvaluationContext(apiKey, prefix, yggConfig.clock.now())
       val qid = yggConfig.queryId.getAndIncrement()
-      queryLogger.info("Executing query %d for %s: %s, prefix: %s".format(qid, apiKey, query,prefix))
+      queryLogger.info("[QID:%d] Executing query for %s: %s, prefix: %s".format(qid, apiKey, query, prefix))
 
       import EvaluationError._
 
@@ -106,12 +87,12 @@
           ((systemError _) <-: (StackException(_)) <-: decorate(bytecode).disjunction.validation) flatMap { dag =>
             Validation.success(outputChunks(opts.output) {
               applyQueryOptions(opts) {
+                logger.debug("[QID:%d] Evaluating query".format(qid))
                 if (queryLogger.isDebugEnabled) {
                   eval(dag, evaluationContext, true) map {
                     _.logged(queryLogger, "[QID:"+qid+"]", "begin result stream", "end result stream") {
                       slice => "size: " + slice.size
                     }
->>>>>>> 1d17dd43
                   }
                 } else {
                   eval(dag, evaluationContext, true)
