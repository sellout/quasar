/*
 *  ____    ____    _____    ____    ___     ____ 
 * |  _ \  |  _ \  | ____|  / ___|  / _/    / ___|        Precog (R)
 * | |_) | | |_) | |  _|   | |     | |  /| | |  _         Advanced Analytics Engine for NoSQL Data
 * |  __/  |  _ <  | |___  | |___  |/ _| | | |_| |        Copyright (C) 2010 - 2013 SlamData, Inc.
 * |_|     |_| \_\ |_____|  \____|   /__/   \____|        All Rights Reserved.
 *
 * This program is free software: you can redistribute it and/or modify it under the terms of the 
 * GNU Affero General Public License as published by the Free Software Foundation, either version 
 * 3 of the License, or (at your option) any later version.
 *
 * This program is distributed in the hope that it will be useful, but WITHOUT ANY WARRANTY; 
 * without even the implied warranty of MERCHANTABILITY or FITNESS FOR A PARTICULAR PURPOSE. See 
 * the GNU Affero General Public License for more details.
 *
 * You should have received a copy of the GNU Affero General Public License along with this 
 * program. If not, see <http://www.gnu.org/licenses/>.
 *
 */
package com.precog.shard
package service

import com.precog.daze._
import com.precog.common._

import com.precog.common.security._
import com.precog.common.jobs._
import com.precog.muspelheim._
import com.precog.yggdrasil.table.Slice

import blueeyes.core.data._
import blueeyes.core.http._
import blueeyes.core.http.HttpStatusCodes._
import blueeyes.core.service._
import blueeyes.json._
import blueeyes.json.serialization.SerializationImplicits._
import blueeyes.util.Clock

import akka.dispatch.Future
import akka.dispatch.ExecutionContext

import com.weiglewilczek.slf4s.Logging

import java.nio.CharBuffer
import java.io.{ StringWriter, PrintWriter }

import scalaz._
import scalaz.Validation.{ success, failure }
import scalaz.syntax.monad._

final class QueryServiceNotAvailable(implicit M: Monad[Future]) extends CustomHttpService[ByteChunk, (APIKey, Path, String, QueryOptions) => Future[HttpResponse[QueryResult]]] {
  val service = { (request: HttpRequest[ByteChunk]) =>
    success({ (r: APIKey, p: Path, q: String, opts: QueryOptions) =>
      M.point(HttpResponse(HttpStatus(NotFound, "This service is not available in this version.")))
    })
  }

  val metadata = DescriptionMetadata("Takes a quirrel query and returns the result of evaluating the query.")
}

abstract class QueryServiceHandler[A](implicit M: Monad[Future]) extends CustomHttpService[ByteChunk, (APIKey, Path, String, QueryOptions) => Future[HttpResponse[QueryResult]]] with Logging {

  def platform: Platform[Future, A]
<<<<<<< HEAD
  def extractResponse(request: HttpRequest[Future[JValue]], a: A, outputType: QueryOutput): HttpResponse[QueryResult]
=======

  def extractResponse(request: HttpRequest[_], a: A): Future[HttpResponse[QueryResult]]
>>>>>>> ebb9e381

  private val Command = """:(\w+)\s+(.+)""".r

  private def handleErrors[A](qt: String, result: EvaluationError): HttpResponse[QueryResult] = result match {
    case SystemError(error) =>
      error.printStackTrace()
      logger.error("An error occurred processing the query: " + qt, error)
      HttpResponse[QueryResult](HttpStatus(InternalServerError, "A problem was encountered processing your query. We're looking into it!"))

    case InvalidStateError(error) =>
      HttpResponse[QueryResult](HttpStatus(PreconditionFailed, error))
  }

  private def appendHeaders[A](opts: QueryOptions)(response: HttpResponse[A]): HttpResponse[A] = {
    import blueeyes.core.http.HttpHeaders._
    import blueeyes.core.http.DispositionTypes._
    import blueeyes.core.http.MimeTypes._

    opts.output match {
      case CSVOutput => response.copy(headers = response.headers + `Content-Type`(text/csv) + `Content-Disposition`(attachment(Some("results.csv"))))
      case _ => response.copy(headers = response.headers + `Content-Type`(application/json))
    }
  }

  lazy val service = (request: HttpRequest[ByteChunk]) => {
    success((apiKey: APIKey, path: Path, query: String, opts: QueryOptions) => query.trim match {
      case Command("ls"|"list", arg) => list(apiKey, Path(arg.trim))
      case Command("ds"|"describe", arg) => describe(apiKey, Path(arg.trim))
      case qt =>
        platform.executorFor(apiKey) flatMap {
          case Success(executor) =>
            executor.execute(apiKey, query, path, opts) flatMap {
              case Success(result) =>
<<<<<<< HEAD
                appendHeaders(opts) {
                  extractResponse(request, result, opts.output)
                }
=======
                extractResponse(request, result) map (appendHeaders(opts))
>>>>>>> ebb9e381
              case Failure(error) =>
                handleErrors(qt, error).point[Future]
            }

          case Failure(error) =>
            logger.error("Failure during evaluator setup: " + error)
            HttpResponse[QueryResult](HttpStatus(InternalServerError, "A problem was encountered processing your query. We're looking into it!")).point[Future]
        }
    })
  }

  def metadata = DescriptionMetadata("""Takes a quirrel query and returns the result of evaluating the query.""")

  def list(apiKey: APIKey, p: Path) = {
    platform.metadataClient.browse(apiKey, p).map {
      case Success(r) => HttpResponse[QueryResult](OK, content = Some(Left(r)))
      case Failure(e) => HttpResponse[QueryResult](BadRequest, content = Some(Left(JString("Error listing path: " + p))))
    }
  }

  def describe(apiKey: APIKey, p: Path) = {
    platform.metadataClient.structure(apiKey, p, CPath.Identity).map {
      case Success(r) => HttpResponse[QueryResult](OK, content = Some(Left(r)))
      case Failure(e) => HttpResponse[QueryResult](BadRequest, content = Some(Left(JString("Error describing path: " + p))))
    }
  }
}

class BasicQueryServiceHandler(
<<<<<<< HEAD
    val platform: Platform[Future, StreamT[Future, Slice]])(implicit
    val M: Monad[Future]) extends QueryServiceHandler[StreamT[Future, Slice]] {

  def extractResponse(request: HttpRequest[Future[JValue]], stream: StreamT[Future, Slice], outputType: QueryOutput): HttpResponse[QueryResult] = {
    HttpResponse[QueryResult](OK, content = Some(Right(QueryResultConvert.toCharBuffers(outputType, stream))))
=======
    val platform: Platform[Future, (Set[Fault], StreamT[Future, CharBuffer])])(implicit
    val M: Monad[Future]) extends QueryServiceHandler[(Set[Fault], StreamT[Future, CharBuffer])] {

  def extractResponse(request: HttpRequest[_], result: (Set[Fault], StreamT[Future, CharBuffer])): Future[HttpResponse[QueryResult]] = M.point {
    val (faults, stream) = result
    if (faults.isEmpty) {
      HttpResponse[QueryResult](OK, content = Some(Right(stream)))
    } else {
      val json = JArray(faults.toList map { fault =>
        JObject(
          JField("message", JString(fault.message)) ::
          (fault.pos map { pos =>
            JField("position", pos.serialize) :: Nil
          } getOrElse Nil)
        )
      })
      HttpResponse[QueryResult](BadRequest, content = Some(Left(json)))
    }
>>>>>>> ebb9e381
  }
}

sealed trait SyncResultFormat
object SyncResultFormat {
  case object Simple extends SyncResultFormat
  case object Detailed extends SyncResultFormat
}

class SyncQueryServiceHandler(
    val platform: Platform[Future, (Option[JobId], StreamT[Future, Slice])],
    jobManager: JobManager[Future],
    defaultFormat: SyncResultFormat)(implicit
    M: Monad[Future]) extends QueryServiceHandler[(Option[JobId], StreamT[Future, Slice])] {

  import scalaz.syntax.std.option._
  import scalaz.std.option._
  import JobManager._

  def ensureTermination(data0: StreamT[Future, CharBuffer]) =
    TerminateJson.ensure(silenceShardQueryExceptions(data0))

<<<<<<< HEAD
  def extractResponse(request: HttpRequest[Future[JValue]], result: (Option[JobId], StreamT[Future, Slice]), outputType: QueryOutput): HttpResponse[QueryResult] = {
=======
  def extractResponse(request: HttpRequest[_], result: (Option[JobId], StreamT[Future, CharBuffer])): Future[HttpResponse[QueryResult]] = {
>>>>>>> ebb9e381
    import SyncResultFormat._

    val charBuffers = QueryResultConvert.toCharBuffers(outputType, result._2)

    val format = request.parameters get 'format map {
      case "simple" => Right(Simple)
      case "detailed" => Right(Detailed)
      case badFormat => Left("unknown format '%s'" format badFormat)
    } getOrElse Right(defaultFormat)

    (format, result._1, charBuffers) match {
      case (Left(msg), _, _) =>
        HttpResponse[QueryResult](HttpStatus(BadRequest, msg)).point[Future]

      case (Right(Simple), None, data) =>
        HttpResponse[QueryResult](OK, content = Some(Right(ensureTermination(data)))).point[Future]

      case (Right(Simple), Some(jobId), data) =>
        val errorsM = jobManager.listMessages(jobId, channels.Error, None)
        errorsM map { errors =>
          if (errors.isEmpty) {
            HttpResponse[QueryResult](OK, content = Some(Right(ensureTermination(data))))
          } else {
            val json = JArray(errors.toList map (_.value))
            HttpResponse[QueryResult](BadRequest, content = Some(Left(json)))
          }
        }

      case (Right(Detailed), None, data0) =>
        val data = ensureTermination(data0)
        val prefix = CharBuffer.wrap("""{"errors":[],"warnings":[],"serverWarnings":[{"message":"Job service is down; errors/warnings are disabled."}],"data":""")
        val result: StreamT[Future, CharBuffer] = (prefix :: data) ++ (CharBuffer.wrap("}") :: StreamT.empty[Future, CharBuffer])
        HttpResponse[QueryResult](OK, content = Some(Right(result))).point[Future]

      case (Right(Detailed), Some(jobId), data0) =>
        val prefix = CharBuffer.wrap("""{ "data" : """)
        val data = ensureTermination(data0)
        val result = StreamT.unfoldM(some(prefix :: data)) {
          case Some(stream) =>
            stream.uncons flatMap {
              case Some((buffer, tail)) =>
                M.point(Some((buffer, Some(tail))))
              case None =>
                val warningsM = jobManager.listMessages(jobId, channels.Warning, None)
                val errorsM = jobManager.listMessages(jobId, channels.Error, None)
                val serverErrorsM = jobManager.listMessages(jobId, channels.ServerError, None)
                val serverWarningsM = jobManager.listMessages(jobId, channels.ServerWarning, None)
                (warningsM |@| errorsM |@| serverErrorsM |@| serverWarningsM) { (warnings, errors, serverErrors, serverWarnings) =>
                  val suffix = """, "errors": %s, "warnings": %s, "serverErrors": %s, "serverWarnings": %s }""" format (
                    JArray(errors.toList map (_.value)).renderCompact,
                    JArray(warnings.toList map (_.value)).renderCompact,
                    JArray(serverErrors.toList map (_.value)).renderCompact,
                    JArray(serverWarnings.toList map (_.value)).renderCompact
                  )
                  Some((CharBuffer.wrap(suffix), None))
                }
            }

          case None =>
            M.point(None)
        }

        HttpResponse[QueryResult](OK, content = Some(Right(result))).point[Future]
    }
  }

  /**
   * This will catch ShardQuery-specific exceptions in a Future (ie.
   * QueryCancelledException and QueryExpiredException) and recover the Future
   * by simply terminating the stream normally.
   */
  private def silenceShardQueryExceptions(stream0: StreamT[Future, CharBuffer]): StreamT[Future, CharBuffer] = {
    def loop(stream: StreamT[Future, CharBuffer]): StreamT[Future, CharBuffer] = {
      StreamT(stream.uncons map {
        case Some((s, tail)) => StreamT.Yield(s, loop(tail))
        case None => StreamT.Done
      } recover {
        case _: QueryCancelledException =>
          StreamT.Done
        case _: QueryExpiredException =>
          StreamT.Done
        case ex =>
          val msg = new StringWriter()
          ex.printStackTrace(new PrintWriter(msg))
          logger.error("Error executing shard query:\n" + msg.toString())
          StreamT.Done
      })
    }

    loop(stream0)
  }
}

class AsyncQueryServiceHandler(val platform: Platform[Future, JobId])(implicit M: Monad[Future]) extends QueryServiceHandler[JobId] {
<<<<<<< HEAD
  def extractResponse(request: HttpRequest[Future[JValue]], jobId: JobId, outputType: QueryOutput): HttpResponse[QueryResult] = {
=======
  def extractResponse(request: HttpRequest[_], jobId: JobId): Future[HttpResponse[QueryResult]] = {
>>>>>>> ebb9e381
    val result = JObject(JField("jobId", JString(jobId)) :: Nil)
    HttpResponse[QueryResult](Accepted, content = Some(Left(result))).point[Future]
  }
}<|MERGE_RESOLUTION|>--- conflicted
+++ resolved
@@ -46,7 +46,9 @@
 
 import scalaz._
 import scalaz.Validation.{ success, failure }
+import scalaz.std.stream._
 import scalaz.syntax.monad._
+import scalaz.syntax.traverse._
 
 final class QueryServiceNotAvailable(implicit M: Monad[Future]) extends CustomHttpService[ByteChunk, (APIKey, Path, String, QueryOptions) => Future[HttpResponse[QueryResult]]] {
   val service = { (request: HttpRequest[ByteChunk]) =>
@@ -61,12 +63,7 @@
 abstract class QueryServiceHandler[A](implicit M: Monad[Future]) extends CustomHttpService[ByteChunk, (APIKey, Path, String, QueryOptions) => Future[HttpResponse[QueryResult]]] with Logging {
 
   def platform: Platform[Future, A]
-<<<<<<< HEAD
-  def extractResponse(request: HttpRequest[Future[JValue]], a: A, outputType: QueryOutput): HttpResponse[QueryResult]
-=======
-
-  def extractResponse(request: HttpRequest[_], a: A): Future[HttpResponse[QueryResult]]
->>>>>>> ebb9e381
+  def extractResponse(request: HttpRequest[_], a: A, outputType: QueryOutput): Future[HttpResponse[QueryResult]]
 
   private val Command = """:(\w+)\s+(.+)""".r
 
@@ -100,13 +97,7 @@
           case Success(executor) =>
             executor.execute(apiKey, query, path, opts) flatMap {
               case Success(result) =>
-<<<<<<< HEAD
-                appendHeaders(opts) {
-                  extractResponse(request, result, opts.output)
-                }
-=======
-                extractResponse(request, result) map (appendHeaders(opts))
->>>>>>> ebb9e381
+                extractResponse(request, result, opts.output) map (appendHeaders(opts))
               case Failure(error) =>
                 handleErrors(qt, error).point[Future]
             }
@@ -136,20 +127,13 @@
 }
 
 class BasicQueryServiceHandler(
-<<<<<<< HEAD
-    val platform: Platform[Future, StreamT[Future, Slice]])(implicit
-    val M: Monad[Future]) extends QueryServiceHandler[StreamT[Future, Slice]] {
-
-  def extractResponse(request: HttpRequest[Future[JValue]], stream: StreamT[Future, Slice], outputType: QueryOutput): HttpResponse[QueryResult] = {
-    HttpResponse[QueryResult](OK, content = Some(Right(QueryResultConvert.toCharBuffers(outputType, stream))))
-=======
-    val platform: Platform[Future, (Set[Fault], StreamT[Future, CharBuffer])])(implicit
-    val M: Monad[Future]) extends QueryServiceHandler[(Set[Fault], StreamT[Future, CharBuffer])] {
-
-  def extractResponse(request: HttpRequest[_], result: (Set[Fault], StreamT[Future, CharBuffer])): Future[HttpResponse[QueryResult]] = M.point {
+    val platform: Platform[Future, (Set[Fault], StreamT[Future, Slice])])(implicit
+    val M: Monad[Future]) extends QueryServiceHandler[(Set[Fault], StreamT[Future, Slice])] {
+
+  def extractResponse(request: HttpRequest[_], result: (Set[Fault], StreamT[Future, Slice]), outputType: QueryOutput): Future[HttpResponse[QueryResult]] = M.point {
     val (faults, stream) = result
     if (faults.isEmpty) {
-      HttpResponse[QueryResult](OK, content = Some(Right(stream)))
+      HttpResponse[QueryResult](OK, content = Some(Right(QueryResultConvert.toCharBuffers(outputType, stream))))
     } else {
       val json = JArray(faults.toList map { fault =>
         JObject(
@@ -161,7 +145,6 @@
       })
       HttpResponse[QueryResult](BadRequest, content = Some(Left(json)))
     }
->>>>>>> ebb9e381
   }
 }
 
@@ -182,16 +165,14 @@
   import JobManager._
 
   def ensureTermination(data0: StreamT[Future, CharBuffer]) =
+
     TerminateJson.ensure(silenceShardQueryExceptions(data0))
 
-<<<<<<< HEAD
-  def extractResponse(request: HttpRequest[Future[JValue]], result: (Option[JobId], StreamT[Future, Slice]), outputType: QueryOutput): HttpResponse[QueryResult] = {
-=======
-  def extractResponse(request: HttpRequest[_], result: (Option[JobId], StreamT[Future, CharBuffer])): Future[HttpResponse[QueryResult]] = {
->>>>>>> ebb9e381
+  def extractResponse(request: HttpRequest[_], result: (Option[JobId], StreamT[Future, Slice]), outputType: QueryOutput): Future[HttpResponse[QueryResult]] = {
     import SyncResultFormat._
 
-    val charBuffers = QueryResultConvert.toCharBuffers(outputType, result._2)
+    val (jobId, slices) = result
+    val charBuffers = QueryResultConvert.toCharBuffers(outputType, slices)
 
     val format = request.parameters get 'format map {
       case "simple" => Right(Simple)
@@ -199,7 +180,7 @@
       case badFormat => Left("unknown format '%s'" format badFormat)
     } getOrElse Right(defaultFormat)
 
-    (format, result._1, charBuffers) match {
+    (format, jobId, charBuffers) match {
       case (Left(msg), _, _) =>
         HttpResponse[QueryResult](HttpStatus(BadRequest, msg)).point[Future]
 
@@ -283,11 +264,7 @@
 }
 
 class AsyncQueryServiceHandler(val platform: Platform[Future, JobId])(implicit M: Monad[Future]) extends QueryServiceHandler[JobId] {
-<<<<<<< HEAD
-  def extractResponse(request: HttpRequest[Future[JValue]], jobId: JobId, outputType: QueryOutput): HttpResponse[QueryResult] = {
-=======
-  def extractResponse(request: HttpRequest[_], jobId: JobId): Future[HttpResponse[QueryResult]] = {
->>>>>>> ebb9e381
+  def extractResponse(request: HttpRequest[_], jobId: JobId, outputType: QueryOutput): Future[HttpResponse[QueryResult]] = {
     val result = JObject(JField("jobId", JString(jobId)) :: Nil)
     HttpResponse[QueryResult](Accepted, content = Some(Left(result))).point[Future]
   }
