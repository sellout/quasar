--- conflicted
+++ resolved
@@ -90,11 +90,7 @@
   case class Error(pos: Option[FaultPosition], message: String) extends Fault
 }
 
-<<<<<<< HEAD
-trait ShardQueryExecutorPlatform[M[+_]] extends ParseEvalStack[M] {
-=======
 trait ShardQueryExecutorPlatform[M[+_]] extends ParseEvalStack[M] with XLightWebHttpClientModule[M] {
->>>>>>> 4307e59c
   case class StackException(error: StackError) extends Exception(error.toString)
 
   abstract class ShardQueryExecutor[N[+_]](N0: Monad[N])(implicit mn: M ~> N, nm: N ~> M)
@@ -118,11 +114,7 @@
 
     def queryReport: QueryLogger[N, Option[FaultPosition]]
 
-<<<<<<< HEAD
-    def execute(apiKey: String, query: String, prefix: Path, opts: QueryOptions): EitherT[N, EvaluationError, (Set[Fault], StreamT[N, Slice])] = {
-=======
-    def execute(query: String, evaluationContext: EvaluationContext, opts: QueryOptions): N[Validation[EvaluationError, (Set[Fault], StreamT[N, Slice])]] = {
->>>>>>> 4307e59c
+    def execute(query: String, evaluationContext: EvaluationContext, opts: QueryOptions): EitherT[N, EvaluationError, (Set[Fault], StreamT[N, Slice])] = {
       import trans.constants._
 
       val qid = yggConfig.queryId.getAndIncrement()
