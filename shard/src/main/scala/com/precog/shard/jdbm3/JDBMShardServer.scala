/*
 *  ____    ____    _____    ____    ___     ____ 
 * |  _ \  |  _ \  | ____|  / ___|  / _/    / ___|        Precog (R)
 * | |_) | | |_) | |  _|   | |     | |  /| | |  _         Advanced Analytics Engine for NoSQL Data
 * |  __/  |  _ <  | |___  | |___  |/ _| | | |_| |        Copyright (C) 2010 - 2013 SlamData, Inc.
 * |_|     |_| \_\ |_____|  \____|   /__/   \____|        All Rights Reserved.
 *
 * This program is free software: you can redistribute it and/or modify it under the terms of the 
 * GNU Affero General Public License as published by the Free Software Foundation, either version 
 * 3 of the License, or (at your option) any later version.
 *
 * This program is distributed in the hope that it will be useful, but WITHOUT ANY WARRANTY; 
 * without even the implied warranty of MERCHANTABILITY or FITNESS FOR A PARTICULAR PURPOSE. See 
 * the GNU Affero General Public License for more details.
 *
 * You should have received a copy of the GNU Affero General Public License along with this 
 * program. If not, see <http://www.gnu.org/licenses/>.
 *
 */
package com.precog.shard
package jdbm3

import com.precog.common.security._
<<<<<<< HEAD
import com.precog.common.accounts._
=======
import com.precog.common.jobs._

import akka.dispatch.Future
>>>>>>> e01d2c56

import blueeyes.BlueEyesServer
import blueeyes.bkka._
import blueeyes.util.Clock

<<<<<<< HEAD
import akka.dispatch.Future

=======
>>>>>>> e01d2c56
import org.streum.configrity.Configuration

import scalaz._

<<<<<<< HEAD
object JDBMShardServer extends BlueEyesServer with ShardService with AkkaDefaults {
  val clock = Clock.System

  val executionContext = defaultFutureDispatch
  implicit val M: Monad[Future] = new FutureMonad(executionContext)

  def APIKeyFinder(config: Configuration): APIKeyFinder[Future] = WebAPIKeyFinder(config)
  def AccountFinder(config: Configuration): AccountFinder[Future] = WebAccountFinder(config)
  def QueryExecutor(config: Configuration, accessControl: AccessControl[Future], accountFinder: AccountFinder[Future]) = JDBMQueryExecutor(config, accessControl, accountFinder)
=======
object JDBMShardServer extends BlueEyesServer 
    with AsyncShardService 
    with JDBMQueryExecutorComponent 
    with MongoAPIKeyManagerComponent 
    with AccountManagerClientComponent
{
  import WebJobManager._
  
  val clock = Clock.System

  implicit val asyncContext = defaultFutureDispatch
  implicit val M: Monad[Future] = AkkaTypeClasses.futureApplicative(asyncContext)

  def jobManagerFactory(config: Configuration): JobManager[Future] = WebJobManager(config).withM[Future]
>>>>>>> e01d2c56
}<|MERGE_RESOLUTION|>--- conflicted
+++ resolved
@@ -21,29 +21,25 @@
 package jdbm3
 
 import com.precog.common.security._
-<<<<<<< HEAD
 import com.precog.common.accounts._
-=======
 import com.precog.common.jobs._
-
-import akka.dispatch.Future
->>>>>>> e01d2c56
 
 import blueeyes.BlueEyesServer
 import blueeyes.bkka._
 import blueeyes.util.Clock
 
-<<<<<<< HEAD
 import akka.dispatch.Future
 
-=======
->>>>>>> e01d2c56
 import org.streum.configrity.Configuration
 
 import scalaz._
 
-<<<<<<< HEAD
-object JDBMShardServer extends BlueEyesServer with ShardService with AkkaDefaults {
+object JDBMShardServer extends BlueEyesServer 
+    with AsyncShardService 
+    with JDBMQueryExecutorComponent 
+    with AccountManagerClientComponent 
+    with AkkaDefaults {
+  import WebJobManager._
   val clock = Clock.System
 
   val executionContext = defaultFutureDispatch
@@ -52,20 +48,5 @@
   def APIKeyFinder(config: Configuration): APIKeyFinder[Future] = WebAPIKeyFinder(config)
   def AccountFinder(config: Configuration): AccountFinder[Future] = WebAccountFinder(config)
   def QueryExecutor(config: Configuration, accessControl: AccessControl[Future], accountFinder: AccountFinder[Future]) = JDBMQueryExecutor(config, accessControl, accountFinder)
-=======
-object JDBMShardServer extends BlueEyesServer 
-    with AsyncShardService 
-    with JDBMQueryExecutorComponent 
-    with MongoAPIKeyManagerComponent 
-    with AccountManagerClientComponent
-{
-  import WebJobManager._
-  
-  val clock = Clock.System
-
-  implicit val asyncContext = defaultFutureDispatch
-  implicit val M: Monad[Future] = AkkaTypeClasses.futureApplicative(asyncContext)
-
   def jobManagerFactory(config: Configuration): JobManager[Future] = WebJobManager(config).withM[Future]
->>>>>>> e01d2c56
 }