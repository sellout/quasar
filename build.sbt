import github.GithubPlugin._
import quasar.project._

import java.lang.{ String, Integer }
import scala.{Boolean, List, Predef, None, Some, sys, Unit}, Predef.{any2ArrowAssoc, assert, augmentString}
import scala.collection.Seq
import scala.collection.immutable.Map

import de.heikoseeberger.sbtheader.HeaderPlugin
import de.heikoseeberger.sbtheader.license.Apache2_0
import sbt._, Aggregation.KeyValue, Keys._
import sbt.std.Transform.DummyTaskMap
import sbt.TestFrameworks.Specs2
import sbtrelease._, ReleaseStateTransformations._, Utilities._
import scoverage._
import slamdata.CommonDependencies
import slamdata.SbtSlamData.transferPublishAndTagResources

val BothScopes = "test->test;compile->compile"

// Exclusive execution settings
lazy val ExclusiveTests = config("exclusive") extend Test

val ExclusiveTest = Tags.Tag("exclusive-test")

def exclusiveTasks(tasks: Scoped*) =
  tasks.flatMap(inTask(_)(tags := Seq((ExclusiveTest, 1))))

lazy val buildSettings = commonBuildSettings ++ Seq(
  organization := "org.quasar-analytics",
  initialize := {
    val version = sys.props("java.specification.version")
    assert(
      Integer.parseInt(version.split("\\.")(1)) >= 8,
      "Java 8 or above required, found " + version)
  },

  libraryDependencies += CommonDependencies.slamdata.predef,

  ScoverageKeys.coverageHighlighting := true,

  scalacOptions ++= Seq(
    "-target:jvm-1.8",
    "-Ybackend:GenBCode"),
  // NB: -Xlint triggers issues that need to be fixed
  scalacOptions --= Seq(
    "-Xlint"),
  // NB: Some warts are disabled in specific projects. Here’s why:
  //   • AsInstanceOf   – wartremover/wartremover#266
  //   • others         – simply need to be reviewed & fixed
  wartremoverWarnings in (Compile, compile) --= Seq(
    Wart.Any,                   // - see wartremover/wartremover#263
    Wart.PublicInference,       // - creates many compile errors when enabled - needs to be enabled incrementally
    Wart.ImplicitParameter,     // - creates many compile errors when enabled - needs to be enabled incrementally
    Wart.ImplicitConversion,    // - see mpilquist/simulacrum#35
    Wart.Nothing),              // - see wartremover/wartremover#263
  // Normal tests exclude those tagged in Specs2 with 'exclusive'.
  testOptions in Test := Seq(Tests.Argument(Specs2, "exclude", "exclusive")),
  // Exclusive tests include only those tagged with 'exclusive'.
  testOptions in ExclusiveTests := Seq(Tests.Argument(Specs2, "include", "exclusive")),

<<<<<<< HEAD
  console := (console in Test).value, // console alias test:console
=======
  console := { (console in Test).value }) // console alias test:console
>>>>>>> b049f72d

val targetSettings = Seq(
  target := {
    import java.io.File

    val root = (baseDirectory in ThisBuild).value.getAbsolutePath
    val ours = baseDirectory.value.getAbsolutePath

    new File(root + File.separator + ".targets" + File.separator + ours.substring(root.length))
  }
)

// In Travis, the processor count is reported as 32, but only ~2 cores are
// actually available to run.
concurrentRestrictions in Global := {
  val maxTasks = 2
  if (isTravisBuild.value)
    // Recreate the default rules with the task limit hard-coded:
    Seq(Tags.limitAll(maxTasks), Tags.limit(Tags.ForkedTestGroup, 1))
  else
    (concurrentRestrictions in Global).value
}

// Tasks tagged with `ExclusiveTest` should be run exclusively.
concurrentRestrictions in Global += Tags.exclusive(ExclusiveTest)

lazy val publishSettings = commonPublishSettings ++ Seq(
  organizationName := "SlamData Inc.",
  organizationHomepage := Some(url("http://quasar-analytics.org")),
  homepage := Some(url("https://github.com/quasar-analytics/quasar")),
  scmInfo := Some(
    ScmInfo(
      url("https://github.com/quasar-analytics/quasar"),
      "scm:git@github.com:quasar-analytics/quasar.git"
    )
  ))

lazy val assemblySettings = Seq(
  test in assembly := {},

  assemblyMergeStrategy in assembly := {
    case PathList("META-INF", "io.netty.versions.properties") => MergeStrategy.last
    case PathList("org", "apache", "hadoop", "yarn", xs @ _*) => MergeStrategy.last
    case PathList("com", "google", "common", "base", xs @ _*) => MergeStrategy.last

    case other => (assemblyMergeStrategy in assembly).value apply other
  },

  assemblyExcludedJars in assembly := {
    val cp = (fullClasspath in assembly).value

    cp filter { af =>
      val file = af.data

      (file.getName == "scala-library-" + scalaVersion.value + ".jar") &&
        (file.getPath contains "org/scala-lang")
    }
  }
)

// Build and publish a project, excluding its tests.
lazy val commonSettings = buildSettings ++ publishSettings ++ assemblySettings

// Include to also publish a project's tests
lazy val publishTestsSettings = Seq(
  publishArtifact in (Test, packageBin) := true
)

lazy val githubReleaseSettings =
  githubSettings ++ Seq(
    GithubKeys.assets := Seq(assembly.value),
    GithubKeys.repoSlug := "quasar-analytics/quasar",
    GithubKeys.releaseName := "quasar " + GithubKeys.tag.value,
    releaseVersionFile := file("version.sbt"),
    releaseUseGlobalVersion := true,
    releaseProcess := Seq[ReleaseStep](
      checkSnapshotDependencies,
      inquireVersions,
      runTest,
      setReleaseVersion,
      commitReleaseVersion,
      pushChanges)
  )

lazy val isCIBuild               = settingKey[Boolean]("True when building in any automated environment (e.g. Travis)")
lazy val isIsolatedEnv           = settingKey[Boolean]("True if running in an isolated environment")
lazy val exclusiveTestTag        = settingKey[String]("Tag for exclusive execution tests")
lazy val sparkDependencyProvided = settingKey[Boolean]("Whether or not the spark dependency should be marked as provided. If building for use in a Spark cluster, one would set this to true otherwise setting it to false will allow you to run the assembly jar on it's own")

lazy val root = project.in(file("."))
  .settings(commonSettings)
  .settings(noPublishSettings)
  .settings(transferPublishAndTagResources)
  .settings(aggregate in assembly := false)
  .aggregate(
        foundation,
//     / / | | \ \    // NB: need to get dependencies to look like:
//                    //         ┌ common ┐
      ejson, js,      //  ┌ frontend ┬ connector ┬─────────┬──────┐
//       \  /         // sql       core      marklogic  mongodb  ...
        common,       //  └──────────┼───────────┴─────────┴──────┘
//        |           //         interface
    frontend, effect,
//   |    \   |
    sql, connector, marklogicValidation,
//   |  /   | | \ \      |
    core, couchbase, marklogic, mongodb, postgresql, skeleton, sparkcore,
//      \ \ | / /
        interface,
//        /   \
       repl,  web,
//             |
              it, precog, blueeyes, yggdrasil, mimir, macros, fallback)
  .enablePlugins(AutomateHeaderPlugin)

// common components

/** Very general utilities, ostensibly not Quasar-specific, but they just aren’t
  * in other places yet. This also contains `contrib` packages for things we’d
  * like to push to upstream libraries.
  */
lazy val foundation = project
  .settings(name := "quasar-foundation-internal")
  .settings(commonSettings)
  .settings(publishTestsSettings)
  .settings(targetSettings)
  .settings(
    buildInfoKeys := Seq[BuildInfoKey](version, ScoverageKeys.coverageEnabled, isCIBuild, isIsolatedEnv, exclusiveTestTag),
    buildInfoPackage := "quasar.build",
    exclusiveTestTag := "exclusive",
    isCIBuild := isTravisBuild.value,
    isIsolatedEnv := java.lang.Boolean.parseBoolean(java.lang.System.getProperty("isIsolatedEnv")),
    libraryDependencies ++= Dependencies.foundation)
  .enablePlugins(AutomateHeaderPlugin, BuildInfoPlugin)

/** A fixed-point implementation of the EJson spec. This should probably become
  * a standalone library.
  */
lazy val ejson = project
  .settings(name := "quasar-ejson-internal")
  .dependsOn(foundation % BothScopes)
  .settings(libraryDependencies ++= Dependencies.ejson)
  .settings(commonSettings)
  .settings(targetSettings)
  .enablePlugins(AutomateHeaderPlugin)

lazy val effect = project
  .settings(name := "quasar-effect-internal")
  .dependsOn(foundation % BothScopes)
  .settings(libraryDependencies ++= Dependencies.effect)
  .settings(commonSettings)
  .settings(targetSettings)
  .enablePlugins(AutomateHeaderPlugin)

/** Somewhat Quasar- and MongoDB-specific JavaScript implementations.
  */
lazy val js = project
  .settings(name := "quasar-js-internal")
  .dependsOn(foundation % BothScopes)
  .settings(commonSettings)
  .settings(targetSettings)
  .enablePlugins(AutomateHeaderPlugin)

/** Quasar components shared by both frontend and connector. This includes
  * things like data models, types, etc.
  */
lazy val common = project
  .settings(name := "quasar-common-internal")
  // TODO: The dependency on `js` is because `Data` encapsulates its `toJs`,
  //       which should be extracted.
  .dependsOn(foundation % BothScopes, ejson % BothScopes, js % BothScopes)
  .settings(commonSettings)
  .settings(publishTestsSettings)
  .settings(targetSettings)
  .enablePlugins(AutomateHeaderPlugin)

/** The compiler from `LogicalPlan` to `QScript` – this is the bulk of
  * transformation, type checking, optimization, etc.
  */
lazy val core = project
  .settings(name := "quasar-core-internal")
  .dependsOn(frontend % BothScopes, connector % BothScopes, sql)
  .settings(commonSettings)
  .settings(publishTestsSettings)
  .settings(targetSettings)
  .settings(
    libraryDependencies ++= Dependencies.core,
    ScoverageKeys.coverageMinimum := 79,
    ScoverageKeys.coverageFailOnMinimum := true)
  .enablePlugins(AutomateHeaderPlugin)

// frontends

/** Types and operations needed by query language implementations.
  */
lazy val frontend = project
  .settings(name := "quasar-frontend-internal")
  .dependsOn(common % BothScopes)
  .settings(commonSettings)
  .settings(publishTestsSettings)
  .settings(targetSettings)
  .settings(
    libraryDependencies ++= Dependencies.frontend,
    ScoverageKeys.coverageMinimum := 79,
    ScoverageKeys.coverageFailOnMinimum := true)
  .enablePlugins(AutomateHeaderPlugin)

/** Implementation of the SQL² query language.
  */
lazy val sql = project
  .settings(name := "quasar-sql-internal")
  .dependsOn(frontend % BothScopes)
  .settings(commonSettings)
  .settings(targetSettings)
  .enablePlugins(AutomateHeaderPlugin)

// connectors

/** Types and operations needed by connector implementations.
  */
lazy val connector = project
  .settings(name := "quasar-connector-internal")
  .dependsOn(
    common   % BothScopes,
    effect   % BothScopes,
    frontend % BothScopes,
    sql      % "test->test")
  .settings(commonSettings)
  .settings(publishTestsSettings)
  .settings(targetSettings)
  .settings(
    ScoverageKeys.coverageMinimum := 79,
    ScoverageKeys.coverageFailOnMinimum := true)
  .enablePlugins(AutomateHeaderPlugin)

/** Implementation of the Couchbase connector.
  */
lazy val couchbase = project
  .settings(name := "quasar-couchbase-internal")
  .dependsOn(connector % BothScopes)
  .settings(commonSettings)
  .settings(targetSettings)
  .settings(libraryDependencies ++= Dependencies.couchbase)
  .enablePlugins(AutomateHeaderPlugin)

/** Implementation of the MarkLogic connector.
  */
lazy val marklogic = project
  .settings(name := "quasar-marklogic-internal")
  .dependsOn(connector % BothScopes, marklogicValidation)
  .settings(commonSettings)
  .settings(targetSettings)
  .settings(resolvers += "MarkLogic" at "http://developer.marklogic.com/maven2")
  .settings(libraryDependencies ++= Dependencies.marklogic)
  .enablePlugins(AutomateHeaderPlugin)

lazy val marklogicValidation = project.in(file("marklogic-validation"))
  .settings(name := "quasar-marklogic-validation-internal")
  .settings(commonSettings)
  .settings(targetSettings)
  .settings(libraryDependencies ++= Dependencies.marklogicValidation)
  // TODO: Disabled until a new release of sbt-headers with exclusion is available
  //       as we don't want our headers applied to XMLChar.java
  //.enablePlugins(AutomateHeaderPlugin)

/** Implementation of the MongoDB connector.
  */
lazy val mongodb = project
  .settings(name := "quasar-mongodb-internal")
  .dependsOn(
    connector % BothScopes,
    js        % BothScopes,
    core      % "test->compile")
  .settings(commonSettings)
  .settings(targetSettings)
  .settings(
    libraryDependencies ++= Dependencies.mongodb,
    wartremoverWarnings in (Compile, compile) --= Seq(
      Wart.AsInstanceOf,
      Wart.Equals,
      Wart.Overloading))
  .enablePlugins(AutomateHeaderPlugin)

/** Implementation of the Postgresql connector.
  */
lazy val postgresql = project
  .settings(name := "quasar-postgresql-internal")
  .dependsOn(connector % BothScopes)
  .settings(commonSettings)
  .settings(targetSettings)
  .settings(libraryDependencies ++= Dependencies.postgresql)
  .enablePlugins(AutomateHeaderPlugin)

/** A connector outline, meant to be copied and incrementally filled in while
  * implementing a new connector.
  */
lazy val skeleton = project
  .settings(name := "quasar-skeleton-internal")
  .dependsOn(connector % BothScopes)
  .settings(commonSettings)
  .settings(targetSettings)
  .enablePlugins(AutomateHeaderPlugin)

/** Implementation of the Spark connector.
  */
lazy val sparkcore = project
  .settings(name := "quasar-sparkcore-internal")
  .dependsOn(
    connector % BothScopes
    )
  .settings(commonSettings)
  .settings(targetSettings)
  .settings(githubReleaseSettings)
  .settings(assemblyJarName in assembly := "sparkcore.jar")
  .settings(parallelExecution in Test := false)
  .settings(
    sparkDependencyProvided := false,
    libraryDependencies ++= Dependencies.sparkcore(sparkDependencyProvided.value))
  .enablePlugins(AutomateHeaderPlugin)

// interfaces

/** Types and operations needed by applications that embed Quasar.
  */
lazy val interface = project
  .settings(name := "quasar-interface-internal")
  .dependsOn(
    core % BothScopes,
    couchbase,
    marklogic % BothScopes,
    mongodb,
    postgresql,
    sparkcore,
    skeleton,
    fallback)
  .settings(commonSettings)
  .settings(targetSettings)
  .settings(libraryDependencies ++= Dependencies.interface)
  .enablePlugins(AutomateHeaderPlugin)

/** An interactive REPL application for Quasar.
  */
lazy val repl = project
  .settings(name := "quasar-repl")
  .dependsOn(interface, foundation % BothScopes)
  .settings(commonSettings)
  .settings(noPublishSettings)
  .settings(githubReleaseSettings)
  .settings(targetSettings)
  .settings(
    fork in run := true,
    connectInput in run := true,
    outputStrategy := Some(StdoutOutput))
  .enablePlugins(AutomateHeaderPlugin)

/** An HTTP interface to Quasar.
  */
lazy val web = project
  .settings(name := "quasar-web")
  .dependsOn(interface % BothScopes, core % BothScopes)
  .settings(commonSettings)
  .settings(publishTestsSettings)
  .settings(githubReleaseSettings)
  .settings(targetSettings)
  .settings(
    mainClass in Compile := Some("quasar.server.Server"),
    libraryDependencies ++= Dependencies.web)
  .enablePlugins(AutomateHeaderPlugin)

// integration tests

/** Integration tests that have some dependency on a running connector.
  */
lazy val it = project
  .configs(ExclusiveTests)
  .dependsOn(web % BothScopes, core % BothScopes)
  .settings(commonSettings)
  .settings(noPublishSettings)
  .settings(targetSettings)
  .settings(libraryDependencies ++= Dependencies.it)
  // Configure various test tasks to run exclusively in the `ExclusiveTests` config.
  .settings(inConfig(ExclusiveTests)(Defaults.testTasks): _*)
  .settings(inConfig(ExclusiveTests)(exclusiveTasks(test, testOnly, testQuick)): _*)
  .settings(parallelExecution in Test := false)
  .enablePlugins(AutomateHeaderPlugin)



/***** PRECOG *****/

import precogbuild.Build._

lazy val precog    = project.setup dependsOn (common % BothScopes) deps (Dependencies.precog: _*)
lazy val blueeyes  = project.setup dependsOn (precog % BothScopes)
lazy val mimir     = project.setup.noArtifacts dependsOn (yggdrasil % BothScopes, blueeyes, precog % BothScopes)
lazy val yggdrasil = project.setup dependsOn (blueeyes % BothScopes, precog % BothScopes) also (
  initialCommands in console in Compile := "import quasar.precog._, blueeyes._, json._",
     initialCommands in console in Test := "import quasar.precog._, blueeyes._, json._, com.precog._, bytecode._, common._, yggdrasil._"
)

lazy val benchmark = project.setup dependsOn (blueeyes % BothScopes) enablePlugins JmhPlugin also (
                fork in Test :=  true,
      sourceDirectory in Jmh := (sourceDirectory in Test).value,
       classDirectory in Jmh := (classDirectory in Test).value,
  dependencyClasspath in Jmh := (dependencyClasspath in Test).value,
              compile in Jmh := ((compile in Jmh) dependsOn (compile in Test)).value,
                  run in Jmh := ((run in Jmh) dependsOn (Keys.compile in Jmh)).evaluated
)

addCommandAlias("bench", "benchmark/jmh:run -f1 -t1")
addCommandAlias("cc", "; mimir/test:compile ; test:compile")
addCommandAlias("tt", "; mimir/test ; test")
addCommandAlias("ttq", "; mimir/testQuick ; testQuick")
addCommandAlias("cover", "; coverage ; mimir/test ; coverageReport")

def fallbackRepl = """
import blueeyes.json._
import quasar._, fp._, qscript._
import quasar.physical.fallback.fs._
import matryoshka._, implicits._
import scalaz._, Scalaz._
import ygg.macros._, JsonMacros.EJson._
"""

/** Macros.
 */

lazy val macros = project.setup
  .dependsOn(precog % BothScopes, frontend)
  .settings(commonSettings)
  .settings(scalacOptions -= "-Xfatal-warnings")
  .settings(scalacOptions += "-language:_")
  .settings(libraryDependencies += "io.argonaut"    %% "argonaut-jawn" % "6.2-M3")
  .settings(libraryDependencies += "org.spire-math" %% "jawn-ast"      % "0.10.4")

/** Fallback evaluator.
 */

lazy val fallback = project
  .settings(name := "quasar-fallback-internal")
  .dependsOn(connector % BothScopes, mimir, macros)
  .settings(commonSettings)
  .settings(wartremoverWarnings in (Compile, compile) := scala.Nil)
  .settings(scalacOptions -= "-Xfatal-warnings")
  .settings(libraryDependencies += "commons-io" % "commons-io" % "2.1")
  .settings(initialCommands in (Compile, console) := fallbackRepl)
  .enablePlugins(AutomateHeaderPlugin)
<|MERGE_RESOLUTION|>--- conflicted
+++ resolved
@@ -59,11 +59,7 @@
   // Exclusive tests include only those tagged with 'exclusive'.
   testOptions in ExclusiveTests := Seq(Tests.Argument(Specs2, "include", "exclusive")),
 
-<<<<<<< HEAD
-  console := (console in Test).value, // console alias test:console
-=======
   console := { (console in Test).value }) // console alias test:console
->>>>>>> b049f72d
 
 val targetSettings = Seq(
   target := {
