--- conflicted
+++ resolved
@@ -173,11 +173,7 @@
 //   |    |   |                                                               |
                                                                            blueeyes,
 //   |    |   |                                                               |
-<<<<<<< HEAD
-    sql, connector,                                                        yggdrasil,
-=======
-    sql, connector, marklogicValidation,                                   yggdrasil, niflheim,
->>>>>>> 1f8cd1df
+    sql, connector,                                                        yggdrasil, niflheim,
 //   |  /   | | \ \      |                                                    |
     core, couchbase, marklogic, mongodb, postgresql, skeleton, sparkcore,   mimir,
 //      \ \ | / /
