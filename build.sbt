--- conflicted
+++ resolved
@@ -15,13 +15,10 @@
 import sbtrelease._, ReleaseStateTransformations._, Utilities._
 import scoverage._
 
-<<<<<<< HEAD
-=======
 val BothScopes = "test->test;compile->compile"
 
 def isTravis: Boolean = sys.env contains "TRAVIS"
 
->>>>>>> bb676eb7
 // Exclusive execution settings
 lazy val ExclusiveTests = config("exclusive") extend Test
 
@@ -208,17 +205,14 @@
 //          |                \    |     /
         connector,    //      interface,
 //      / / | \ \
-<<<<<<< HEAD
-  mongodb, skeleton, postgresql, marklogic, sparkcore, macros, ygg,
-=======
-  core, marklogic, mongodb, postgresql, skeleton, sparkcore,
->>>>>>> bb676eb7
+  core, marklogic, mongodb, postgresql, skeleton, sparkcore, macros, ygg,
 //      \ \ | / /
         interface,
 //        /  \
       repl,   web,
 //        \  /
            it)
+  .enablePlugins(AutomateHeaderPlugin)
 
 // common components
 
@@ -265,34 +259,6 @@
     ScoverageKeys.coverageFailOnMinimum := true)
   .enablePlugins(AutomateHeaderPlugin)
 
-<<<<<<< HEAD
-lazy val main = project
-  .settings(name := "quasar-main-internal")
-  .dependsOn(
-    mongodb,
-    skeleton,
-    macros,
-    ygg,
-    postgresql,
-    marklogic,
-    core % BothScopes)
-  .settings(commonSettings)
-  .settings(libraryDependencies ++= Dependencies.main)
-  .settings(initialCommands in console := "import quasar._, main._, scalaz._, Scalaz._")
-  .enablePlugins(AutomateHeaderPlugin)
-
-def setup(p: Project): Project = (
-  p settings commonSettings enablePlugins AutomateHeaderPlugin
-)
-
-// filesystems (backends)
-lazy val macros = project |> setup |> Ygg.macros
-lazy val ygg    = project |> setup |> Ygg.ygg
-
-lazy val mongodb = project
-  .settings(name := "quasar-mongodb-internal")
-  .dependsOn(core % BothScopes)
-=======
 // frontends
 
 // TODO: This area is still tangled. It contains things that should be in `sql`,
@@ -312,25 +278,20 @@
 lazy val sql = project
   .settings(name := "quasar-sql-internal")
   .dependsOn(frontend % BothScopes)
->>>>>>> bb676eb7
   .settings(commonSettings)
   .settings(libraryDependencies ++= Dependencies.core)
   .enablePlugins(AutomateHeaderPlugin)
 
-<<<<<<< HEAD
-lazy val skeleton = project
-  .settings(name := "quasar-skeleton-internal")
-  .dependsOn(core % BothScopes, ygg % BothScopes, macros)
-  .settings(commonSettings)
-  .settings(scalacOptions ++= Seq("-language:_"))
-  .settings(initialCommands in console := "import quasar._, fs._, scalaz._, Scalaz._, physical._, skeleton._")
-  .settings(wartremoverWarnings in (Compile, compile) -= Wart.Null)
-=======
 // connectors
+
+def setup(p: Project): Project = p settings commonSettings enablePlugins AutomateHeaderPlugin
+lazy val macros = project |> setup |> Ygg.macros
+lazy val ygg    = project |> setup |> Ygg.ygg
 
 lazy val connector = project
   .settings(name := "quasar-connector-internal")
   .dependsOn(
+    macros, ygg,
     ejson % BothScopes,
     effect % BothScopes,
     js % BothScopes,
@@ -342,7 +303,6 @@
     libraryDependencies ++= Dependencies.core,
     ScoverageKeys.coverageMinimum := 79,
     ScoverageKeys.coverageFailOnMinimum := true)
->>>>>>> bb676eb7
   .enablePlugins(AutomateHeaderPlugin)
 
 
