--- conflicted
+++ resolved
@@ -6,13 +6,7 @@
 val unfilteredVersion = "0.8.1"
 
 lazy val standardSettings = Defaults.defaultSettings ++ Seq(
-<<<<<<< HEAD
-  scalaVersion := "2.11.2",
-  organization := "slamdata",
-=======
-  version := "1.1.1-SNAPSHOT",
   scalaVersion := "2.11.4",
->>>>>>> 2c5772a9
   logBuffered in Compile := false,
   logBuffered in Test := false,
   outputStrategy := Some(StdoutOutput),
