import github.GithubPlugin._
import quasar.project._
import quasar.project.build._

import java.lang.Integer
import scala.{List, Predef, None, Some, sys, Unit}, Predef.{any2ArrowAssoc, assert, augmentString}
import scala.collection.Seq
import scala.collection.immutable.Map

import de.heikoseeberger.sbtheader.HeaderPlugin
import de.heikoseeberger.sbtheader.license.Apache2_0
import sbt._, Aggregation.KeyValue, Keys._
import sbt.std.Transform.DummyTaskMap
import sbt.TestFrameworks.Specs2
import sbtrelease._, ReleaseStateTransformations._, Utilities._
import scoverage._

val BothScopes = "test->test;compile->compile"

// Exclusive execution settings
lazy val ExclusiveTests = config("exclusive") extend Test

val ExclusiveTest = Tags.Tag("exclusive-test")

def exclusiveTasks(tasks: Scoped*) =
  tasks.flatMap(inTask(_)(tags := Seq((ExclusiveTest, 1))))

lazy val checkHeaders =
  taskKey[Unit]("Fail the build if createHeaders is not up-to-date")

lazy val commonSettings = Seq(
  organization := "org.quasar-analytics",
  headers := Map(
    ("scala", Apache2_0("2014–2016", "SlamData Inc.")),
    ("java",  Apache2_0("2014–2016", "SlamData Inc."))),
  scalaVersion := "2.11.8",
  outputStrategy := Some(StdoutOutput),
  initialize := {
    val version = sys.props("java.specification.version")
    assert(
      Integer.parseInt(version.split("\\.")(1)) >= 8,
      "Java 8 or above required, found " + version)
  },
  autoCompilerPlugins := true,
  autoAPIMappings := true,
  exportJars := true,
  resolvers ++= Seq(
    Resolver.sonatypeRepo("releases"),
    Resolver.sonatypeRepo("snapshots"),
    "JBoss repository" at "https://repository.jboss.org/nexus/content/repositories/",
    "Scalaz Bintray Repo" at "http://dl.bintray.com/scalaz/releases",
    "bintray/non" at "http://dl.bintray.com/non/maven"),
  addCompilerPlugin("org.spire-math" %% "kind-projector"   % "0.8.0"),
  addCompilerPlugin("org.scalamacros" % "paradise"         % "2.1.0" cross CrossVersion.full),
  addCompilerPlugin("com.milessabin"  % "si2712fix-plugin" % "1.2.0" cross CrossVersion.full),

  ScoverageKeys.coverageHighlighting := true,

  // NB: These options need scalac 2.11.7 ∴ sbt > 0.13 for meta-project
  scalacOptions ++= BuildInfo.scalacOptions ++ Seq(
    "-target:jvm-1.8",
    // Try again once the new backend is more stable. Specifically, it would appear the Op class in Zip
    // causes problems when recompiling code in sbt without running `clean` in between.
    //"-Ybackend:GenBCode",
    "-Ydelambdafy:method",
    "-Ywarn-unused-import"),
  scalacOptions in (Test, console) --= Seq(
    "-Yno-imports",
    "-Ywarn-unused-import"),
  wartremoverWarnings in (Compile, compile) ++= Warts.allBut(
    Wart.Any,
    Wart.AsInstanceOf,
    Wart.Equals,
    Wart.ExplicitImplicitTypes, // - see puffnfresh/wartremover#226
    Wart.ImplicitConversion,    // - see puffnfresh/wartremover#242
    Wart.IsInstanceOf,
    Wart.NoNeedForMonad,        // - see puffnfresh/wartremover#159
    Wart.Nothing,
    Wart.Overloading,
    Wart.Product,               // _ these two are highly correlated
    Wart.Serializable,          // /
    Wart.ToString),
  // Normal tests exclude those tagged in Specs2 with 'exclusive'.
  testOptions in Test := Seq(Tests.Argument(Specs2, "exclude", "exclusive")),
  // Exclusive tests include only those tagged with 'exclusive'.
  testOptions in ExclusiveTests := Seq(Tests.Argument(Specs2, "include", "exclusive")),
  // Tasks tagged with `ExclusiveTest` should be run exclusively.
  concurrentRestrictions in Global := Seq(Tags.exclusive(ExclusiveTest)),

  console <<= console in Test, // console alias test:console

  licenses += (("Apache 2", url("http://www.apache.org/licenses/LICENSE-2.0"))),

  checkHeaders := {
    if ((createHeaders in Compile).value.nonEmpty)
      sys.error("headers not all present")
  })

lazy val publishSettings = Seq(
  organizationName := "SlamData Inc.",
  organizationHomepage := Some(url("http://quasar-analytics.org")),
  homepage := Some(url("https://github.com/quasar-analytics/quasar")),
  licenses := Seq("Apache 2.0" -> url("http://www.apache.org/licenses/LICENSE-2.0")),
  publishTo := {
    val nexus = "https://oss.sonatype.org/"
    if (isSnapshot.value)
      Some("snapshots" at nexus + "content/repositories/snapshots")
    else
      Some("releases"  at nexus + "service/local/staging/deploy/maven2")
  },
  publishMavenStyle := true,
  publishArtifact in Test := false,
  pomIncludeRepository := { _ => false },
  releasePublishArtifactsAction := PgpKeys.publishSigned.value,
  releaseCrossBuild := true,
  autoAPIMappings := true,
  scmInfo := Some(
    ScmInfo(
      url("https://github.com/quasar-analytics/quasar"),
      "scm:git@github.com:quasar-analytics/quasar.git"
    )
  ),
  developers := List(
    Developer(
      id = "slamdata",
      name = "SlamData Inc.",
      email = "contact@slamdata.com",
      url = new URL("http://slamdata.com")
    )
  )
)

lazy val noPublishSettings = Seq(
  publishTo := Some(Resolver.file("nopublish repository", file("target/nopublishrepo"))),
  publish := {},
  publishLocal := {},
  publishArtifact := false
)

lazy val oneJarSettings =
  com.github.retronym.SbtOneJar.oneJarSettings ++
    commonSettings ++
    githubSettings ++
    Seq(
      GithubKeys.assets := { Seq(oneJar.value) },
      GithubKeys.repoSlug := "quasar-analytics/quasar",

      releaseVersionFile := file("version.sbt"),
      releaseUseGlobalVersion := true,
      releaseProcess := Seq[ReleaseStep](
        checkSnapshotDependencies,
        inquireVersions,
        runTest,
        setReleaseVersion,
        commitReleaseVersion,
        pushChanges))

lazy val root = project.in(file("."))
  .settings(commonSettings: _*)
  .settings(noPublishSettings)
  .aggregate(
        foundation,
//     / / | | \ \
//
   ejson, effect, js,
//          |
          core,
//      / / | \ \
  mongodb, skeleton, postgresql, // sparkcore,
//      \ \ | / /
          main,
//        /  \
      repl,   web,
//        \  /
           it)
  .enablePlugins(AutomateHeaderPlugin)

// common components

lazy val foundation = project
  .settings(name := "quasar-foundation-internal")
  .settings(oneJarSettings: _*)
  .settings(publishSettings: _*)
  .settings(
    libraryDependencies ++= Dependencies.foundation,
    publishArtifact in (Test, packageBin) := true)
  .enablePlugins(AutomateHeaderPlugin)

lazy val ejson = project
  .settings(name := "quasar-ejson-internal")
  .dependsOn(foundation % BothScopes)
  .settings(oneJarSettings: _*)
  .settings(publishSettings: _*)
  .enablePlugins(AutomateHeaderPlugin)

lazy val effect = project
  .settings(name := "quasar-effect-internal")
  .dependsOn(foundation % BothScopes)
  .settings(oneJarSettings: _*)
  .settings(publishSettings: _*)
  .settings(libraryDependencies ++= Dependencies.core)
  .enablePlugins(AutomateHeaderPlugin)

lazy val js = project
  .settings(name := "quasar-js-internal")
  .dependsOn(foundation % BothScopes)
  .settings(oneJarSettings: _*)
  .settings(publishSettings: _*)
  .settings(libraryDependencies ++= Dependencies.core)
  .enablePlugins(AutomateHeaderPlugin)

lazy val core = project
  .settings(name := "quasar-core-internal")
<<<<<<< HEAD
  .dependsOn(ejson % BothScopes)
=======
  .dependsOn(ejson % BothScopes, effect % BothScopes, js % BothScopes, foundation % BothScopes)
>>>>>>> e15fd415
  .settings(oneJarSettings: _*)
  .settings(publishSettings: _*)
  .settings(
    libraryDependencies ++= Dependencies.core,
    publishArtifact in (Test, packageBin) := true,
    ScoverageKeys.coverageMinimum := 79,
    ScoverageKeys.coverageFailOnMinimum := true,
    buildInfoKeys := Seq[BuildInfoKey](version, ScoverageKeys.coverageEnabled),
    buildInfoPackage := "quasar.build")
  .enablePlugins(AutomateHeaderPlugin, BuildInfoPlugin)

lazy val main = project
  .settings(name := "quasar-main-internal")
  .dependsOn(
    mongodb    % BothScopes,
    skeleton   % BothScopes,
    // sparkcore   % BothScopes,
    postgresql % BothScopes)
  .settings(oneJarSettings: _*)
  .settings(publishSettings: _*)
  .settings(libraryDependencies ++= Dependencies.main)
  .enablePlugins(AutomateHeaderPlugin)

// filesystems (backends)

lazy val mongodb = project
  .settings(name := "quasar-mongodb-internal")
  .dependsOn(core % BothScopes)
  .settings(oneJarSettings: _*)
  .settings(publishSettings: _*)
  .settings(libraryDependencies ++= Dependencies.mongodb)
  .enablePlugins(AutomateHeaderPlugin)

lazy val skeleton = project
  .settings(name := "quasar-skeleton-internal")
  .dependsOn(core % BothScopes)
  .settings(oneJarSettings: _*)
  // .settings(publishSettings: _*) // NB: uncomment this line when you copy it
  .enablePlugins(AutomateHeaderPlugin)

lazy val postgresql = project
  .settings(name := "quasar-postgresql-internal")
  .dependsOn(core % BothScopes)
  .settings(oneJarSettings: _*)
  .settings(publishSettings: _*)
  .enablePlugins(AutomateHeaderPlugin)

<<<<<<< HEAD
lazy val sparkcore = project
  .settings(name := "quasar-sparkcore-internal")
  .dependsOn(core % BothScopes)
  .settings(oneJarSettings: _*)
  .settings(publishSettings: _*)
  .settings(libraryDependencies += "org.apache.spark" %% "spark-core" % "1.6.2")
  .enablePlugins(AutomateHeaderPlugin)
=======
// FIXME: Disabled because it breaks the Travis build
// lazy val sparkcore = project
//   .settings(name := "quasar-sparkcore-internal")
//   .dependsOn(core % BothScopes)
//   .settings(oneJarSettings: _*)
//   .settings(publishSettings: _*)
//   .settings(libraryDependencies +=
//     "org.apache.spark"  %  "spark-core_2.11"           % "1.6.2")
//   .enablePlugins(AutomateHeaderPlugin)
>>>>>>> e15fd415


// frontends

// TODO: Get SQL here

// interfaces

lazy val repl = project
  .settings(name := "quasar-repl")
  .dependsOn(main % BothScopes)
  .settings(oneJarSettings: _*)
  .settings(noPublishSettings)
  .settings(
    fork in run := true,
    connectInput in run := true,
    outputStrategy := Some(StdoutOutput))
  .enablePlugins(AutomateHeaderPlugin)

lazy val web = project
  .settings(name := "quasar-web")
  .dependsOn(main % BothScopes)
  .settings(oneJarSettings: _*)
  .settings(publishSettings: _*)
  .settings(
    mainClass in Compile := Some("quasar.server.Server"),
    publishArtifact in (Test, packageBin) := true,
    libraryDependencies ++= Dependencies.web)
  .enablePlugins(AutomateHeaderPlugin)

// integration tests

lazy val it = project
  .configs(ExclusiveTests)
  .dependsOn(web % BothScopes)
  .settings(commonSettings: _*)
  // Configure various test tasks to run exclusively in the `ExclusiveTests` config.
  .settings(inConfig(ExclusiveTests)(Defaults.testTasks): _*)
  .settings(inConfig(ExclusiveTests)(exclusiveTasks(test, testOnly, testQuick)): _*)
  .settings(noPublishSettings)
  .enablePlugins(AutomateHeaderPlugin)<|MERGE_RESOLUTION|>--- conflicted
+++ resolved
@@ -211,11 +211,7 @@
 
 lazy val core = project
   .settings(name := "quasar-core-internal")
-<<<<<<< HEAD
   .dependsOn(ejson % BothScopes)
-=======
-  .dependsOn(ejson % BothScopes, effect % BothScopes, js % BothScopes, foundation % BothScopes)
->>>>>>> e15fd415
   .settings(oneJarSettings: _*)
   .settings(publishSettings: _*)
   .settings(
@@ -263,15 +259,6 @@
   .settings(publishSettings: _*)
   .enablePlugins(AutomateHeaderPlugin)
 
-<<<<<<< HEAD
-lazy val sparkcore = project
-  .settings(name := "quasar-sparkcore-internal")
-  .dependsOn(core % BothScopes)
-  .settings(oneJarSettings: _*)
-  .settings(publishSettings: _*)
-  .settings(libraryDependencies += "org.apache.spark" %% "spark-core" % "1.6.2")
-  .enablePlugins(AutomateHeaderPlugin)
-=======
 // FIXME: Disabled because it breaks the Travis build
 // lazy val sparkcore = project
 //   .settings(name := "quasar-sparkcore-internal")
@@ -281,7 +268,6 @@
 //   .settings(libraryDependencies +=
 //     "org.apache.spark"  %  "spark-core_2.11"           % "1.6.2")
 //   .enablePlugins(AutomateHeaderPlugin)
->>>>>>> e15fd415
 
 
 // frontends
