--- conflicted
+++ resolved
@@ -108,11 +108,6 @@
   val Prompt = "quirrel> "
   val Follow = "       | "
 
-<<<<<<< HEAD
-  val report = LoggingQueryLogger[Future, instructions.Line]
-
-=======
->>>>>>> 1d17dd43
   def run = IO {
     val terminal = TerminalFactory.getFlavor(TerminalFactory.Flavor.UNIX)
     terminal.init()
@@ -332,7 +327,7 @@
           new Evaluator[N](N0) with IdSourceScannerModule {
             type YggConfig = REPLConfig
             val yggConfig = replConfig
-            val report = LoggingQueryLogger[N](N0)
+            val report = LoggingQueryLogger[N, instructions.Line](N0)
           }
 
         def startup = IO { PrecogUnit }
