--- conflicted
+++ resolved
@@ -33,6 +33,7 @@
 
 import com.precog.common.Path
 import com.precog.common.kafka._
+import com.precog.common.accounts._
 import com.precog.common.security._
 import com.precog.util.PrecogUnit
 
@@ -302,19 +303,11 @@
           }
         }
 
-<<<<<<< HEAD
-        val metadataStorage = fileMetadataStorage
         val accountFinder = None
 
-        class Storage extends SystemActorStorageLike {
-          val accessControl = new UnrestrictedAccessControl[Future]()
-          //val accountManager = new InMemoryAccountManager[Future]()
-        }
-=======
         val projectionsActor = actorSystem.actorOf(Props(new ProjectionsActor), "projections")
         val shardActors @ ShardActors(ingestSupervisor, metadataActor, metadataSync) =
-          initShardActors(fileMetadataStorage, new InMemoryAccountManager[Future](), projectionsActor)
->>>>>>> 2b0a9edc
+          initShardActors(fileMetadataStorage, AccountFinder.Empty[Future], projectionsActor)
 
         val accessControl = new UnrestrictedAccessControl[Future]()
 
