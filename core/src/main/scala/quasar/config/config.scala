/*
 * Copyright 2014 - 2015 SlamData Inc.
 *
 * Licensed under the Apache License, Version 2.0 (the "License");
 * you may not use this file except in compliance with the License.
 * You may obtain a copy of the License at
 *
 *     http://www.apache.org/licenses/LICENSE-2.0
 *
 * Unless required by applicable law or agreed to in writing, software
 * distributed under the License is distributed on an "AS IS" BASIS,
 * WITHOUT WARRANTIES OR CONDITIONS OF ANY KIND, either express or implied.
 * See the License for the specific language governing permissions and
 * limitations under the License.
 */

package quasar.config

import com.mongodb.ConnectionString
import quasar.Predef._
import quasar.fp._
import quasar._, Evaluator._, Errors._
import quasar.fs.{Path => EnginePath}

import java.io.{File => JFile}
import scala.util.Properties._
import argonaut._, Argonaut._
import scalaz._, Scalaz._
import scalaz.concurrent.Task
import pathy._, Path._

final case class SDServerConfig(port0: Option[Int]) {
  val port = port0.getOrElse(SDServerConfig.DefaultPort)
}

object SDServerConfig {
  val DefaultPort = 20223

  implicit def Codec: CodecJson[SDServerConfig] =
    casecodec1(SDServerConfig.apply, SDServerConfig.unapply)("port")
}

final case class Credentials(username: String, password: String)

object Credentials {
  implicit def Codec: CodecJson[Credentials] =
    casecodec2(Credentials.apply, Credentials.unapply)("username", "password")
}

sealed trait MountConfig {
  def validate(path: EnginePath): EnvironmentError \/ Unit
}
<<<<<<< HEAD
final case class MongoDbConfig(uri: ConnectionString) extends BackendConfig {
  def validate(path: EnginePath) =
    if (path.relative) -\/(InvalidConfig("Not an absolute path: " + path))
    else if (!path.pureDir) -\/(InvalidConfig("Not a directory path: " + path))
    else \/-(())
=======
final case class MongoDbConfig(uri: ConnectionString) extends MountConfig {
  def validate(path: EnginePath) = for {
    _ <- if (path.relative) -\/(InvalidConfig("Not an absolute path: " + path)) else \/-(())
    _ <- if (!path.pureDir) -\/(InvalidConfig("Not a directory path: " + path)) else \/-(())
  } yield ()
>>>>>>> 08ba1248
}
object MongoConnectionString {
  def parse(uri: String): String \/ ConnectionString =
    \/.fromTryCatchNonFatal(new ConnectionString(uri)).leftMap(_.toString)

  def decode(uri: String): DecodeResult[ConnectionString] = {
    DecodeResult(parse(uri).leftMap(κ((s"invalid connection URI: $uri", CursorHistory(Nil)))))
  }
  implicit val codec: CodecJson[ConnectionString] =
    CodecJson[ConnectionString](
      c => jString(c.getURI),
      _.as[String].flatMap(decode))
}
object MongoDbConfig {
  import MongoConnectionString.codec
  implicit def Codec: CodecJson[MongoDbConfig] =
    casecodec1(MongoDbConfig.apply, MongoDbConfig.unapply)("connectionUri")
}

<<<<<<< HEAD
object BackendConfig {
  implicit def BackendConfig: CodecJson[BackendConfig] =
    CodecJson[BackendConfig](
      encoder = _ match {
        case x @ MongoDbConfig(_) => ("mongodb", MongoDbConfig.Codec.encode(x)) ->: jEmptyObject
      },
      decoder = _.get[MongoDbConfig]("mongodb").map(v => v: BackendConfig))
=======
final case class ViewConfig(tempPath: Option[EnginePath], query: sql.Expr) extends MountConfig {
  def validate(path: EnginePath) = for {
    _ <- if (path.relative) -\/(InvalidConfig("Not an absolute path: " + path)) else \/-(())
    _ <- if (path.pureDir) -\/(InvalidConfig("Not a file path: " + path)) else \/-(())
  } yield ()
}
object ViewConfig {
  private val UriPattern = "([a-z][a-z0-9+-.]*):///([^?]*)\\?q=(.+)".r

  private def fromUri(uri: String): String \/ ViewConfig = for {
    gs       <- UriPattern.unapplySeq(uri) \/> ("could not parse URI: " + uri)
    scheme   <- nonEmpty(gs(0))            \/> ("missing URI scheme: " + uri)
    _        <- if (scheme == "sql2") \/-(()) else -\/("unrecognized scheme: " + scheme)
    path     =  nonEmpty(gs(1)).map(EnginePath(_))
    queryEnc <- nonEmpty(gs(2))            \/> ("missing query: " + uri)
    queryStr <- \/.fromTryCatchNonFatal(java.net.URLDecoder.decode(queryEnc, "UTF-8")).leftMap(_.getMessage + "; " + queryEnc)
    query <- new sql.SQLParser().parse(sql.Query(queryStr)).leftMap(_.message)
  } yield ViewConfig(path, query)

  private def toUri(cfg: ViewConfig) =
    "sql2:///" + cfg.tempPath.map(_.simplePathname).getOrElse("") + "?q=" + java.net.URLEncoder.encode(sql.pprint(cfg.query), "UTF-8")

  implicit def Codec = CodecJson[ViewConfig](
    cfg => Json("uri" := toUri(cfg)),
    c => {
      val uriC = (c --\ "uri")
      for {
        uri <- uriC.as[String]
        cfg <- DecodeResult(fromUri(uri).leftMap(e => (e.toString, uriC.history)))
      } yield cfg
    })

  private def nonEmpty(strOrNull: String) =
    if (strOrNull == "") None else Option(strOrNull)
}

object MountConfig {
  implicit val Codec = CodecJson[MountConfig](
    encoder = _ match {
      case x @ MongoDbConfig(_) => ("mongodb", MongoDbConfig.Codec.encode(x)) ->: jEmptyObject
      case x @ ViewConfig(_, _) => ("view", ViewConfig.Codec.encode(x)) ->: jEmptyObject
    },
    decoder = c => (c.fields match {
      case Some("mongodb" :: Nil) => c.get[MongoDbConfig]("mongodb")
      case Some("view" :: Nil)    => c.get[ViewConfig]("view")
      case Some(t :: Nil)         => DecodeResult.fail("unrecognized mount type: " + t, c.history)
      case _                      => DecodeResult.fail("invalid mount: " + c.focus, c.history)
    }).map(v => v: MountConfig))
>>>>>>> 08ba1248
}

final case class Config(
  server:    SDServerConfig,
  mountings: Map[EnginePath, MountConfig])

object Config {
  import FsPath._

  val empty = Config(SDServerConfig(None), Map())

<<<<<<< HEAD
  private implicit val MapCodec: CodecJson[Map[EnginePath, BackendConfig]] =
    CodecJson[Map[EnginePath, BackendConfig]](
      encoder = map => map.map(t => t._1.pathname -> t._2).asJson,
      decoder = cursor => implicitly[DecodeJson[Map[String, BackendConfig]]].decode(cursor).map(_.map(t => EnginePath(t._1) -> t._2)))

  implicit def configCodecJson: CodecJson[Config] =
    casecodec2(Config.apply, Config.unapply)("server", "mountings")
=======
  private implicit val MapCodec = CodecJson[Map[EnginePath, MountConfig]](
    encoder = map => map.map(t => t._1.pathname -> t._2).asJson,
    decoder = cursor => implicitly[DecodeJson[Map[String, MountConfig]]].decode(cursor).map(_.map(t => EnginePath(t._1) -> t._2)))

  implicit def Codec = casecodec2(Config.apply, Config.unapply)("server", "mountings")
>>>>>>> 08ba1248

  def defaultPathForOS(file: RelFile[Sandboxed])(os: OS): Task[FsPath[File, Sandboxed]] = {
    def localAppData: OptionT[Task, FsPath.Aux[Abs, Dir, Sandboxed]] =
      OptionT(Task.delay(envOrNone("LOCALAPPDATA")))
        .flatMap(s => OptionT(parseWinAbsAsDir(s).point[Task]))

    def homeDir: OptionT[Task, FsPath.Aux[Abs, Dir, Sandboxed]] =
      OptionT(Task.delay(propOrNone("user.home")))
        .flatMap(s => OptionT(parseAbsAsDir(os, s).point[Task]))

    val dirPath: RelDir[Sandboxed] = os.fold(
      currentDir,
      dir("Library") </> dir("Application Support"),
      dir(".config"))

    val baseDir = OptionT.some[Task, Boolean](os.isWin)
      .ifM(localAppData, OptionT.none)
      .orElse(homeDir)
      .map(_.forgetBase)
      .getOrElse(Uniform(currentDir))

    baseDir map (_ </> dirPath </> file)
  }

  /**
   * The default path to the configuration file for the current operating system.
   *
   * NB: Paths read from environment/props are assumed to be absolute.
   */
  private def defaultPath: Task[FsPath[File, Sandboxed]] =
    OS.currentOS >>= defaultPathForOS(dir("quasar") </> file("quasar-config.json"))

  private def alternatePath: Task[FsPath[File, Sandboxed]] =
    OS.currentOS >>= defaultPathForOS(dir("SlamData") </> file("slamengine-config.json"))

  def fromFile(path: FsPath[File, Sandboxed]): EnvTask[Config] = {
    import java.nio.file._
    import java.nio.charset._

    for {
      codec  <- liftE[EnvironmentError](systemCodec)
      strPath = printFsPath(codec, path)
      text   <- liftE[EnvironmentError](Task.delay(
                  new String(Files.readAllBytes(Paths.get(strPath)), StandardCharsets.UTF_8)))
      config <- EitherT(Task.now(fromString(text).leftMap {
                  case InvalidConfig(message) => InvalidConfig("Failed to parse " + path + ": " + message)
                  case e => e
                }))
    } yield config

  }

  def fromFileOrEmpty(path: Option[FsPath[File, Sandboxed]]): EnvTask[Config] = {
    def loadOr(path: FsPath[File, Sandboxed], alt: EnvTask[Config]): EnvTask[Config] =
      handleWith(fromFile(path)) {
        case _: java.nio.file.NoSuchFileException => alt
      }

    val empty = liftE[EnvironmentError](Task.now(Config.empty))

    path match {
      case Some(path) =>
        loadOr(path, empty)
      case None =>
        liftE(defaultPath).flatMap { p =>
          loadOr(p, liftE(alternatePath).flatMap { p =>
            loadOr(p, empty)
          })
        }
    }
  }

  def loadAndTest(path: FsPath[File, Sandboxed]): EnvTask[Config] = for {
    config <- fromFile(path)
    _      <- config.mountings.values.toList.map(Backend.test).sequenceU
  } yield config

  def toFile(config: Config, path: Option[FsPath[File, Sandboxed]])(implicit encoder: EncodeJson[Config]): Task[Unit] = {
    import java.nio.file._
    import java.nio.charset._

    for {
      codec <- systemCodec
      p1    <- path.fold(defaultPath)(Task.now)
      cfg   <- Task.delay {
        val text = toString(config)
        val p = Paths.get(printFsPath(codec, p1))
        ignore(Option(p.getParent).map(Files.createDirectories(_)))
        ignore(Files.write(p, text.getBytes(StandardCharsets.UTF_8)))
        ()
      }
    } yield cfg
  }

  def fromString(value: String): EnvironmentError \/ Config =
    Parse.decodeEither[Config](value).leftMap(InvalidConfig(_))

  def toString(config: Config)(implicit encoder: EncodeJson[Config]): String =
    encoder.encode(config).pretty(quasar.fp.multiline)

  implicit val ShowConfig: Show[Config] = new Show[Config] {
    override def shows(f: Config) = Config.toString(f)
  }
}<|MERGE_RESOLUTION|>--- conflicted
+++ resolved
@@ -50,19 +50,11 @@
 sealed trait MountConfig {
   def validate(path: EnginePath): EnvironmentError \/ Unit
 }
-<<<<<<< HEAD
-final case class MongoDbConfig(uri: ConnectionString) extends BackendConfig {
+final case class MongoDbConfig(uri: ConnectionString) extends MountConfig {
   def validate(path: EnginePath) =
     if (path.relative) -\/(InvalidConfig("Not an absolute path: " + path))
     else if (!path.pureDir) -\/(InvalidConfig("Not a directory path: " + path))
     else \/-(())
-=======
-final case class MongoDbConfig(uri: ConnectionString) extends MountConfig {
-  def validate(path: EnginePath) = for {
-    _ <- if (path.relative) -\/(InvalidConfig("Not an absolute path: " + path)) else \/-(())
-    _ <- if (!path.pureDir) -\/(InvalidConfig("Not a directory path: " + path)) else \/-(())
-  } yield ()
->>>>>>> 08ba1248
 }
 object MongoConnectionString {
   def parse(uri: String): String \/ ConnectionString =
@@ -82,20 +74,11 @@
     casecodec1(MongoDbConfig.apply, MongoDbConfig.unapply)("connectionUri")
 }
 
-<<<<<<< HEAD
-object BackendConfig {
-  implicit def BackendConfig: CodecJson[BackendConfig] =
-    CodecJson[BackendConfig](
-      encoder = _ match {
-        case x @ MongoDbConfig(_) => ("mongodb", MongoDbConfig.Codec.encode(x)) ->: jEmptyObject
-      },
-      decoder = _.get[MongoDbConfig]("mongodb").map(v => v: BackendConfig))
-=======
 final case class ViewConfig(tempPath: Option[EnginePath], query: sql.Expr) extends MountConfig {
-  def validate(path: EnginePath) = for {
-    _ <- if (path.relative) -\/(InvalidConfig("Not an absolute path: " + path)) else \/-(())
-    _ <- if (path.pureDir) -\/(InvalidConfig("Not a file path: " + path)) else \/-(())
-  } yield ()
+  def validate(path: EnginePath) =
+    if (path.relative) -\/(InvalidConfig("Not an absolute path: " + path))
+    else if (path.pureDir) -\/(InvalidConfig("Not a file path: " + path))
+    else \/-(())
 }
 object ViewConfig {
   private val UriPattern = "([a-z][a-z0-9+-.]*):///([^?]*)\\?q=(.+)".r
@@ -139,7 +122,6 @@
       case Some(t :: Nil)         => DecodeResult.fail("unrecognized mount type: " + t, c.history)
       case _                      => DecodeResult.fail("invalid mount: " + c.focus, c.history)
     }).map(v => v: MountConfig))
->>>>>>> 08ba1248
 }
 
 final case class Config(
@@ -151,21 +133,11 @@
 
   val empty = Config(SDServerConfig(None), Map())
 
-<<<<<<< HEAD
-  private implicit val MapCodec: CodecJson[Map[EnginePath, BackendConfig]] =
-    CodecJson[Map[EnginePath, BackendConfig]](
-      encoder = map => map.map(t => t._1.pathname -> t._2).asJson,
-      decoder = cursor => implicitly[DecodeJson[Map[String, BackendConfig]]].decode(cursor).map(_.map(t => EnginePath(t._1) -> t._2)))
-
-  implicit def configCodecJson: CodecJson[Config] =
-    casecodec2(Config.apply, Config.unapply)("server", "mountings")
-=======
   private implicit val MapCodec = CodecJson[Map[EnginePath, MountConfig]](
     encoder = map => map.map(t => t._1.pathname -> t._2).asJson,
     decoder = cursor => implicitly[DecodeJson[Map[String, MountConfig]]].decode(cursor).map(_.map(t => EnginePath(t._1) -> t._2)))
 
   implicit def Codec = casecodec2(Config.apply, Config.unapply)("server", "mountings")
->>>>>>> 08ba1248
 
   def defaultPathForOS(file: RelFile[Sandboxed])(os: OS): Task[FsPath[File, Sandboxed]] = {
     def localAppData: OptionT[Task, FsPath.Aux[Abs, Dir, Sandboxed]] =
