--- conflicted
+++ resolved
@@ -79,51 +79,6 @@
   import Recursive.ops._
   import queryfile._
 
-<<<<<<< HEAD
-  type MongoQuery[A] = WorkflowExecErrT[MongoDbIO, A]
-
-  val interpret: EnvErr2T[MongoDbIO, QueryFile ~> MongoQuery] =
-    WorkflowExecutor.mongoDb map { execMongo =>
-      new (QueryFile ~> MongoQuery) {
-        def apply[A](qf: QueryFile[A]) = qf match {
-          case ExecutePlan(lp, out) =>
-            (for {
-              _      <- checkPathsExist(lp)
-              salt   <- liftG(MongoDbIO.liftTask(NameGenerator.salt)
-                                .liftM[WorkflowExecErrT])
-              prefix =  s"tmp.gen_${salt}"
-              coll   <- planWorkflow(lp, out)
-                          .flatMap { case (wf, dst) => execWorkflow(wf, dst, execMongo) }
-                          .run(prefix)
-            } yield ResultFile.User(coll.asFile)).run.run
-
-          case Explain(lp, out) =>
-            planWorkflow(lp, out)
-              .run("tmp.gen")
-              .run.map(_.swap.toOption)
-              .run
-
-          case ListContents(dir) =>
-            (dirName(dir) match {
-              case Some(_) =>
-                collectionsInDir(dir)
-                  .map(_ foldMap (collectionToNode(dir) andThen (_.toSet)))
-                  .run
-
-              case None if depth(dir) == 0 =>
-                MongoDbIO.collections
-                  .map(collectionToNode(dir))
-                  .pipe(process1.stripNone)
-                  .runLog
-                  .map(_.toSet.right[FileSystemError])
-
-              case None =>
-                nonExistentParent[Set[Node]](dir).run
-            }).liftM[WorkflowExecErrT]
-        }
-      }
-    }
-=======
   type QRT[F[_], A] = QueryRT[F, C, A]
   type QR[A]        = QRT[MongoDbIO, A]
   type MQ[A]        = WorkflowExecErrT[QR, A]
@@ -195,7 +150,6 @@
             .pipe(process1.stripNone)
             .runLog
             .map(_.toSet.right[FileSystemError])
->>>>>>> b65ecfec
 
         case None =>
           nonExistentParent[Set[Node]](dir).run
@@ -215,49 +169,6 @@
   private type W[A, B]   = WriterT[MQ, A, B]
   private type R[A, B]   = ReaderT[MongoDbIO, A, B]
 
-<<<<<<< HEAD
-  private type PrefixRT[X[_], A] = ReaderT[X, String, A]
-
-  private val liftG: MongoQuery ~> G =
-    liftMT[F, FileSystemErrT] compose liftMT[MongoQuery, PhaseResultT]
-
-  private def planWorkflow(
-    lp: Fix[LogicalPlan],
-    out: AFile
-  ): PrefixRT[G, (Crystallized, Collection)] = for {
-    wf  <- convertP(lp)(MongoDbPlanner.plan(lp))
-             .liftM[PrefixRT]
-    dst <- EitherT(
-             Collection.fromPathy(out)
-               .leftMap(PathError)
-               .point[F])
-             .liftM[PrefixRT]: PrefixRT[G, Collection]
-    _   <- writeJsLog(wf, dst)
-  } yield (wf, dst)
-
-  private def convertP(lp: Fix[LogicalPlan]): P ~> G =
-    new (P ~> G) {
-      def apply[A](pa: P[A]) = {
-        val r = pa.leftMap(PlannerError(lp, _)).run
-        EitherT(WriterT(r.point[MongoQuery]): F[FileSystemError \/ A])
-      }
-    }
-
-  private def writeJsLog(wf: Crystallized, dst: Collection) =
-    ReaderT[G, String, Unit] { tmpPrefix =>
-      val (stmts, r) =
-        WorkflowExecutor.javaScript
-          .execute(wf, dst).run.run(tmpPrefix).eval(0).run
-
-      def phaseR: PhaseResult =
-        PhaseResult.Detail("MongoDB", Js.Stmts(stmts.toList).pprint(0))
-
-      r.fold(
-        err => liftG(err.raiseError[MongoE, Unit]),
-        _   => (MonadTell[W, PhaseResults].tell(Vector(phaseR)): F[Unit])
-                 .liftM[FileSystemErrT])
-    }
-=======
   private val queryR =
     MonadReader[R, (Option[DefaultDb], TaskRef[EvalState[C]])]
 
@@ -315,7 +226,6 @@
   ): MQ[Collection] =
     EitherT[QR, WorkflowExecutionError, Collection](
       execMongo.execute(wf, dst).run.run(tmpPrefix).eval(0).liftM[QRT])
->>>>>>> b65ecfec
 
   private def evalWorkflow(
     wf: Crystallized,
