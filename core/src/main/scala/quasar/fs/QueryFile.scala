package quasar
package fs

import quasar.Predef._
import quasar.fp._
import quasar.fs.{Path => QPath}
import quasar.recursionschemes._, Recursive.ops._

import pathy.Path._
import scalaz._, Scalaz._
import scalaz.stream.Process

sealed trait QueryFile[A]

object QueryFile {
  final case class ExecutePlan(lp: Fix[LogicalPlan], out: AFile)
    extends QueryFile[(PhaseResults, FileSystemError \/ ResultFile)]

<<<<<<< HEAD
  final case class Explain(lp: Fix[LogicalPlan]) extends QueryFile[PhaseResults]

  final case class ListContents(dir: AbsDir[Sandboxed])
=======
  /** TODO: While this is a bit better in one dimension here in `QueryFile`,
    *       @mossprescott points out it is still a bit of a stretch to include
    *       in this algebra. We need to revisit this and probably add algebras
    *       over multiple dimensions to better organize these (and other)
    *       operations.
    *
    *       For more discussion, see
    *       https://github.com/quasar-analytics/quasar/pull/986#discussion-diff-45081757
    */
  final case class ListContents(dir: ADir)
>>>>>>> df01895c
    extends QueryFile[FileSystemError \/ Set[Node]]

  final class Ops[S[_]](implicit S0: Functor[S], S1: QueryFileF :<: S) {
    import ResultFile._

    type F[A] = Free[S, A]
    type M[A] = FileSystemErrT[F, A]

    val transforms = Transforms[F]
    import transforms._

    /** Returns the path to the result of executing the given [[LogicalPlan]],
      * using the provided path if possible.
      *
      * Execution of certain plans may return a result file other than the
      * requested file if it is more efficient to do so (i.e. to avoid copying
      * lots of data for a plan consisting of a single `ReadF(...)`).
      */
    def execute(plan: Fix[LogicalPlan], out: AFile): ExecM[ResultFile] =
      EitherT(WriterT(lift(ExecutePlan(plan, out))): G[FileSystemError \/ ResultFile])

    def explain(plan: Fix[LogicalPlan]): F[PhaseResults] =
      lift(Explain(plan))

    /** Returns the path to the result of executing the given [[LogicalPlan]] */
    def execute_(plan: Fix[LogicalPlan])
                (implicit M: ManageFile.Ops[S]): ExecM[ResultFile] = {

      val outFile = plan.foldMap {
        case Fix(LogicalPlan.ReadF(p)) => Vector(p)
        case _                         => Vector.empty
      }.headOption flatMap pathToAbsFile cata (M.tempFileNear, M.anyTempFile)

      for {
        out <- toExec(outFile)
        rf0 <- execute(plan, out)
        rf1 =  user.getOrModify(rf0)
                 .map(usr => if (usr == out) Temp(usr) else User(usr))
                 .merge
      } yield rf1
    }

    /** Returns the source of values from the result of executing the given
      * [[LogicalPlan]].
      */
    def evaluate(plan: Fix[LogicalPlan])
                (implicit R: ReadFile.Ops[S], M: ManageFile.Ops[S])
                : Process[ExecM, Data] = {

      val hoistFS: FileSystemErrT[F, ?] ~> ExecM =
        Hoist[FileSystemErrT].hoist[F, G](liftMT[F, PhaseResultT])

      def values(f: AFile) =
        R.scanAll(f).translate[ExecM](hoistFS)

      def handleTemp(tmp: AFile) = {
        val cleanup = (hoistFS(M.delete(tmp)): ExecM[Unit])
                        .liftM[Process].drain
        values(tmp) onComplete cleanup
      }

      execute_(plan).liftM[Process] flatMap {
        case Case.User(f) => values(f)
        case Case.Temp(f) => handleTemp(f)
      }
    }

    /** Returns the path to the result of executing the given SQL^2 query
      * using the given output file if possible.
      */
    def executeQuery(query: sql.Expr, vars: Variables, out: AFile)
                    : CompExecM[ResultFile] = {

      compileAnd(query, vars)(execute(_, out))
    }

    /** Returns the path to the result of executing the given SQL^2 query. */
    def executeQuery_(query: sql.Expr, vars: Variables)
                     (implicit M: ManageFile.Ops[S]): CompExecM[ResultFile] = {
      compileAnd(query, vars)(execute_)
    }

    /** Returns the source of values from the result of executing the given
      * SQL^2 query.
      */
    def evaluateQuery(query: sql.Expr, vars: Variables)
                     (implicit R: ReadFile.Ops[S], M: ManageFile.Ops[S])
                     : Process[CompExecM, Data] = {

      def comp = compToCompExec(queryPlan(query, vars)).liftM[Process]

      comp flatMap (lp => evaluate(lp).translate[CompExecM](execToCompExec))
    }

    def explainQuery(query: sql.Expr, vars: Variables): SemanticErrsT[F,PhaseResults] = {
      val writer = queryPlan(query, vars).run
      val phases = writer.written
      EitherT[F,SemanticErrors,PhaseResults](
        writer.value.map(lp => explain(lp).map(physicalPhases => phases ++ physicalPhases)).sequenceU)
    }

    /** Returns immediate children of the given directory, fails if the
      * directory does not exist.
      */
    def ls(dir: ADir): M[Set[Node]] =
      EitherT(lift(ListContents(dir)))

    /** The children of the root directory. */
    def ls: M[Set[Node]] =
      ls(rootDir)

    /** Returns all files in this directory and all of it's sub-directories
      * Fails if the directory does not exist.
      */
<<<<<<< HEAD
    def descendantFiles(dir: AbsDir[Sandboxed]): M[Set[RelFile[Sandboxed]]] = {
      type S[A] = StreamT[M, A]

      def lsR(desc: RelDir[Sandboxed]): StreamT[M, RelFile[Sandboxed]] =
=======
    def lsAll(dir: ADir): M[Set[Node]] = {
      type S[A] = StreamT[M, A]

      def lsR(desc: RDir): StreamT[M, Node] =
>>>>>>> df01895c
        StreamT.fromStream[M, Node](ls(dir </> desc) map (_.toStream))
          .flatMap(n => refineType(n.path).fold(
            d => lsR(desc </> d),
<<<<<<< HEAD
            f => (desc </> f).point[S]))
=======
            f => Node.Plain(desc </> f).point[S]))
>>>>>>> df01895c

      lsR(currentDir).foldLeft(Set.empty[RelFile[Sandboxed]])(_ + _)
    }

    /** Returns whether the given file exists. */
    def fileExists(file: AFile): F[Boolean] = {
      val parent = fileParent(file)

      ls(parent)
        .map(_ flatMap (_.file.map(parent </> _).toSet) exists (identicalPath(file, _)))
        .getOrElse(false)
    }

    ////

    private def compileAnd[A](query: sql.Expr, vars: Variables)
                             (f: Fix[LogicalPlan] => ExecM[A])
                             : CompExecM[A] = {
      compToCompExec(queryPlan(query, vars))
        .flatMap(lp => execToCompExec(f(lp)))
    }

    private def pathToAbsFile(p: QPath): Option[AFile] =
      p.file map (fn =>
        p.asAbsolute.dir
          .foldLeft(rootDir[Sandboxed])((d, n) => d </> dir(n.value)) </>
          file(fn.value))

    private def lift[A](qf: QueryFile[A]): F[A] =
      Free.liftF(S1.inj(Coyoneda.lift(qf)))
  }

  object Ops {
    implicit def apply[S[_]](implicit S0: Functor[S], S1: QueryFileF :<: S): Ops[S] =
      new Ops[S]
  }

  class Transforms[F[_]: Monad] {
    type G[A] = PhaseResultT[F, A]
    type H[A] = SemanticErrsT[G, A]

    type ExecM[A]     = FileSystemErrT[G, A]
    type CompExecM[A] = FileSystemErrT[H, A]

    val execToCompExec: ExecM ~> CompExecM =
      Hoist[FileSystemErrT].hoist[G, H](liftMT[G, SemanticErrsT])

    val compToCompExec: CompileM ~> CompExecM = {
      val hoistW: PhaseResultW ~> G = Hoist[PhaseResultT].hoist(pointNT[F])
      val hoistC: CompileM ~> H     = Hoist[SemanticErrsT].hoist(hoistW)
      liftMT[H, FileSystemErrT] compose hoistC
    }

    val toExec: F ~> ExecM =
      liftMT[G, FileSystemErrT] compose liftMT[F, PhaseResultT]

    val toCompExec: F ~> CompExecM =
      execToCompExec compose toExec
  }

  object Transforms {
    def apply[F[_]: Monad]: Transforms[F] =
      new Transforms[F]
  }
}<|MERGE_RESOLUTION|>--- conflicted
+++ resolved
@@ -16,11 +16,8 @@
   final case class ExecutePlan(lp: Fix[LogicalPlan], out: AFile)
     extends QueryFile[(PhaseResults, FileSystemError \/ ResultFile)]
 
-<<<<<<< HEAD
   final case class Explain(lp: Fix[LogicalPlan]) extends QueryFile[PhaseResults]
 
-  final case class ListContents(dir: AbsDir[Sandboxed])
-=======
   /** TODO: While this is a bit better in one dimension here in `QueryFile`,
     *       @mossprescott points out it is still a bit of a stretch to include
     *       in this algebra. We need to revisit this and probably add algebras
@@ -31,7 +28,6 @@
     *       https://github.com/quasar-analytics/quasar/pull/986#discussion-diff-45081757
     */
   final case class ListContents(dir: ADir)
->>>>>>> df01895c
     extends QueryFile[FileSystemError \/ Set[Node]]
 
   final class Ops[S[_]](implicit S0: Functor[S], S1: QueryFileF :<: S) {
@@ -146,25 +142,14 @@
     /** Returns all files in this directory and all of it's sub-directories
       * Fails if the directory does not exist.
       */
-<<<<<<< HEAD
-    def descendantFiles(dir: AbsDir[Sandboxed]): M[Set[RelFile[Sandboxed]]] = {
+    def descendantFiles(dir: ADir): M[Set[RelFile[Sandboxed]]] = {
       type S[A] = StreamT[M, A]
 
-      def lsR(desc: RelDir[Sandboxed]): StreamT[M, RelFile[Sandboxed]] =
-=======
-    def lsAll(dir: ADir): M[Set[Node]] = {
-      type S[A] = StreamT[M, A]
-
-      def lsR(desc: RDir): StreamT[M, Node] =
->>>>>>> df01895c
+      def lsR(desc: RDir): StreamT[M, RelFile[Sandboxed]] =
         StreamT.fromStream[M, Node](ls(dir </> desc) map (_.toStream))
           .flatMap(n => refineType(n.path).fold(
             d => lsR(desc </> d),
-<<<<<<< HEAD
             f => (desc </> f).point[S]))
-=======
-            f => Node.Plain(desc </> f).point[S]))
->>>>>>> df01895c
 
       lsR(currentDir).foldLeft(Set.empty[RelFile[Sandboxed]])(_ + _)
     }
