--- conflicted
+++ resolved
@@ -39,12 +39,8 @@
   type FileMap = Map[AFile, Vector[Data]]
   type RM = Map[ReadHandle, Reading]
   type WM = Map[WriteHandle, AFile]
-<<<<<<< HEAD
-  type QueryResponses = Map[Fix[LogicalPlan],Vector[Data]]
-=======
   type QueryResponses = Map[Fix[LogicalPlan], Vector[Data]]
   type ResultMap = Map[ResultHandle, Vector[Data]]
->>>>>>> b65ecfec
 
   type InMemoryFs[A]  = State[InMemState, A]
   type InMemStateR[A] = (InMemState, A)
@@ -57,12 +53,6 @@
     * @param rm Currently open [[quasar.fs.ReadFile.ReadHandle]]s
     * @param wm Currently open [[quasar.fs.WriteFile.WriteHandle]]s
     */
-<<<<<<< HEAD
-  final case class InMemState(seq: Long, contents: FileMap, rm: RM, wm: WM, queryResps: QueryResponses)
-
-  object InMemState {
-    val empty = InMemState(0, Map.empty, Map.empty, Map.empty, Map.empty)
-=======
   final case class InMemState(
     seq: Long,
     contents: FileMap,
@@ -73,7 +63,6 @@
 
   object InMemState {
     val empty = InMemState(0, Map.empty, Map.empty, Map.empty, Map.empty, Map.empty)
->>>>>>> b65ecfec
 
     def fromFiles(files: FileMap): InMemState =
       empty copy (contents = files)
@@ -168,23 +157,6 @@
   val queryFile: QueryFile ~> InMemoryFs = new (QueryFile ~> InMemoryFs) {
     def apply[A](qf: QueryFile[A]) = qf match {
       case ExecutePlan(lp, out) =>
-<<<<<<< HEAD
-        val noSupportMsg = "In Memory interpreter does not currently support this plan"
-        queryResponsesL.st.flatMap { queryResponses =>
-          val queryResponse = simpleEvaluation(lp)
-          val result = queryResponse.flatMap(_.cata(
-            data => fileL(out) assigno Some(data) map(
-              previousData => (previousData ? ResultFile.User(out) | ResultFile.Temp(out)).right[FileSystemError]),
-            PlannerError(lp, UnsupportedPlan(lp.unFix, Some(noSupportMsg))).left[ResultFile].point[InMemoryFs]))
-          val phase = lookup(lp,queryResponses)
-          result.map((Vector(phase),_))
-        }
-
-      case Explain(lp, _) =>
-        queryResponsesL.st.map( queryResps =>
-          (Vector(lookup(lp, queryResps)), none[FileSystemError])
-        )
-=======
         evalPlan(lp) { data =>
           (fileL(out) := some(data)) as out
         }
@@ -213,7 +185,6 @@
       case Explain(lp) =>
         phaseResults(lp)
           .tuple(queryResponsesL.st map (qrs => executionPlan(lp, qrs).right))
->>>>>>> b65ecfec
 
       case ListContents(dir) =>
         ls(dir)
@@ -222,17 +193,6 @@
         contentsL.st.map(_.contains(file).right)
     }
 
-<<<<<<< HEAD
-    private def lookup(lp: Fix[LogicalPlan],queries: QueryResponses): PhaseResult =
-      PhaseResult.Detail("Lookup in Memory", s"Lookup $lp in $queries")
-
-    private def simpleEvaluation(lp: Fix[LogicalPlan]): InMemoryFs[Option[Vector[Data]]] = {
-      State.gets{ mem =>
-        import quasar.LogicalPlan._
-        import quasar.std.StdLib.set.{Drop, Take}
-        import quasar.std.StdLib.identity.Squash
-        Recursive[Fix].para[LogicalPlan, Option[Vector[Data]]](lp){
-=======
     private def evalPlan[A](lp: Fix[LogicalPlan])
                            (f: Vector[Data] => InMemoryFs[A])
                            : InMemoryFs[(PhaseResults, FileSystemError \/ A)] = {
@@ -253,17 +213,12 @@
         import quasar.std.StdLib.set.{Drop, Take}
         import quasar.std.StdLib.identity.Squash
         Recursive[Fix].para[LogicalPlan, Option[Vector[Data]]](lp) {
->>>>>>> b65ecfec
           case ReadF(path) => convertToAFile(path).flatMap{ pathyPath => fileL(pathyPath).get(mem)}
           case InvokeF(Drop, (_,src) :: (Fix(ConstantF(Data.Int(skip))),_) :: Nil) => src.map(_.drop(skip.toInt))
           case InvokeF(Take, (_,src) :: (Fix(ConstantF(Data.Int(limit))),_) :: Nil) => src.map(_.take(limit.toInt))
           case InvokeF(Squash,(_,src) :: Nil) => src
           case other => queryResponsesL.get(mem).get(Fix(other.map(_._1)))
         }
-<<<<<<< HEAD
-      }
-    }
-=======
       })
     }
 
@@ -271,7 +226,6 @@
       PlannerError(lp, UnsupportedPlan(
         lp.unFix,
         some("In Memory interpreter does not currently support this plan")))
->>>>>>> b65ecfec
   }
 
   val fileSystem: FileSystem ~> InMemoryFs =
