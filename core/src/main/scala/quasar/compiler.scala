/*
 * Copyright 2014 - 2015 SlamData Inc.
 *
 * Licensed under the Apache License, Version 2.0 (the "License");
 * you may not use this file except in compliance with the License.
 * You may obtain a copy of the License at
 *
 *     http://www.apache.org/licenses/LICENSE-2.0
 *
 * Unless required by applicable law or agreed to in writing, software
 * distributed under the License is distributed on an "AS IS" BASIS,
 * WITHOUT WARRANTIES OR CONDITIONS OF ANY KIND, either express or implied.
 * See the License for the specific language governing permissions and
 * limitations under the License.
 */

package quasar

import quasar.Predef._
import quasar.recursionschemes._, Recursive.ops._
import quasar.fp._
import quasar.analysis._, SemanticAnalysis._, SemanticError._
import quasar.fs.Path
import quasar.sql._
import quasar.std.StdLib._

import org.threeten.bp.{Instant, LocalDate, LocalTime, Duration}
import scalaz.{Tree => _, _}, Scalaz._
import shapeless.contrib.scalaz.instances.deriveEqual

trait Compiler[F[_]] {
  import identity._
  import set._
  import string._
  import structural._

  import SemanticAnalysis.Annotations

  // HELPERS
  private type M[A] = EitherT[F, SemanticError, A]

  private type CompilerM[A] = StateT[M, CompilerState, A]

  private def syntheticOf(node: Expr)(implicit m: Monad[F]): CompilerM[List[Option[Synthetic]]] = attr(node).map(_._1)

  private def provenanceOf(node: Expr)(implicit m: Monad[F]): CompilerM[Provenance] = attr(node).map(_._2)

  private final case class TableContext(
    root: Option[Fix[LogicalPlan]],
    full: () => Fix[LogicalPlan],
    subtables: Map[String, Fix[LogicalPlan]]) {
    def ++(that: TableContext): TableContext =
      TableContext(
        None,
        () => LogicalPlan.Invoke(ObjectConcat, List(this.full(), that.full())),
        this.subtables ++ that.subtables)
  }

  private final case class CompilerState(
    tree:         AnnotatedTree[Expr, Annotations],
    fields:       List[String],
    tableContext: List[TableContext],
    nameGen:      Int)

  private object CompilerState {
    /**
     * Runs a computation inside a table context, which contains compilation
     * data for the tables in scope.
     */
    def contextual[A](t: TableContext)(f: CompilerM[A])(implicit m: Monad[F]):
        CompilerM[A] = for {
      _ <- mod((s: CompilerState) => s.copy(tableContext = t :: s.tableContext))
      a <- f
      _ <- mod((s: CompilerState) => s.copy(tableContext = s.tableContext.drop(1)))
    } yield a

    def addFields[A](add: List[String])(f: CompilerM[A])(implicit m: Monad[F]):
        CompilerM[A] =
      for {
        curr <- read[CompilerState, List[String]](_.fields)
        _    <- mod((s: CompilerState) => s.copy(fields = curr ++ add))
        a <- f
      } yield a

    def fields(implicit m: Monad[F]): CompilerM[List[String]] =
      read[CompilerState, List[String]](_.fields)

    def rootTable(implicit m: Monad[F]): CompilerM[Option[Fix[LogicalPlan]]] =
      read[CompilerState, Option[Fix[LogicalPlan]]](_.tableContext.headOption.flatMap(_.root))

    def rootTableReq(implicit m: Monad[F]): CompilerM[Fix[LogicalPlan]] = {
      this.rootTable flatMap {
        case Some(t)  => emit(t)
        case None     => fail(CompiledTableMissing)
      }
    }

    def subtable(name: String)(implicit m: Monad[F]):
        CompilerM[Option[Fix[LogicalPlan]]] =
      read[CompilerState, Option[Fix[LogicalPlan]]](_.tableContext.headOption.flatMap(_.subtables.get(name)))

    def subtableReq(name: String)(implicit m: Monad[F]):
        CompilerM[Fix[LogicalPlan]] =
      subtable(name) flatMap {
        case Some(t) => emit(t)
        case None    => fail(CompiledSubtableMissing(name))
      }

    def fullTable(implicit m: Monad[F]): CompilerM[Option[Fix[LogicalPlan]]] =
      read[CompilerState, Option[Fix[LogicalPlan]]](_.tableContext.headOption.map(_.full()))

    def fullTableReq(implicit m: Monad[F]): CompilerM[Fix[LogicalPlan]] =
      fullTable flatMap {
        case Some(t) => emit(t)
        case None    => fail(CompiledTableMissing)
      }

    /**
     * Generates a fresh name for use as an identifier, e.g. tmp321.
     */
    def freshName(prefix: String)(implicit m: Monad[F]): CompilerM[Symbol] =
      for {
        num <- read[CompilerState, Int](_.nameGen)
        _   <- mod((s: CompilerState) => s.copy(nameGen = s.nameGen + 1))
      } yield Symbol(prefix + num.toString)
  }

  sealed trait JoinDir
  final case object Left extends JoinDir {
    override def toString: String = "left"
  }
  final case object Right extends JoinDir {
    override def toString: String = "right"
  }

  private def read[A, B](f: A => B)(implicit m: Monad[F]): StateT[M, A, B] =
    StateT((s: A) => Applicative[M].point((s, f(s))))

  private def attr(node: Expr)(implicit m: Monad[F]): CompilerM[Annotations] =
    read(s => s.tree.attr(node))

  private def tree(implicit m: Monad[F]): CompilerM[AnnotatedTree[Expr, Annotations]] =
    read(s => s.tree)

  private def fail[A](error: SemanticError)(implicit m: Monad[F]):
      CompilerM[A] =
    lift(-\/(error))

  private def emit[A](value: A)(implicit m: Monad[F]): CompilerM[A] =
    lift(\/-(value))

  private def lift[A](v: SemanticError \/ A)(implicit m: Monad[F]): CompilerM[A] =
    StateT[M, CompilerState, A]((s: CompilerState) =>
      EitherT.eitherT(Applicative[F].point(v.map(s -> _))))

  private def whatif[S, A](f: StateT[M, S, A])(implicit m: Monad[F]):
      StateT[M, S, A] =
    for {
      oldState <- read((s: S) => s)
      rez      <- f.imap(κ(oldState))
    } yield rez

  private def mod(f: CompilerState => CompilerState)(implicit m: Monad[F]):
      CompilerM[Unit] =
    StateT[M, CompilerState, Unit](s => Applicative[M].point((f(s), ())))

  private def invoke(func: Func, args: List[Expr])(implicit m: Monad[F]): StateT[M, CompilerState, Fix[LogicalPlan]] =
    for {
      args <- args.map(compile0).sequenceU
    } yield func.apply(args: _*)


  // TODO: parameterize this
  val library = std.StdLib

  // CORE COMPILER
  private def compile0(node: Expr)(implicit M: Monad[F]):
      CompilerM[Fix[LogicalPlan]] = {
    def findFunction(name: String) =
      library.functions.find(f => f.name.toLowerCase == name.toLowerCase).fold[CompilerM[Func]](
        fail(FunctionNotFound(name)))(
        emit(_))

    def compileCases(cases: List[Case[Expr]], default: Fix[LogicalPlan])(f: Case[Expr] => CompilerM[(Fix[LogicalPlan], Fix[LogicalPlan])]) =
      for {
        cases   <- cases.map(f).sequenceU
      } yield cases.foldRight(default) {
        case ((cond, expr), default) =>
          LogicalPlan.Invoke(relations.Cond, cond :: expr :: default :: Nil)
      }

    def regexForLikePattern(pattern: String, escapeChar: Option[Char]):
        String = {
      def sansEscape(pat: List[Char]): List[Char] = pat match {
        case '_' :: t =>         '.' +: escape(t)
        case '%' :: t => ".*".toList ++ escape(t)
        case c :: t   =>
          if ("\\^$.|?*+()[{".contains(c))
            '\\' +: escape(t)
          else c +: escape(t)
        case Nil      => Nil
      }

      def escape(pat: List[Char]): List[Char] =
        escapeChar match {
          case None => sansEscape(pat)
          case Some(esc) =>
            pat match {
              // NB: We only handle the escape char when it’s before a special
              //     char, otherwise you run into weird behavior when the escape
              //     char _is_ a special char. Will change if someone can find
              //     an actual definition of SQL’s semantics.
              case `esc` :: '%' :: t => '%' +: escape(t)
              case `esc` :: '_' :: t => '_' +: escape(t)
              case l                 => sansEscape(l)
            }
        }
      "^" + escape(pattern.toList).mkString + "$"
    }

    def flattenJoins(term: Fix[LogicalPlan], relations: SqlRelation[Expr]):
        Fix[LogicalPlan] = relations match {
      case _: NamedRelation[_] => term
      case JoinRelation(left, right, _, _) =>
        LogicalPlan.Invoke(ObjectConcat,
          List(
            flattenJoins(LogicalPlan.Invoke(ObjectProject, List(term, LogicalPlan.Constant(Data.Str("left")))), left),
            flattenJoins(LogicalPlan.Invoke(ObjectProject, List(term, LogicalPlan.Constant(Data.Str("right")))), right)))
    }

    def buildJoinDirectionMap(relations: SqlRelation[Expr]): Map[String, List[JoinDir]] = {
      def loop(rel: SqlRelation[Expr], acc: List[JoinDir]):
          Map[String, List[JoinDir]] = rel match {
        case t: NamedRelation[_] => Map(t.aliasName -> acc)
        case JoinRelation(left, right, tpe, clause) =>
          loop(left, Left :: acc) ++ loop(right, Right :: acc)
      }

      loop(relations, Nil)
    }

    def compileTableRefs(joined: Fix[LogicalPlan], relations: SqlRelation[Expr]): Map[String, Fix[LogicalPlan]] = {
      buildJoinDirectionMap(relations).map {
        case (name, dirs) =>
          name -> dirs.foldRight(joined) {
            case (dir, acc) =>
              LogicalPlan.Invoke(
                ObjectProject,
                acc :: LogicalPlan.Constant(Data.Str(dir.toString)) :: Nil)
          }
      }
    }

    def tableContext(joined: Fix[LogicalPlan], relations: SqlRelation[Expr]): TableContext =
      TableContext(
        Some(joined),
        () => flattenJoins(joined, relations),
        compileTableRefs(joined, relations))

    def step(relations: SqlRelation[Expr]):
        (Option[CompilerM[Fix[LogicalPlan]]] =>
          CompilerM[Fix[LogicalPlan]] =>
          CompilerM[Fix[LogicalPlan]]) = {
      (current: Option[CompilerM[Fix[LogicalPlan]]]) =>
      (next: CompilerM[Fix[LogicalPlan]]) =>
      current.map { current =>
        for {
          stepName <- CompilerState.freshName("tmp")
          current  <- current
          next2    <- CompilerState.contextual(tableContext(LogicalPlan.Free(stepName), relations))(next)
        } yield LogicalPlan.Let(stepName, current, next2)
      }.getOrElse(next)
    }

    def relationName(node: Expr): CompilerM[SemanticError \/ String] = {
      for {
        prov <- provenanceOf(node)

        namedRel = prov.namedRelations
        relations =
          if (namedRel.size <= 1) namedRel
          else {
            val filtered = namedRel.filter(x => Path(x._1).filename ≟ pprint(node))
            if (filtered.isEmpty) namedRel else filtered
          }
      } yield relations.toList match {
        case Nil             => -\/ (NoTableDefined(node))
        case List((name, _)) =>  \/-(name)
        case x               => -\/ (AmbiguousReference(node, x.map(_._2).join))
      }
    }

    def compileFunction(func: Func, args: List[Expr]): CompilerM[Fix[LogicalPlan]] = for {
      args <- args.map(compile0).sequenceU
    } yield func.apply(args: _*)

    def buildRecord(names: List[Option[String]], values: List[Fix[LogicalPlan]]): Fix[LogicalPlan] = {
      val fields = names.zip(values).map {
        case (Some(name), value) =>
          LogicalPlan.Invoke(MakeObject,
            List(LogicalPlan.Constant(Data.Str(name)), value))
        case (None, value) => value
      }

      // TODO: If we had an optimization pass that included eliding an
      //       ObjectConcat with an empty map on one side, this could be done
      //       in a single foldLeft.
      fields match {
        case Nil => LogicalPlan.Constant(Data.Obj(Map()))
        case x :: xs =>
          NonEmptyList.nel(x, xs).foldLeft1((a, b) =>
            LogicalPlan.Invoke(ObjectConcat, a :: b :: Nil))
      }
    }

    def compileRelation(r: SqlRelation[Expr]): CompilerM[Fix[LogicalPlan]] =
      r match {
        case TableRelationAST(name, _) => emit(LogicalPlan.Read(Path(name)))

        case ExprRelationAST(expr, _) => compile0(expr)

        case JoinRelation(left, right, tpe, clause) =>
          for {
            leftName <- CompilerState.freshName("left")
            rightName <- CompilerState.freshName("right")
            leftFree = LogicalPlan.Free(leftName)
            rightFree = LogicalPlan.Free(rightName)
            left0 <- compileRelation(left)
            right0 <- compileRelation(right)
            join <- CompilerState.contextual(
              tableContext(leftFree, left) ++ tableContext(rightFree, right))(
              compile0(clause).map(c =>
                LogicalPlan.Invoke(
                  tpe match {
                    case LeftJoin  => LeftOuterJoin
                    case sql.InnerJoin => InnerJoin
                    case RightJoin => RightOuterJoin
                    case FullJoin  => FullOuterJoin
                  },
                  List(leftFree, rightFree, c))))
          } yield LogicalPlan.Let(leftName, left0,
            LogicalPlan.Let(rightName, right0, join))
      }

    node match {
      case s @ Select(isDistinct, projections, relations, filter, groupBy, orderBy) =>
        /*
         * 1. Joins, crosses, subselects (FROM)
         * 2. Filter (WHERE)
         * 3. Group by (GROUP BY)
         * 4. Filter (HAVING)
         * 5. Select (SELECT)
         * 6. Squash
         * 7. Sort (ORDER BY)
         * 8. Distinct (DISTINCT/DISTINCT BY)
         * 9. Prune synthetic fields
         */

        // Selection of wildcards aren't named, we merge them into any other
        // objects created from other columns:
        val names: CompilerM[List[Option[String]]] =
          relationName(node).map(x =>
            namedProjections(s, x.toOption.map(Path(_).filename)).map {
              case (_,    Splice(_)) => None
              case (name, _)         => Some(name)
            })
        val projs = projections.map(_.expr)

        val syntheticNames: CompilerM[List[String]] =
          (names |@| syntheticOf(s))((names, synth) =>
            (names zip synth).flatMap {
              case (Some(name), Some(_)) => List(name)
              case (_   ,       _)       => Nil
            })

        relations match {
          case None => for {
            names <- names
            projs <- projs.map(compile0).sequenceU
          } yield buildRecord(names, projs)
          case Some(relations) => {
            val stepBuilder = step(relations)
            stepBuilder(Some(compileRelation(relations))) {
              val filtered = filter map { filter =>
                (CompilerState.rootTableReq |@| compile0(filter))(Filter(_, _))
              }

              stepBuilder(filtered) {
                val grouped = groupBy map { groupBy =>
                  for {
                    src  <- CompilerState.rootTableReq
                    keys <- groupBy.keys.map(compile0).sequenceU
                  } yield GroupBy(src, MakeArrayN(keys: _*))
                }

                stepBuilder(grouped) {
                  val having = groupBy.flatMap(_.having) map { having =>
                    (CompilerState.rootTableReq |@| compile0(having))(
                      Filter(_, _))
                  }

                  stepBuilder(having) {
                    val select = Some {
                      for {
                        names <- names
                        t     <- CompilerState.rootTableReq
                        projs <- projs.map(compile0).sequenceU
                      } yield buildRecord(
                        names,
                        projs.map(p => p.unFix match {
                          case LogicalPlan.ConstantF(_) => Constantly(p, t)
                          case _                        => p
                        }))
                    }

                    stepBuilder(select) {
                      val squashed = Some(for {
                        t <- CompilerState.rootTableReq
                      } yield Squash(t))

                      stepBuilder(squashed) {
                        val sort = orderBy map { orderBy =>
                          for {
                            t <- CompilerState.rootTableReq
                            names <- names
                            flat = names.flatten
                            keys <- CompilerState.addFields(flat)(orderBy.keys.map { case (_, key) => compile0(key) }.sequenceU)
                            orders = orderBy.keys.map { case (order, _) => LogicalPlan.Constant(Data.Str(order.toString)) }
                          } yield OrderBy(t, MakeArrayN(keys: _*), MakeArrayN(orders: _*))
                        }

                        stepBuilder(sort) {
                          val distincted = isDistinct match {
                            case SelectDistinct => Some {
                              for {
                                ns <- syntheticNames
                                t <- CompilerState.rootTableReq
                              } yield if (ns.nonEmpty)
                                DistinctBy(t, ns.foldLeft(t)((acc, field) => DeleteField(acc, LogicalPlan.Constant(Data.Str(field)))))
                              else Distinct(t)
                            }
                            case _ => None
                          }

                          stepBuilder(distincted) {
                            val pruned = for {
                              ns <- syntheticNames
                            } yield if (ns.nonEmpty)
                              Some(CompilerState.rootTableReq.map(
                                ns.foldLeft(_)((acc, field) =>
                                  DeleteField(acc,
                                    LogicalPlan.Constant(Data.Str(field))))))
                            else None

                            pruned.flatMap(stepBuilder(_) {
                              CompilerState.rootTableReq
                            })
                          }
                        }
                      }
                    }
                  }
                }
              }
            }
          }
        }

      case SetLiteral(values0) =>
        val values = (values0.map {
          case IntLiteral(v) => emit[Data](Data.Int(v))
          case FloatLiteral(v) => emit[Data](Data.Dec(v))
          case StringLiteral(v) => emit[Data](Data.Str(v))
          case x => fail[Data](ExpectedLiteral(x))
        }).sequenceU

        values.map((Data.Set.apply _) andThen (LogicalPlan.Constant.apply))

      case ArrayLiteral(exprs) =>
        val values = exprs.map(compile0).sequenceU
        values.map(_ match {
          case Nil => LogicalPlan.Constant(Data.Arr(Nil))
          case t :: ts =>
            NonEmptyList.nel(t, ts)
              .map(x => LogicalPlan.Invoke(MakeArray, List(x)))
              .foldLeft1((acc, x) =>
              LogicalPlan.Invoke(ArrayConcat, List(acc, x)))
        })

      case Splice(expr) =>
        expr.fold(for {
          tableOpt <- CompilerState.fullTable
          table    <- tableOpt.map(emit _).getOrElse(fail(GenericError("Not within a table context so could not find table expression for wildcard")))
        } yield table)(
          compile0)

      case Binop(left, right, op) =>
        for {
          func  <- findFunction(op.name)
          rez   <- invoke(func, left :: right :: Nil)
        } yield rez

      case Unop(expr, op) =>
        for {
          func <- findFunction(op.name)
          rez  <- invoke(func, expr :: Nil)
        } yield rez

      case Ident(name) =>
        CompilerState.fields.flatMap(fields =>
          if (fields.any(_ == name))
            CompilerState.rootTableReq.map(table =>
              LogicalPlan.Invoke(ObjectProject,
                List(table, LogicalPlan.Constant(Data.Str(name)))))
          else
            for {
              relName <- relationName(node)
              rName   <- relName.fold(fail, emit)
              table   <- CompilerState.subtableReq(rName)
            } yield if (Path(rName).filename ≟ name) table
            else LogicalPlan.Invoke(ObjectProject,
              List(table, LogicalPlan.Constant(Data.Str(name)))))

      case InvokeFunction(Like.name, List(expr, pattern, escape)) =>
        pattern match {
          case StringLiteral(str) =>
            escape match {
              case StringLiteral(esc) =>
                if (esc.length > 1)
                  fail(GenericError("escape character is not a single character"))
                else
                  compile0(expr).map(x =>
                    LogicalPlan.Invoke(Search,
                      List(x, LogicalPlan.Constant(Data.Str(regexForLikePattern(str, esc.headOption))))))
              case x => fail(ExpectedLiteral(x))
            }
          case x => fail(ExpectedLiteral(x))
        }

      case InvokeFunction(name, args) =>
        for {
          func <- findFunction(name)
          rez  <- compileFunction(func, args)
        } yield rez

      case Match(expr, cases, default0) =>
        for {
          expr    <- compile0(expr)
          default <- default0.fold(emit(LogicalPlan.Constant(Data.Null)))(compile0)
          cases   <- compileCases(cases, default) {
            case Case(cse, expr2) =>
              for {
                cse   <- compile0(cse)
                expr2 <- compile0(expr2)
              } yield (LogicalPlan.Invoke(relations.Eq, expr :: cse :: Nil), expr2)
          }
        } yield cases

      case Switch(cases, default0) =>
        for {
          default <- default0.fold(emit(LogicalPlan.Constant(Data.Null)))(compile0)
          cases   <- compileCases(cases, default) {
            case Case(cond, expr2) =>
              for {
                cond  <- compile0(cond)
                expr2 <- compile0(expr2)
              } yield (cond, expr2)
          }
        } yield cases

      case IntLiteral(value) => emit(LogicalPlan.Constant(Data.Int(value)))

      case FloatLiteral(value) => emit(LogicalPlan.Constant(Data.Dec(value)))

      case StringLiteral(value) => emit(LogicalPlan.Constant(Data.Str(value)))

      case BoolLiteral(value) => emit(LogicalPlan.Constant(Data.Bool(value)))

<<<<<<< HEAD
      case NullLiteral() => emit(LogicalPlan.Constant(Data.Null))
    }
=======
          case NullLiteral() => emit(LogicalPlan.Constant(Data.Null))
          case Vari(name) =>
            fail(GenericError("variable “" + name + "” is not bound"))
        }
    })
>>>>>>> f8bd5250
  }

  def compile(tree: AnnotatedTree[Expr, Annotations])(implicit F: Monad[F]): F[SemanticError \/ Fix[LogicalPlan]] = {
    compile0(tree.root).eval(CompilerState(tree, Nil, Nil, 0)).run.map(_.map(Compiler.reduceGroupKeys))
  }
}

object Compiler {
  import LogicalPlan._

  def apply[F[_]]: Compiler[F] = new Compiler[F] {}

  def trampoline = apply[scalaz.Free.Trampoline]

  def compile(tree: AnnotatedTree[Expr, Annotations]): SemanticError \/ Fix[LogicalPlan] = {
    trampoline.compile(tree).run
  }

  def reduceGroupKeys(tree: Fix[LogicalPlan]): Fix[LogicalPlan] = {
    // Step 0: identify key expressions, and rewrite them by replacing the
    // group source with the source at the point where they might appear.
    def keysƒ(t: LogicalPlan[(Fix[LogicalPlan], List[Fix[LogicalPlan]])]):
        (Fix[LogicalPlan], List[Fix[LogicalPlan]]) =
    {
      def groupedKeys(t: LogicalPlan[Fix[LogicalPlan]], newSrc: Fix[LogicalPlan]): Option[List[Fix[LogicalPlan]]] = {
        t match {
          case InvokeF(set.GroupBy, List(src, structural.MakeArrayN(keys))) =>
            Some(keys.map(_.transform(t => if (t ≟ src) newSrc else t)))
          case InvokeF(Sifting(_, _, _, _, _, _, _), src :: _) =>
            groupedKeys(src.unFix, newSrc)
          case _ => None
        }
      }

      (Fix(t.map(_._1)),
        groupedKeys(t.map(_._1), Fix(t.map(_._1))).getOrElse(t.foldMap(_._2)))
    }
    val keys: List[Fix[LogicalPlan]] = boundCata(tree)(keysƒ)._2

    // Step 1: annotate nodes containing the keys.
    val ann: Cofree[LogicalPlan, Boolean] = boundAttribute(tree)(keys contains _)

    // Step 2: transform from the top, inserting Arbitrary where a key is not
    // otherwise reduced.
    def rewriteƒ(t: Cofree[LogicalPlan, Boolean]): LogicalPlan[Cofree[LogicalPlan, Boolean]] = {
      def strip(v: Cofree[LogicalPlan, Boolean]) = Cofree(false, v.tail)

      t.tail match {
        case InvokeF(func @ Reduction(_, _, _, _, _, _, _), arg :: Nil) =>
          InvokeF(func, List(strip(arg)))

        case _ =>
          if (t.head) InvokeF(agg.Arbitrary, List(strip(t)))
          else t.tail
      }
    }
    Corecursive[Fix].ana(ann)(rewriteƒ)
  }
}<|MERGE_RESOLUTION|>--- conflicted
+++ resolved
@@ -576,16 +576,11 @@
 
       case BoolLiteral(value) => emit(LogicalPlan.Constant(Data.Bool(value)))
 
-<<<<<<< HEAD
       case NullLiteral() => emit(LogicalPlan.Constant(Data.Null))
-    }
-=======
-          case NullLiteral() => emit(LogicalPlan.Constant(Data.Null))
-          case Vari(name) =>
-            fail(GenericError("variable “" + name + "” is not bound"))
-        }
-    })
->>>>>>> f8bd5250
+
+      case Vari(name) =>
+        fail(GenericError("variable “" + name + "” is not bound"))
+    }
   }
 
   def compile(tree: AnnotatedTree[Expr, Annotations])(implicit F: Monad[F]): F[SemanticError \/ Fix[LogicalPlan]] = {
