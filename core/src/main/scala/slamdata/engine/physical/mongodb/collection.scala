--- conflicted
+++ resolved
@@ -33,22 +33,14 @@
       "[^/]".r
 
     def apply(input: String): PathError \/ (String, String) = parseAll(path, input) match {
-<<<<<<< HEAD
-      case Success(result, _) =>
-        if (result._2.length > 120)
-          -\/(InvalidPathError("collection name too long (> 120 bytes): " + result))
-        else \/-(result)
+      case Success((db, Some(coll)), _) =>
+        if (coll.length > 120)
+          -\/(InvalidPathError("collection name too long (> 120 bytes): " + coll))
+        else \/-((db, coll))
+      case Success((db, None), _) =>
+        -\/(InvalidPathError("path names a database, but no collection: " + input))
       case failure : NoSuccess =>
         -\/(InvalidPathError("failed to parse ‘" + input + "’: " + failure.msg))
-=======
-      case Success((db, Some(coll)), _) =>
-        if (coll.length > 120)
-          -\/(PathError(Some("collection name too long (> 120 bytes): " + coll)))
-        else \/-((db, coll))
-      case Success((db, None), _) =>
-        -\/(PathError(Some("path names a database, but no collection: " + input)))
-      case failure : NoSuccess => -\/(PathError(Some("failed to parse ‘" + input + "’: " + failure.msg)))
->>>>>>> 15a4ce67
     }
   }
 
