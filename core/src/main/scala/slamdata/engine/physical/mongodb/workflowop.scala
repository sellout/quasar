--- conflicted
+++ resolved
@@ -539,7 +539,7 @@
           crystallize0(chain(
             head,
             $project(Reshape(ListMap(
-              ExprName -> -\/(ExprOp.DocVar.ROOT()))),
+              ExprName -> -\/($$ROOT))),
               IncludeId))),
           crystallize0(tail.head.unFix match {
             case $Reduce(_, _, _) => tail.head
@@ -552,39 +552,13 @@
 
       case _ => op.descend(crystallize0)
     }
-<<<<<<< HEAD
-    case op @ $FoldLeft(head, tail) =>
-      $foldLeft(
-        finalize0(chain(
-          head,
-          $project(Reshape(ListMap(
-            ExprName -> -\/($(DocVar.ROOT())))),
-            IncludeId))),
-        finalize0(tail.head.unFix match {
-          case $Reduce(_, _, _) => tail.head
-          case _ => chain(tail.head, $reduce($Reduce.reduceFoldLeft, ListMap()))
-        }),
-        tail.tail.map(x => finalize0(x.unFix match {
-          case $Reduce(_, _, _) => x
-          case _ => chain(x, $reduce($Reduce.reduceFoldLeft, ListMap()))
-        })):_*)
-
-    case _ => op.descend(finalize0)
-  }
-=======
->>>>>>> d74a4fb5
 
     val crystallized = crystallize0(finish(op))
 
     def fixShape(wf: Workflow) =
       Workflow.simpleShape(wf).fold(
-<<<<<<< HEAD
-        finalized)(
-        n => $project(Reshape(n.map(_.toName -> -\/($include())).toListMap), IgnoreId)(finalized))
-=======
         crystallized)(
-        n => $project(Reshape(n.map(_.toName -> -\/(Include)).toListMap), IgnoreId)(crystallized))
->>>>>>> d74a4fb5
+        n => $project(Reshape(n.map(_.toName -> -\/($include())).toListMap), IgnoreId)(crystallized))
 
     def promoteKnownShape(wf: Workflow): Workflow = wf.unFix match {
       case $SimpleMap(_, _, _)  => fixShape(wf)
