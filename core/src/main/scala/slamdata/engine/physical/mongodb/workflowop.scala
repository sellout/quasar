--- conflicted
+++ resolved
@@ -105,16 +105,9 @@
       case x @ $Pure(_)             => G.point(x)
       case x @ $Read(_)             => G.point(x)
       case $Map(src, fn, scope)     => G.apply(f(src))($Map(_, fn, scope))
-<<<<<<< HEAD
-      case $SimpleMap(src, expr, scope) =>
-        G.apply(f(src))($SimpleMap(_, expr, scope))
       case $FlatMap(src, fn, scope) => G.apply(f(src))($FlatMap(_, fn, scope))
-      case $SimpleFlatMap(src, fn, expr, scope) =>
-        G.apply(f(src))($SimpleFlatMap(_, fn, expr, scope))
-=======
-      case $FlatMap(src, fn, scope) => G.apply(f(src))($FlatMap(_, fn, scope))
-      case $SimpleMap(src, expr, flatten) => G.apply(f(src))($SimpleMap(_, expr, flatten))
->>>>>>> d0bef44c
+      case $SimpleMap(src, expr, flatten, scope) =>
+        G.apply(f(src))($SimpleMap(_, expr, flatten, scope))
       case $Reduce(src, fn, scope)  => G.apply(f(src))($Reduce(_, fn, scope))
       case $FoldLeft(head, tail)    =>
         G.apply2(
@@ -200,14 +193,6 @@
             s => chain(src0, $flatMap($FlatMap.mapCompose(fn, fn0), s)))
         case _                   => op
       }
-<<<<<<< HEAD
-      case sm @ $SimpleMap(src, _, _) => src.unFix match {
-        case sm0 @ $SimpleMap(_, _, _)       => Term(sm.compose(sm0))
-        case fm @ $SimpleFlatMap(_, _, _, _) => Term(sm.liftCompose(fm))
-        case _                               => op
-      }
-=======
->>>>>>> d0bef44c
       case $FlatMap(src, fn, scope) => src.unFix match {
         case $Map(src0, fn0, scope0)     =>
           Reshape.mergeMaps(scope0, scope).fold(
@@ -219,16 +204,9 @@
             $flatMap($FlatMap.kleisliCompose(fn, fn0), _)(src0))
         case _                   => op
       }
-<<<<<<< HEAD
-      case fm @ $SimpleFlatMap(src, _, _, _) => src.unFix match {
-        case sm @ $SimpleMap(_, _, _)         => Term(fm.mapCompose(sm))
-        case fm0 @ $SimpleFlatMap(_, _, _, _) => Term(fm.kleisliCompose(fm0))
-        case _                                => op
-=======
-      case sm @ $SimpleMap(src, _, _) => src.unFix match {
-        case sm0 @ $SimpleMap(_, _, _) => Term(sm0 >>> sm)
-        case _                         => op
->>>>>>> d0bef44c
+      case sm @ $SimpleMap(src, _, _, _) => src.unFix match {
+        case sm0 @ $SimpleMap(_, _, _, _) => Term(sm0 >>> sm)
+        case _                            => op
       }
       case $FoldLeft(head, tail) => head.unFix match {
         case $FoldLeft(head0, tail0) =>
@@ -377,11 +355,7 @@
                 $unwind(right0.field)))
           }
 
-<<<<<<< HEAD
-        case ($SimpleMap(lsrc, lexpr, lscope), $SimpleMap(rsrc, rexpr, rscope)) =>
-=======
-        case ($SimpleMap(lsrc, lexpr, Nil), $SimpleMap(rsrc, rexpr, Nil)) =>
->>>>>>> d0bef44c
+        case ($SimpleMap(lsrc, lexpr, Nil, lscope), $SimpleMap(rsrc, rexpr, Nil, rscope)) =>
           for {
             lName <- freshName
             rName <- freshName
@@ -395,32 +369,10 @@
                   JsCore.Obj(ListMap(
                     lName.asText -> lexpr(lb.toJs(value)),
                     rName.asText -> rexpr(rb.toJs(value)))).fix),
-<<<<<<< HEAD
+                  Nil,
                   lscope ++ rscope)))
 
-        case ($SimpleMap(lsrc, lexpr, lscope), _) =>
-          for {
-            lName <- freshName
-            rName <- freshName
-
-            t <- merge(lsrc, right)
-            ((lb, rb), src) = t
-          } yield
-            ((ExprOp.DocField(lName), ExprOp.DocField(rName)) ->
-              chain(src,
-                $simpleMap(JsMacro(value =>
-                  JsCore.Obj(ListMap(
-                    lName.asText -> lexpr(lb.toJs(value)),
-                    rName.asText -> rb.toJs(value))).fix),
-                  lscope)))
-        case (_, $SimpleMap(_, _, _)) => delegate
-
-        case ($SimpleFlatMap(lsrc, lf, lexpr, lscope), _) =>
-=======
-                  Nil)))
-
-        case ($SimpleMap(lsrc, lexpr, lflatten), _) =>
->>>>>>> d0bef44c
+        case ($SimpleMap(lsrc, lexpr, lflatten, lscope), _) =>
           for {
             lName <- freshName
             rName <- freshName
@@ -435,14 +387,9 @@
                     JsCore.Obj(ListMap(
                       lName.asText -> lexpr(lb.toJs(value)),
                       rName.asText -> rb.toJs(value))).fix),
-<<<<<<< HEAD
-                  JsMacro(value => lexpr(lb.toJs(value))),
+                  lflatten.map(m => JsMacro(value => m(lb.toJs(value)))),
                   lscope)))
-        case (_, $SimpleFlatMap(_, _, _, _)) => delegate
-=======
-                  lflatten.map(m => JsMacro(value => m(lb.toJs(value)))))))
-        case (_, $SimpleMap(_, _, _)) => delegate
->>>>>>> d0bef44c
+        case (_, $SimpleMap(_, _, _, _)) => delegate
 
         case (l @ $Project(lsrc, _, lx), r @ $Project(rsrc, _, rx)) =>
           merge(lsrc, rsrc).flatMap { case ((lb, rb), src) =>
@@ -763,21 +710,14 @@
   def simpleShape(op: Workflow): Option[List[BsonField.Leaf]] = op.unFix match {
     case $Pure(Bson.Doc(value))             => Some(value.keys.toList.map(BsonField.Name))
     case $Project(_, Reshape(value), _) => Some(value.keys.toList)
-    case $SimpleMap(_, js, _) =>
+    case $SimpleMap(_, js, _, _) =>
       js(JsCore.Ident("_").fix).unFix match {
         case JsCore.Obj(value) => Some(value.keys.toList.map(BsonField.Name))
         case _ => None
       }
-    case $SimpleFlatMap(_, fn, js, _) =>
-      fn(js)(JsCore.Ident("_").fix).unFix match {
-        case JsCore.Obj(value) => Some(value.keys.toList.map(BsonField.Name))
-        case _ => None
-      }
     case $Group(_, Grouped(value), _) => Some(value.keys.toList)
-
     case $Unwind(src, _) => simpleShape(src)
     case sp: ShapePreservingF[_] => simpleShape(sp.src)
-
     case _ => None
   }
 
@@ -837,20 +777,11 @@
     case mr: MapReduceF[_] => mr.src.unFix match {
       case $Project(src, shape, _)  =>
         shape.toJs.fold(
-<<<<<<< HEAD
           κ(op.descend(finalize(_))),
-          x => finalize(mr.reparentW($simpleMap(x, ListMap())(src))))
-      case uw @ $Unwind(_, _) => finalize(mr.reparentW(Term(uw.flatmapop)))
-      case sm @ $SimpleMap(_, _, _) => finalize(mr.reparentW(Term(sm.raw)))
-      case fm @ $SimpleFlatMap(_, _, _, _) => finalize(mr.reparentW(Term(fm.raw)))
-      case _ => op.descend(finalize(_))
-=======
-          _ => op.descend(finalize(_)),
-          x => finalize(mr.reparentW($simpleMap(x, Nil)(src))))
-      case uw @ $Unwind(_, _)       => finalize(mr.reparentW(Term(uw.flatmapop)))
-      case sm @ $SimpleMap(_, _, _) => finalize(mr.reparentW(Term(sm.raw)))
-      case _                        => op.descend(finalize(_))
->>>>>>> d0bef44c
+          x => finalize(mr.reparentW($simpleMap(x, Nil, ListMap())(src))))
+      case uw @ $Unwind(_, _)          => finalize(mr.reparentW(Term(uw.flatmapop)))
+      case sm @ $SimpleMap(_, _, _, _) => finalize(mr.reparentW(Term(sm.raw)))
+      case _                           => op.descend(finalize(_))
     }
     case op @ $FoldLeft(head, tail) =>
       $foldLeft(
@@ -879,16 +810,9 @@
         n => $project(Reshape(n.map(_.toName -> -\/(Include)).toListMap), IgnoreId)(finalized))
 
     def promoteKnownShape(wf: Workflow): Workflow = wf.unFix match {
-<<<<<<< HEAD
-      case $SimpleMap(_, _, _)        => fixShape(wf)
-      case $SimpleFlatMap(_, _, _, _) => fixShape(wf)
-      case sp: ShapePreservingF[_]    => promoteKnownShape(sp.src)
-      case _                          => finalized
-=======
-      case $SimpleMap(_, e, _)      => fixShape(e(JsCore.Ident("_").fix))
-      case sp: ShapePreservingF[_]  => promoteKnownShape(sp.src)
-      case _                        => finalized
->>>>>>> d0bef44c
+      case $SimpleMap(_, _, _, _)  => fixShape(wf)
+      case sp: ShapePreservingF[_] => promoteKnownShape(sp.src)
+      case _                       => finalized
     }
 
     promoteKnownShape(finalized)
@@ -1056,12 +980,7 @@
 
   case class $Unwind[A](src: A, field: ExprOp.DocVar)
       extends PipelineF[A]("$unwind") {
-<<<<<<< HEAD
-    lazy val flatmapop =
-      $SimpleFlatMap(src, identity, JsMacro(field.toJs(_)), ListMap())
-=======
-    lazy val flatmapop = $SimpleMap(src, JsMacro(identity), List(JsMacro(field.toJs(_))))
->>>>>>> d0bef44c
+    lazy val flatmapop = $SimpleMap(src, JsMacro(identity), List(JsMacro(field.toJs(_))), ListMap())
     def reparent[B](newSrc: B) = copy(src = newSrc)
     def rhs = field.bson
   }
@@ -1234,68 +1153,8 @@
 
   // FIXME: this one should become $Map, with the other one being replaced by
   // a new op that combines a map and reduce operation?
-<<<<<<< HEAD
-  case class $SimpleMap[A](src: A, expr: JsMacro, scope: Scope)
+  case class $SimpleMap[A](src: A, expr: JsMacro, flatten: List[JsMacro], scope: Scope)
       extends MapReduceF[A] {
-    def fn: Js.AnonFunDecl = {
-      import JsCore._
-
-      Js.AnonFunDecl(List("key", "value"), List(
-        Js.Return(Arr(List(
-          Ident("key").fix,
-          expr(Ident("value").fix))).fix.toJs)))
-    }
-
-    def compose(f0: $SimpleMap[A]) =
-      $SimpleMap(f0.src,
-        JsMacro(base => this.expr(f0.expr(base))),
-        f0.scope ++ scope)
-
-    def liftCompose(f0: $SimpleFlatMap[A]) =
-      $SimpleFlatMap(
-        f0.src,
-        e => JsMacro(base => this.expr(f0.f(e)(base))),
-        f0.expr,
-        f0.scope ++ scope)
-
-    def raw = $Map(src, fn, scope)
-
-    def newMR(base: DocVar, src: WorkflowTask, sel: Option[Selector], sort: Option[NonEmptyList[(BsonField, SortType)]], count: Option[Long]) =
-      raw.newMR(base, src, sel, sort, count)
-
-    def reparent[B](newSrc: B) = copy(src = newSrc)
-  }
-  object $SimpleMap {
-    def make(expr: JsMacro, scope: Scope)(src: Workflow): Workflow =
-      coalesce(Term($SimpleMap(src, expr, scope)))
-
-    val jsRemove =
-      Js.AnonFunDecl(List("obj", "field"), List(
-        Js.VarDef(List("dest" -> Js.AnonObjDecl(Nil))),
-        Js.ForIn(Js.Ident("i"), Js.Ident("obj"),
-          Js.If(Js.BinOp("!=", Js.Ident("i"), Js.Ident("field")),
-            Js.BinOp("=",
-              Js.Access(Js.Ident("dest"), Js.Ident("i")),
-              Js.Access(Js.Ident("obj"), Js.Ident("i"))),
-            None)),
-        Js.Return(Js.Ident("dest"))))
-  }
-  val $simpleMap = $SimpleMap.make _
-
-  case class $SimpleFlatMap[A](src: A, f: JsMacro => JsMacro, expr: JsMacro, scope: Scope) extends MapReduceF[A] {
-    def fn: Js.AnonFunDecl = {
-      import JsCore._
-      Js.AnonFunDecl(List("key", "value"),
-        List(
-          Js.VarDef(List("rez" -> Js.AnonElem(Nil))),
-          Js.ForIn(Js.Ident("elem"), expr(Ident("value").fix).toJs,
-            Js.Block(List(
-              Js.VarDef(List(
-                "each" -> Js.Call(Js.Ident("clone"), List(Js.Ident("value"))))),
-              safeAssign(expr(Ident("each").fix), Access(expr(Ident("value").fix), Ident("elem").fix).fix),
-              Call(Select(Ident("rez").fix, "push").fix,
-=======
-  case class $SimpleMap[A](src: A, expr: JsMacro, flatten: List[JsMacro]) extends MapReduceF[A] {
     private def fn: Js.AnonFunDecl = {
       import JsCore._
 
@@ -1304,7 +1163,6 @@
           List(
             Js.VarDef(List("rez" -> Js.AnonElem(Nil))),
             fs.foldLeft[Js.Stmt](Js.Block(
->>>>>>> d0bef44c
                 List(
                   Js.VarDef(List("each" -> Js.Call(Js.Ident("clone"), List(Js.Ident("value")))))) ++
                 fs.map { case (n, x) =>
@@ -1324,29 +1182,12 @@
       }
     }
 
-<<<<<<< HEAD
-    def kleisliCompose(f0: $SimpleFlatMap[A]) =
-      $SimpleFlatMap(
-        f0.src,
-        e => this.f(JsMacro(base => this.expr(f0.f(e)(base)))),
-        f0.expr,
-        f0.scope ++ scope)
-
-    def mapCompose(f0: $SimpleMap[A]) =
-      $SimpleFlatMap(f0.src,
-        e => this.f(JsMacro(base => f0.expr(e(base)))),
-        JsMacro(base => this.expr(f0.expr(base))),
-        f0.scope ++ scope)
-
-    def raw =
-      $FlatMap(src, fn,
-        scope ++ ListMap("clone" -> Bson.JavaScript($SimpleFlatMap.jsClone)))
-=======
     def >>>(that: $SimpleMap[A]) =
       $SimpleMap(
         this.src,
         this.expr >>> that.expr,
-        this.flatten ++ that.flatten.map(this.expr >>> _))
+        this.flatten ++ that.flatten.map(this.expr >>> _),
+        this.scope ++ that.scope)
 
     def raw = {
       import JsCore._
@@ -1357,37 +1198,30 @@
             Js.Return(Arr(List(
               Ident("key").fix,
               expr(Ident("value").fix))).fix.toJs))),
-        ListMap.empty)
+          scope)
       else
-        $FlatMap(src, fn, ListMap("clone" -> Bson.JavaScript($SimpleMap.jsClone)))
-    }
->>>>>>> d0bef44c
+        $FlatMap(src, fn, scope ++ ListMap("clone" -> Bson.JavaScript($SimpleMap.jsClone)))
+    }
 
     def newMR(base: DocVar, src: WorkflowTask, sel: Option[Selector], sort: Option[NonEmptyList[(BsonField, SortType)]], count: Option[Long]) =
       raw.newMR(base, src, sel, sort, count)
 
     def reparent[B](newSrc: B) = copy(src = newSrc)
-<<<<<<< HEAD
-
-    // Need to handle equality for the mapping function
-    override def equals(that: Any) = that match {
-      case $SimpleFlatMap(src0, f0, expr0, scope0) =>
-        src == src0 &&
-          expr == expr0 &&
-          scope == scope0 &&
-          f(JsMacro(identity)) == f0(JsMacro(identity))
-      case _ => false
-    }
-  }
-  object $SimpleFlatMap {
-    def make(f: JsMacro => JsMacro, expr: JsMacro, scope: Scope)(src: Workflow): Workflow =
-      coalesce(Term($SimpleFlatMap(src, f, expr, scope)))
-=======
   }
   object $SimpleMap {
-    def make(expr: JsMacro, flatten: List[JsMacro])(src: Workflow): Workflow =
-      coalesce(Term($SimpleMap(src, expr, flatten)))
->>>>>>> d0bef44c
+    def make(expr: JsMacro, flatten: List[JsMacro], scope: Scope)(src: Workflow): Workflow =
+      coalesce(Term($SimpleMap(src, expr, flatten, scope)))
+
+    val jsRemove =
+      Js.AnonFunDecl(List("obj", "field"), List(
+        Js.VarDef(List("dest" -> Js.AnonObjDecl(Nil))),
+        Js.ForIn(Js.Ident("i"), Js.Ident("obj"),
+          Js.If(Js.BinOp("!=", Js.Ident("i"), Js.Ident("field")),
+            Js.BinOp("=",
+              Js.Access(Js.Ident("dest"), Js.Ident("i")),
+              Js.Access(Js.Ident("obj"), Js.Ident("i"))),
+            None)),
+        Js.Return(Js.Ident("dest"))))
 
     val jsClone =
       Js.AnonFunDecl(List("src"), List(
@@ -1586,32 +1420,16 @@
             Terminal((scope ∘ (_.toJs.render(2))).toString, nodeType("$Map") :+ "Scope") ::
             Nil,
           nodeType("$Map"))
-<<<<<<< HEAD
-        case $SimpleMap(_, expr, scope) => NonTerminal("",
-          RJM.render(expr) ::
-            Terminal((scope ∘ (_.toJs.render(2))).toString, nodeType("$SimpleMap") :+ "Scope") ::
-            Nil,
-          nodeType("$SimpleMap"))
-=======
->>>>>>> d0bef44c
         case $FlatMap(_, fn, scope) => NonTerminal("",
           RJ.render(fn) ::
             Terminal((scope ∘ (_.toJs.render(2))).toString, nodeType("$Map") :+ "Scope") ::
             Nil,
           nodeType("$FlatMap"))
-<<<<<<< HEAD
-        case $SimpleFlatMap(_, fn, expr, scope) => NonTerminal("",
-          RJM.render(fn(JsMacro(identity))) ::
-            RJM.render(expr) ::
-            Terminal((scope ∘ (_.toJs.render(2))).toString, nodeType("$SimpleFlatMap") :+ "Scope") ::
-            Nil,
-          nodeType("$SimpleFlatMap"))
-=======
-        case $SimpleMap(_, expr, flatten) => NonTerminal("",
+        case $SimpleMap(_, expr, flatten, scope) => NonTerminal("",
             RJM.render(expr).copy(nodeType = nodeType("$SimpleMap") :+ "Expr") ::
-              flatten.map(RJM.render(_).copy(nodeType = nodeType("$SimpleMap") :+ "Flatten")),
+              (flatten.map(RJM.render(_).copy(nodeType = nodeType("$SimpleMap") :+ "Flatten")) :+
+                Terminal((scope ∘ (_.toJs.render(2))).toString, nodeType("$SimpleMap") :+ "Scope")),
             nodeType("$SimpleFlatMap"))
->>>>>>> d0bef44c
         case $Reduce(_, fn, scope) => NonTerminal("",
           RJ.render(fn) ::
             Terminal((scope ∘ (_.toJs.render(2))).toString, nodeType("$Map") :+ "Scope") ::
