/*
 * Copyright 2014 - 2015 SlamData Inc.
 *
 * Licensed under the Apache License, Version 2.0 (the "License");
 * you may not use this file except in compliance with the License.
 * You may obtain a copy of the License at
 *
 *     http://www.apache.org/licenses/LICENSE-2.0
 *
 * Unless required by applicable law or agreed to in writing, software
 * distributed under the License is distributed on an "AS IS" BASIS,
 * WITHOUT WARRANTIES OR CONDITIONS OF ANY KIND, either express or implied.
 * See the License for the specific language governing permissions and
 * limitations under the License.
 */

package slamdata.engine.physical.mongodb

import slamdata.engine._; import Backend._; import Errors._
import slamdata.engine.fs._
import slamdata.engine.fp._

import scalaz._
import Scalaz._
import scalaz.stream._
import scalaz.stream.io._
import scalaz.concurrent._

trait MongoDbFileSystem extends PlannerBackend[Workflow.Workflow] {
  protected def db: MongoWrapper

  val ChunkSize = 1000

  def scan0(path: Path, offset: Long, limit: Option[Long]):
      Process[ETask[ResultError, ?], Data] =
    Collection.fromPath(path).fold(
      e => Process.eval[ETask[ResultError, ?], Data](EitherT.left(Task.now(ResultPathError(e)))),
      col => {
        val skipper = (it: com.mongodb.client.FindIterable[org.bson.Document]) => it.skip(offset.toInt)
        val limiter = (it: com.mongodb.client.FindIterable[org.bson.Document]) => limit.map(v => it.limit(-v.toInt)).getOrElse(it)

        val skipperAndLimiter = skipper andThen limiter

        resource(db.get(col).map(c => skipperAndLimiter(c.find()).iterator))(
          cursor => Task.delay(cursor.close()))(
          cursor => Task.delay {
            if (cursor.hasNext) {
              val obj = cursor.next
              ignore(obj.remove("_id"))
              BsonCodec.toData(Bson.fromRepr(obj))
            }
            else throw Cause.End.asThrowable
          }).translate[ETask[ResultError, ?]](liftE[ResultError])
      })

  def count0(path: Path): PathTask[Long] =
    Collection.fromPath(path).fold(
      e => EitherT(Task.now(\/.left(e))),
      x => liftP(db.get(x).map(_.count)))

<<<<<<< HEAD
  def save0(path: Path, values: Process[Task, Data]): PathTask[Unit] =
=======
  type PTask[A] = ETask[ProcessingError, A]

  def save(path: Path, values: Process[Task, Data]):
      ETask[ProcessingError, Unit] =
>>>>>>> 5fa8a089
    Collection.fromPath(path).fold(
      e => EitherT.left(Task.now[ProcessingError](PPathError(e))),
      col => for {
<<<<<<< HEAD
        tmp <- liftP(db.genTempName(col))
        _   <- append(tmp.asPath, values).runLog.flatMap(_.headOption.fold(
          ().point[PathTask])(
          e => delete(tmp.asPath) ignoreAndThen Catchable[PathTask].fail(e)))
        _   <- delete(path)
        _   <- liftP(db.rename(tmp, col, RenameSemantics.FailIfExists)) onFailure delete(tmp.asPath)
=======
        tmp <- liftP(db.genTempName(col)).leftMap[ProcessingError](PPathError)
        _   <- append(tmp.asPath, values).runLog.leftMap[ProcessingError](PPathError).flatMap(_.headOption.fold[PTask[Unit]](
          ().point[PTask])(
          e => new CatchableOps[PTask, Unit] { val self = delete(tmp.asPath).leftMap[ProcessingError](PPathError) }.ignoreAndThen(EitherT.left(Task.now(PWriteError(e))))))
        _   <- delete(path).leftMap[ProcessingError](PPathError)
        _   <- new CatchableOps[PathTask, Unit] { val self =  liftE[PathError](db.rename(tmp, col)) }.onFailure(delete(tmp.asPath)).leftMap[ProcessingError](PPathError)
>>>>>>> 5fa8a089
      } yield ())

  def append0(path: Path, values: Process[Task, Data]):
      Process[PathTask, WriteError] =
    Collection.fromPath(path).fold(
      e => Process.eval[PathTask, WriteError](EitherT.left(Task.now(e))),
      col => {
        import process1._

        val chunks: Process[Task, Vector[(Data, String \/ org.bson.Document)]] = {
          def unwrap(obj: Bson) = obj match {
            case doc @ Bson.Doc(_) => \/-(doc.repr)
            case value => -\/("Cannot store value in MongoDB: " + value)
          }
          values.map(json => json -> BsonCodec.fromData(json).fold(err => -\/(err.toString), unwrap)) pipe chunk(ChunkSize)
        }

        chunks.flatMap { vs =>
          Process.eval(Task.delay {
            val parseErrors = vs.collect { case (json, -\/ (err)) => WriteError(json, Some(err)) }
            val objs        = vs.collect { case (json,  \/-(obj)) => json -> obj }

            val insertErrors = db.insert(col, objs.map(_._2)).attemptRun.fold(
              e => objs.map { case (json, _) => WriteError(json, Some(e.getMessage)) },
              _ => Nil)

            parseErrors ++ insertErrors
          }).flatMap(errs => Process.emitAll(errs))
        }
      }.translate(liftP))

  def move0(src: Path, dst: Path, semantics: MoveSemantics): PathTask[Unit] = {
    val rs = RenameSemantics(semantics)

    def target(col: Collection): Option[Collection] =
      (for {
        rel <- col.asPath rebase src
        p = dst.asDir ++ rel
        c   <- Collection.fromPath(p)
      } yield c).toOption

    Collection.fromPath(dst).fold(
      e => EitherT.left(Task.now(e)),
      dstCol =>
      if (src.pureDir)
        liftP(for {
          cols    <- db.list
          renames <- cols.map { s => target(s).map(db.rename(s, _, rs)) }.flatten.sequenceU
        } yield ())
      else
        Collection.fromPath(src).fold(
          e => EitherT.left(Task.now(e)),
          srcCol => liftP(db.rename(srcCol, dstCol, rs))))
  }

  def delete0(path: Path): PathTask[Unit] = liftP(for {
    all     <- db.list
    deletes <- all.map(col => col.asPath.rebase(path.dirOf).fold(
      κ(().point[Task]),
      file =>  {
        if (path.file == None || path.fileOf == file)
          db.drop(col)
        else ().point[Task]
      })).sequenceU
  } yield ())

  // Note: a mongo db can contain a collection named "foo" as well as "foo.bar"
  // and "foo.baz", in which case "foo" acts as both a directory and a file, as
  // far as slamengine is concerned.
  def ls0(dir: Path): PathTask[Set[FilesystemNode]] = liftP(for {
    cols <- db.list
    allPaths = cols.map(_.asPath)
  } yield allPaths.map(_.rebase(dir).toOption.map(p => FilesystemNode(p.head, Plain))).flatten.toSet)

  def defaultPath = db.defaultDB.map(Path(_).asDir).getOrElse(Path.Current)
}

sealed trait RenameSemantics
object RenameSemantics {
  case object Overwrite extends RenameSemantics
  case object FailIfExists extends RenameSemantics

  def apply(ms: MoveSemantics) = ms match {
    case Backend.Overwrite => Overwrite
    case Backend.FailIfExists => FailIfExists
  }
}


sealed trait MongoWrapper {
  import com.mongodb._
  import com.mongodb.client._
  import com.mongodb.client.model._
  import org.bson._
  import scala.collection.JavaConverters._

  protected def client: MongoClient
  def defaultDB: Option[String]

  def genTempName(col: Collection): Task[Collection] = for {
    start <- SequenceNameGenerator.startUnique
  } yield SequenceNameGenerator.Gen.generateTempName(col.databaseName).eval(start)

  private val db = Memo.mutableHashMapMemo[String, MongoDatabase] { (name: String) =>
    client.getDatabase(name)
  }

  // Note: this exposes the Java obj, so should be made private at some point
  def get(col: Collection): Task[MongoCollection[Document]] =
    Task.delay(db(col.databaseName).getCollection(col.collectionName))

  def rename(src: Collection, dst: Collection, semantics: RenameSemantics): Task[Unit] = {
    val drop = semantics match {
      case RenameSemantics.Overwrite => true
      case RenameSemantics.FailIfExists => false
    }
    if (src.equals(dst)) Task.now(())
    else
      for {
        s <- get(src)
        _ <- Task.delay(s.renameCollection(
          new MongoNamespace(dst.databaseName, dst.collectionName),
          (new RenameCollectionOptions).dropTarget(drop)))
      } yield ()
  }

  def drop(col: Collection): Task[Unit] = for {
    c <- get(col)
    _ = c.drop
  } yield ()

  def insert(col: Collection, data: Vector[Document]): Task[Unit] = for {
    c <- get(col)
    _ = c.bulkWrite(data.map(new InsertOneModel(_)).asJava)
  } yield ()

  val list: Task[List[Collection]] = Task.delay(for {
    dbName  <- try {
      client.listDatabaseNames.asScala.toList
    } catch {
      case _: MongoCommandException => defaultDB.toList
    }
    colName <- db(dbName).listCollectionNames.asScala.toList
  } yield Collection(dbName, colName))
}
object MongoWrapper {
  def apply(client0: com.mongodb.MongoClient, defaultDb0: Option[String]) = new MongoWrapper {
    def client = client0
    def defaultDB = defaultDb0
  }
}<|MERGE_RESOLUTION|>--- conflicted
+++ resolved
@@ -58,32 +58,19 @@
       e => EitherT(Task.now(\/.left(e))),
       x => liftP(db.get(x).map(_.count)))
 
-<<<<<<< HEAD
-  def save0(path: Path, values: Process[Task, Data]): PathTask[Unit] =
-=======
   type PTask[A] = ETask[ProcessingError, A]
 
-  def save(path: Path, values: Process[Task, Data]):
+  def save0(path: Path, values: Process[Task, Data]):
       ETask[ProcessingError, Unit] =
->>>>>>> 5fa8a089
     Collection.fromPath(path).fold(
       e => EitherT.left(Task.now[ProcessingError](PPathError(e))),
       col => for {
-<<<<<<< HEAD
-        tmp <- liftP(db.genTempName(col))
-        _   <- append(tmp.asPath, values).runLog.flatMap(_.headOption.fold(
-          ().point[PathTask])(
-          e => delete(tmp.asPath) ignoreAndThen Catchable[PathTask].fail(e)))
-        _   <- delete(path)
-        _   <- liftP(db.rename(tmp, col, RenameSemantics.FailIfExists)) onFailure delete(tmp.asPath)
-=======
         tmp <- liftP(db.genTempName(col)).leftMap[ProcessingError](PPathError)
         _   <- append(tmp.asPath, values).runLog.leftMap[ProcessingError](PPathError).flatMap(_.headOption.fold[PTask[Unit]](
           ().point[PTask])(
           e => new CatchableOps[PTask, Unit] { val self = delete(tmp.asPath).leftMap[ProcessingError](PPathError) }.ignoreAndThen(EitherT.left(Task.now(PWriteError(e))))))
         _   <- delete(path).leftMap[ProcessingError](PPathError)
-        _   <- new CatchableOps[PathTask, Unit] { val self =  liftE[PathError](db.rename(tmp, col)) }.onFailure(delete(tmp.asPath)).leftMap[ProcessingError](PPathError)
->>>>>>> 5fa8a089
+        _   <- new CatchableOps[PathTask, Unit] { val self =  liftE[PathError](db.rename(tmp, col, RenameSemantics.FailIfExists)) }.onFailure(delete(tmp.asPath)).leftMap[ProcessingError](PPathError)
       } yield ())
 
   def append0(path: Path, values: Process[Task, Data]):
