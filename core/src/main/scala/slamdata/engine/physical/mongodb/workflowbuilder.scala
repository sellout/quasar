/*
 * Copyright 2014 - 2015 SlamData Inc.
 *
 * Licensed under the Apache License, Version 2.0 (the "License");
 * you may not use this file except in compliance with the License.
 * You may obtain a copy of the License at
 *
 *     http://www.apache.org/licenses/LICENSE-2.0
 *
 * Unless required by applicable law or agreed to in writing, software
 * distributed under the License is distributed on an "AS IS" BASIS,
 * WITHOUT WARRANTIES OR CONDITIONS OF ANY KIND, either express or implied.
 * See the License for the specific language governing permissions and
 * limitations under the License.
 */

package slamdata.engine.physical.mongodb

import collection.immutable.ListMap

import scalaz._
import Scalaz._

import slamdata.engine.fp._
import slamdata.engine.fs.Path
import slamdata.engine._
import slamdata.engine.analysis.fixplate._
import slamdata.engine.std.StdLib._
import slamdata.engine.javascript._

sealed trait WorkflowBuilderError extends Error
object WorkflowBuilderError {
  final case class InvalidOperation(operation: String, msg: String)
      extends WorkflowBuilderError {
    def message = "Can not perform `" + operation + "`, because " + msg
  }
  final case class UnsupportedDistinct(message: String) extends WorkflowBuilderError
  final case class UnsupportedJoinCondition(func: Mapping) extends WorkflowBuilderError {
    def message = "Joining with " + func.name + " is not currently supported"
  }
}

sealed trait WorkflowBuilderF[+A]

object WorkflowBuilder {
  import Workflow._
  import ExprOp._; import DSL._
  import GroupOp._
  import IdHandling._

  type WorkflowBuilder = Term[WorkflowBuilderF]
  type Schema = Option[List[String]]

  type Expr = Expression \/ JsFn
  private def exprToJs(expr: Expr) = expr.fold(ExprOp.toJs(_), \/-(_))
  implicit def ExprRenderTree(implicit RJM: RenderTree[JsFn]) = new RenderTree[Expr] {
      override def render(x: Expr) =
        x.fold(
          op => Terminal(List("ExprOp"), Some(op.toString)),
          js => RJM.render(js))
    }

  final case class CollectionBuilderF(
    graph: Workflow,
    base: DocVar,
    struct: Schema) extends WorkflowBuilderF[Nothing]
  object CollectionBuilder {
    def apply(graph: Workflow, base: DocVar, struct: Schema) =
      Term[WorkflowBuilderF](new CollectionBuilderF(graph, base, struct))
  }
  final case class ShapePreservingBuilderF[A](
    src: A,
    inputs: List[A],
    op: PartialFunction[List[BsonField], WorkflowOp])
      extends WorkflowBuilderF[A]
  {
    import ShapePreservingBuilder._

    override def equals(that: Any) = that match {
      case that @ ShapePreservingBuilderF(src1, inputs1, op1) =>
        src == src1 && inputs == inputs1 && dummyOp(this) == dummyOp(that)
      case _ => false
    }
    override def hashCode = List(src, inputs, dummyOp(this)).hashCode
  }
  object ShapePreservingBuilder {
    def apply(
      src: WorkflowBuilder,
      inputs: List[WorkflowBuilder],
      op: PartialFunction[List[BsonField], WorkflowOp]) =
      Term[WorkflowBuilderF](new ShapePreservingBuilderF(src, inputs, op))

    def dummyOp[A](builder: ShapePreservingBuilderF[A]) =
      builder.op(
        builder.inputs.zipWithIndex.map {
          case (_, index) => BsonField.Name("_" + index)
        })(
        $read(Collection("", "")))
  }
  final case class ValueBuilderF(value: Bson) extends WorkflowBuilderF[Nothing]
  object ValueBuilder {
    def apply(value: Bson) = Term[WorkflowBuilderF](new ValueBuilderF(value))
  }
  final case class ExprBuilderF[A](src: A, expr: Expr) extends WorkflowBuilderF[A]
  object ExprBuilder {
    def apply(src: WorkflowBuilder, expr: Expr) =
      Term[WorkflowBuilderF](new ExprBuilderF(src, expr))
  }

  // NB: The shape is more restrictive than $project because we may need to
  //     convert it to a GroupBuilder, and a nested Reshape can be realized with
  //     a chain of DocBuilders, leaving the collapsing to Workflow.coalesce.
  final case class DocBuilderF[A](src: A, shape: ListMap[BsonField.Name, Expr])
      extends WorkflowBuilderF[A]
  object DocBuilder {
    def apply(src: WorkflowBuilder, shape: ListMap[BsonField.Name, Expr]) =
      Term[WorkflowBuilderF](new DocBuilderF(src, shape))
  }

  final case class ArrayBuilderF[A](src: A, shape: List[Expr])
      extends WorkflowBuilderF[A]
  object ArrayBuilder {
    def apply(src: WorkflowBuilder, shape: List[Expr]) =
      Term[WorkflowBuilderF](new ArrayBuilderF(src, shape))
  }

  sealed trait Contents[+A]
  sealed trait DocContents[+A] extends Contents[A]
  sealed trait ArrayContents[+A] extends Contents[A]
  object Contents {
    final case class Expr[A](contents: A) extends DocContents[A] with ArrayContents[A]
    final case class Doc[A](contents: ListMap[BsonField.Name, A]) extends DocContents[A]
    final case class Array[A](contents: List[A]) extends ArrayContents[A]

    implicit def ContentsRenderTree[A](implicit RA: RenderTree[A], RB: RenderTree[ListMap[BsonField.Name, A]]) =
      new RenderTree[Contents[A]] {
        val nodeType = "Contents" :: Nil

        override def render(v: Contents[A]) =
          v match {
            case Expr(a)   => NonTerminal("Expr" :: nodeType, None, RA.render(a) :: Nil)
            case Doc(b)    => NonTerminal("Doc" :: nodeType, None, RB.render(b) :: Nil)
            case Array(as) => NonTerminal("Array" :: nodeType, None, as.map(RA.render))
          }
      }
  }
  import Contents._

  type GroupValue[A] = A \/ GroupOp[A]
  type GroupContents = DocContents[GroupValue[Expression]]

  final case class GroupId(srcs: List[WorkflowBuilder]) {
    override def toString = hashCode.toHexString
  }

  final case class GroupBuilderF[A](
    src: A, keys: List[A], contents: GroupContents, id: GroupId)
      extends WorkflowBuilderF[A]
  object GroupBuilder {
    def apply(
      src: WorkflowBuilder,
      keys: List[WorkflowBuilder],
      contents: GroupContents,
      id: GroupId) =
      Term[WorkflowBuilderF](new GroupBuilderF(src, keys, contents, id))
  }

  sealed trait StructureType {
    val field: DocVar

    def rewrite(f: DocVar => DocVar): StructureType
  }
  object StructureType {
    final case class Array(field: DocVar) extends StructureType {
      def rewrite(f: DocVar => DocVar) = Array(f(field))
    }
    final case class Object(field: DocVar) extends StructureType {
      def rewrite(f: DocVar => DocVar) = Object(f(field))
    }
  }

  final case class FlatteningBuilderF[A](src: A, fields: Set[StructureType])
      extends WorkflowBuilderF[A]
  object FlatteningBuilder {
    def apply(src: WorkflowBuilder, fields: Set[StructureType]) =
      Term[WorkflowBuilderF](new FlatteningBuilderF(src, fields))
  }

  /**
    Holds a partially-unknown structure. `Expr` entries are unknown and `Doc`
    entries are known. There should be at least one Expr in the list, otherwise
    it should be a DocBuilder.
    */
  final case class SpliceBuilderF[A](src: A, structure: List[DocContents[Expr]])
      extends WorkflowBuilderF[A] {
    def toJs: Error \/ JsFn =
      structure.map {
        case Expr(unknown) => exprToJs(unknown)
        case Doc(known)    => known.toList.map { case (k, v) =>
          exprToJs(v).map(k.asText -> _)
        }.sequenceU.map(ms => JsFn(jsBase, JsCore.Obj(ms.map { case (k, v) => k -> v(jsBase.fix) }.toListMap).fix))
      }.sequenceU.map(srcs =>
        JsFn(jsBase, JsCore.SpliceObjects(srcs.map(_(jsBase.fix))).fix))
  }
  object SpliceBuilder {
    def apply(src: WorkflowBuilder, structure: List[DocContents[Expr]]) =
      Term[WorkflowBuilderF](new SpliceBuilderF(src, structure))
  }

  final case class ArraySpliceBuilderF[A](src: A, structure: List[ArrayContents[Expr]])
      extends WorkflowBuilderF[A] {
    def toJs: Error \/ JsFn =
      structure.map {
        case Expr(unknown) => exprToJs(unknown)
        case Array(known)  => known.map(exprToJs).sequenceU.map(
            ms => JsFn(jsBase, JsCore.Arr(ms.map(_(jsBase.fix))).fix))
      }.sequenceU.map(srcs =>
        JsFn(jsBase, JsCore.SpliceArrays(srcs.map(_(jsBase.fix))).fix))
  }
  object ArraySpliceBuilder {
    def apply(src: WorkflowBuilder, structure: List[ArrayContents[Expr]]) =
      Term[WorkflowBuilderF](new ArraySpliceBuilderF(src, structure))
  }

  // NB: This instance can’t be derived, because of `dummyOp`.
  implicit def WorkflowBuilderEqualF = new EqualF[WorkflowBuilderF] {
    def equal[A](v1: WorkflowBuilderF[A], v2: WorkflowBuilderF[A])(implicit A: Equal[A]) = (v1, v2) match {
      case (CollectionBuilderF(g1, b1, s1), CollectionBuilderF(g2, b2, s2)) =>
        g1 == g2 && b1 == b2 && s1 === s2
      case (v1 @ ShapePreservingBuilderF(s1, i1, _), v2 @ ShapePreservingBuilderF(s2, i2, _)) =>
        s1 === s2 && i1 === i2 &&  ShapePreservingBuilder.dummyOp(v1) == ShapePreservingBuilder.dummyOp(v2)
      case (ValueBuilderF(v1), ValueBuilderF(v2)) => v1 == v2
      case (ExprBuilderF(s1, e1), ExprBuilderF(s2, e2)) =>
        s1 === s2 && e1 == e2
      case (DocBuilderF(s1, e1), DocBuilderF(s2, e2)) =>
        s1 === s2 && e1 == e2
      case (ArrayBuilderF(s1, e1), ArrayBuilderF(s2, e2)) =>
        s1 === s2 && e1 == e2
      case (GroupBuilderF(s1, k1, c1, i1), GroupBuilderF(s2, k2, c2, i2)) =>
        s1 === s2 && k1 === k2 && c1 == c2 && i1 == i2
      case (FlatteningBuilderF(s1, f1), FlatteningBuilderF(s2, f2)) =>
        s1 === s2 && f1 == f2
      case (SpliceBuilderF(s1, i1), SpliceBuilderF(s2, i2)) =>
        s1 === s2 && i1 == i2
      case (ArraySpliceBuilderF(s1, i1), ArraySpliceBuilderF(s2, i2)) =>
        s1 === s2 && i1 == i2
      case _ => false
    }
  }

  implicit val WorkflowBuilderTraverse = new Traverse[WorkflowBuilderF] {
    def traverseImpl[G[_], A, B](
      fa: WorkflowBuilderF[A])(
      f: A => G[B])(
      implicit G: Applicative[G]):
        G[WorkflowBuilderF[B]] =
    fa match {
      case x @ CollectionBuilderF(_, _, _) => G.point(x)
      case ShapePreservingBuilderF(src, inputs, op) =>
        (f(src) |@| inputs.traverse(f))(ShapePreservingBuilderF(_, _, op))
      case x @ ValueBuilderF(_) => G.point(x)
      case ExprBuilderF(src, expr) => f(src).map(ExprBuilderF(_, expr))
      case DocBuilderF(src, shape) => f(src).map(DocBuilderF(_, shape))
      case ArrayBuilderF(src, shape) => f(src).map(ArrayBuilderF(_, shape))
      case GroupBuilderF(src, keys, contents, id) =>
        (f(src) |@| keys.traverse(f))(GroupBuilderF(_, _, contents, id))
      case FlatteningBuilderF(src, fields) =>
        f(src).map(FlatteningBuilderF(_, fields))
      case SpliceBuilderF(src, structure) =>
        f(src).map(SpliceBuilderF(_, structure))
      case ArraySpliceBuilderF(src, structure) =>
        f(src).map(ArraySpliceBuilderF(_, structure))
    }
  }

  val branchLengthƒ: WorkflowBuilderF[Int] => Int = {
    case CollectionBuilderF(_, _, _) => 0
    case ShapePreservingBuilderF(src, inputs, _) => 1 + src
    case ValueBuilderF(_) => 0
    case ExprBuilderF(src, _) => 1 + src
    case DocBuilderF(src, _) => 1 + src
    case ArrayBuilderF(src, _) => 1 + src
    case GroupBuilderF(src, keys, _, _) => 1 + src
    case FlatteningBuilderF(src, _) => 1 + src
    case SpliceBuilderF(src, _) => 1 + src
    case ArraySpliceBuilderF(src, _) => 1 + src
  }

  private def rewriteObjRefs(
    obj: ListMap[BsonField.Name, GroupValue[Expression]])(
    f: PartialFunction[DocVar, DocVar]) =
    obj ∘ (_.bimap(rewriteExprRefs(_)(f), GroupOp.rewriteGroupRefs(_)(f)))

  private def rewriteGroupRefs(
    contents: GroupContents)(
    f: PartialFunction[DocVar, DocVar]) =
    contents match {
      case Expr(expr) => Expr(expr.bimap(rewriteExprRefs(_)(f), GroupOp.rewriteGroupRefs(_)(f)))
      case Doc(doc)   => Doc(rewriteObjRefs(doc)(f))
    }

  private def rewriteDocPrefix(doc: ListMap[BsonField.Name, Expr], base: DocVar) =
    doc ∘ (rewriteExprPrefix(_, base))

  private def rewriteExprPrefix(expr: Expr, base: DocVar): Expr =
    expr.bimap(rewriteExprRefs(_)(prefixBase(base)), base.toJs >>> _)

  type EitherE[X] = Error \/ X
  type M[X] = StateT[EitherE, NameGen, X]

  // Wrappers for results that don't use state:
  def emit[A](a: A): M[A] = lift(\/-(a))
  def fail[A](e: Error): M[A] = lift(-\/(e))
  def lift[A](v: Error \/ A): M[A] =
    StateT[EitherE, NameGen, A](s => v.map(s -> _))

  // Wrappers for results that don't fail:
  def emitSt[A](v: State[NameGen, A]): M[A] =
    StateT[EitherE, NameGen, A](s => \/-(v.run(s)))

  def swapM[A](v: State[NameGen, Error \/ A]): M[A] =
    StateT[EitherE, NameGen, A](s => { val (s1, x) = v.run(s); x.map(s1 -> _) })

  def commonMap[K, A, B](m: ListMap[K, A \/ B])(f: A => Error \/ B): Error \/ (ListMap[K, A] \/ ListMap[K, B]) = {
    val allAs = (m ∘ (_.swap.toOption)).sequenceU
    allAs.map(l => \/-(-\/(l))).getOrElse((m ∘ (_.fold(f, \/.right))).sequenceU.map(\/.right))
  }

  private def commonShape(shape: ListMap[BsonField.Name, Expr]) =
    commonMap(shape)(ExprOp.toJs)

  private val jsBase = JsCore.Ident("__val")

  private def toCollectionBuilder(wb: WorkflowBuilder): M[CollectionBuilderF] = {
    wb.unFix match {
      case cb @ CollectionBuilderF(_, _, _) => emit(cb)
      case ValueBuilderF(value) =>
        emit(CollectionBuilderF($pure(value), DocVar.ROOT(), None))
      case ShapePreservingBuilderF(src, inputs, op) =>
        // At least one argument has no deref (e.g. $$ROOT)
        def case1(src: WorkflowBuilder, input: WorkflowBuilder, op: PartialFunction[List[BsonField], Workflow => Workflow], fields: List[DocVar]): M[CollectionBuilderF] = {
          emitSt(freshName).flatMap(name =>
            fields.map(f => (DocField(name) \\ f).deref).sequence.fold(
              sys.error("prefixed ${name}, but still no field"))(
              op.lift(_).fold(
                fail[CollectionBuilderF](WorkflowBuilderError.InvalidOperation("filter", "failed to build operation")))(
                op =>
                (toCollectionBuilder(src) |@| toCollectionBuilder(DocBuilder(input, ListMap(name -> -\/($(DocVar.ROOT())))))) {
                  case (
                    CollectionBuilderF(_, _, srcStruct),
                    CollectionBuilderF(graph, _, _)) =>
                    CollectionBuilderF(
                      chain(graph, op),
                      DocField(name),
                      srcStruct)
                })))
        }
        // Every argument has a deref (so, a BsonField that can be given to the op)
        def case2(src: WorkflowBuilder, input: WorkflowBuilder, base: DocVar, op: PartialFunction[List[BsonField], Workflow => Workflow], fields: List[BsonField]): M[CollectionBuilderF] = {
          ((toCollectionBuilder(src) |@| toCollectionBuilder(input)) {
            case (
              CollectionBuilderF(_, _, srcStruct),
              CollectionBuilderF(graph, base0, bothStruct)) =>
              op.lift(fields.map(f => base0.deref.map(_ \ f).getOrElse(f))).fold[M[CollectionBuilderF]](
                fail[CollectionBuilderF](WorkflowBuilderError.InvalidOperation("filter", "failed to build operation")))(
                { op =>
                  val g = chain(graph, op)
                  if (srcStruct == bothStruct)
                    emit(CollectionBuilderF(g, base0 \\ base, srcStruct))
                  else {
                    val (g1, base1) = shift(base0 \\ base, srcStruct, g)
                    emit(CollectionBuilderF(g1, base1, srcStruct))
                  }
              })
          }).join
        }
        fold1Builders(inputs).fold(
          toCollectionBuilder(src).map {
            case CollectionBuilderF(g, b, s) =>
              CollectionBuilderF(op(Nil)(g), b, s)
          })(
          _.flatMap { case (input, fields) =>
            foldBuilders(src, inputs).flatMap { case (input1, base, fields) =>
              fields.map(_.deref).sequence.fold(
                case1(src, input1, op, fields))(
                case2(src, input1, base, op, _))
            }
          })
      case ExprBuilderF(src, -\/($(d))) =>
        toCollectionBuilder(src).map {
          case CollectionBuilderF(graph, base, _) =>
            CollectionBuilderF(graph, base \\ d, None)
        }
      case ExprBuilderF(src, expr) => for {
        cb <- toCollectionBuilder(src)
        name <- emitSt(freshName)
      } yield cb match {
        case CollectionBuilderF(graph, base, _) =>
          CollectionBuilderF(
            chain(graph,
              rewriteExprPrefix(expr, base).fold(
                op => $project(Reshape(ListMap(name -> -\/(op)))),
                js => $simpleMap(NonEmptyList(MapExpr(JsFn(jsBase, JsCore.Obj(ListMap(name.asText -> js(jsBase.fix))).fix))), ListMap()))),
            DocField(name),
            None)
      }
      case DocBuilderF(src, shape) =>
        workflow(src).flatMap { case (wf, base) =>
          commonShape(rewriteDocPrefix(shape, base)).fold(
            fail(_),
            s => emit(CollectionBuilderF(
              chain(wf,
                s.fold(
                  exprOps => $project(Reshape(exprOps ∘ \/.left)),
                  jsExprs => $simpleMap(NonEmptyList(
                    MapExpr(JsFn(jsBase,
                      Term(JsCore.Obj(jsExprs.map {
                        case (name, expr) => name.asText -> expr(jsBase.fix)
                      }))))),
                    ListMap()))),
              DocVar.ROOT(),
              Some(shape.toList.map(_._1.asText)))))
        }
      case ArrayBuilderF(src, shape) =>
        workflow(src).flatMap { case (wf, base) =>
          lift(shape.map(_.fold(ExprOp.toJs, \/-(_))).sequenceU.map(jsExprs =>
            CollectionBuilderF(
              chain(wf,
                $simpleMap(NonEmptyList(
                  MapExpr(JsFn(jsBase,
                    JsCore.Arr(jsExprs.map(_(base.toJs(jsBase.fix))).toList).fix))),
                  ListMap())),
              DocVar.ROOT(),
              None)))
        }
      case GroupBuilderF(src, keys, content, _) =>
        foldBuilders(src, keys).flatMap { case (wb, base, fields) =>
          def key(base: DocVar) = keys.zip(fields) match {
            case Nil        => -\/($literal(Bson.Null))
            case (key, field) :: Nil => -\/(key.unFix match {
              // NB: normalize to Null, to ease merging
              case ValueBuilderF(_)                       => $literal(Bson.Null)
              case ExprBuilderF(_, -\/($literal(_))) => $literal(Bson.Null)
              case _ => rewriteExprRefs($(field))(prefixBase(base))
            })
            case _          => \/-(Reshape(fields.zipWithIndex.map {
              case (field, index) =>
                BsonField.Index(index).toName -> -\/($(field))
            }.toListMap).rewriteRefs(prefixBase(base)))
          }

          content match {
            case Expr(-\/(expr)) =>
              // NB: This case just winds up a single value, then unwinds it.
              //     It’s effectively a no-op, so we just use the src and expr.
              toCollectionBuilder(ExprBuilder(src, -\/(expr)))
            case Expr(\/-(grouped)) =>
              for {
                cb <- toCollectionBuilder(wb)
                rootName <- emitSt(freshName)
              } yield cb match {
                case CollectionBuilderF(wf, base0, struct) =>
                  CollectionBuilderF(
                    chain(wf,
                      $group(Grouped(ListMap(rootName -> grouped)).rewriteRefs(prefixBase(base0 \\ base)),
                        key(base0))),
                    DocField(rootName),
                    struct)
              }
            case Doc(obj) =>
              val (ungrouped, grouped) =
                obj.foldLeft[(ListMap[BsonField.Name, Expression], ListMap[BsonField.Leaf, Accumulator])]((ListMap.empty[BsonField.Name, Expression], ListMap.empty[BsonField.Leaf, Accumulator]))((acc, item) =>
                  item match {
                    case (k, -\/(v)) =>
                      ((x: ListMap[BsonField.Name, Expression]) => x + (k -> v)).first(acc)
                    case (k, \/-(v)) =>
                      ((x: ListMap[BsonField.Leaf, Accumulator]) => x + (k -> v)).second(acc)
                  })

              workflow(wb).flatMap { case (wf, base0) =>
                emitSt(ungrouped.size match {
                  case 0 =>
                    state[NameGen, Workflow](chain(wf,
                      $group(Grouped(grouped).rewriteRefs(prefixBase(base0 \\ base)), key(base0))))
                  case 1 =>
                    state[NameGen, Workflow](chain(wf,
                      $group(Grouped(
                        obj.transform {
                          case (_, -\/ (v)) => $push(rewriteExprRefs(v)(prefixBase(base0 \\ base)))
                          case (_,  \/-(v)) => GroupOp.rewriteGroupRefs(v)(prefixBase(base0 \\ base))
                        }),
                        key(base0)),
                      $unwind(DocField(ungrouped.head._1))))
                  case _ => for {
                    ungroupedName <- freshName
                    groupedName <- freshName
                  } yield
                    chain(wf,
                      $project(Reshape(ListMap(
                        ungroupedName -> \/-(Reshape(ungrouped.map {
                          case (k, v) => k -> -\/(rewriteExprRefs(v)(prefixBase(base0 \\ base)))
                        })),
                        groupedName -> -\/($(DocVar.ROOT()))))),
                      $group(Grouped(
                        (grouped ∘ (GroupOp.rewriteGroupRefs(_)(prefixBase(DocField(groupedName) \\ base0)))) +
                          (ungroupedName -> $push($(DocField(ungroupedName))))),
                        key(DocField(groupedName) \\ base0)),
                      $unwind(DocField(ungroupedName)),
                      $project(Reshape(obj.transform {
                        case (k, -\/(_)) => -\/($(DocField(ungroupedName \ k)))
                        case (k, \/-(_)) => -\/($(DocField(k)))
                      })))
                }).map(CollectionBuilderF(
                  _,
                  DocVar.ROOT(),
                  Some(obj.toList.map(_._1.asText))))
              }
          }
        }
      case FlatteningBuilderF(src, fields) =>
        toCollectionBuilder(src).map {
          case CollectionBuilderF(graph, base, struct) =>
            CollectionBuilderF(fields.foldRight(graph) {
              case (StructureType.Array(field), acc) => $unwind(base \\ field)(acc)
              case (StructureType.Object(field), acc) =>
                $simpleMap(NonEmptyList(FlatExpr(JsFn(jsBase, (base \\ field).toJs(jsBase.fix)))), ListMap())(acc)
            }, base, struct)
        }
      case sb @ SpliceBuilderF(_, _) =>
        workflow(sb.src).flatMap { case (wf, base) =>
          lift(
            sb.toJs.map { splice =>
              CollectionBuilderF(
                chain(wf,
                  $simpleMap(NonEmptyList(MapExpr(JsFn(jsBase, (base.toJs >>> splice)(jsBase.fix)))), ListMap())),
                DocVar.ROOT(),
                None)
            })
        }
      case sb @ ArraySpliceBuilderF(_, _) =>
        workflow(sb.src).flatMap { case (wf, base) =>
          lift(
            sb.toJs.map { splice =>
              CollectionBuilderF(
                chain(wf,
                  $simpleMap(NonEmptyList(MapExpr(JsFn(jsBase, (base.toJs >>> splice)(jsBase.fix)))), ListMap())),
                DocVar.ROOT(),
                None)
            })
        }
    }
  }

  def workflow(wb: WorkflowBuilder): M[(Workflow, DocVar)] =
    toCollectionBuilder(wb).map(x => (x.graph, x.base))

  def shift(base: DocVar, struct: Schema, graph: Workflow): (Workflow, DocVar) =
    (base, struct) match {
      case (ExprVar, None)         => (graph, ExprVar)
      case (_,       None)         =>
        (chain(graph,
          Workflow.$project(Reshape(ListMap(ExprName -> -\/($(base)))),
            ExcludeId)),
        ExprVar)
      case (_,       Some(fields)) =>
        (chain(graph,
          Workflow.$project(Reshape(fields.map(name =>
            BsonField.Name(name) ->
              -\/($(base \ BsonField.Name(name)))).toListMap),
            if (fields.exists(_ == IdLabel)) IncludeId else ExcludeId)),
        DocVar.ROOT())
    }

  def build(wb: WorkflowBuilder): M[Workflow] =
    toCollectionBuilder(wb).map {
      case CollectionBuilderF(graph, base, struct) =>
        if (base == DocVar.ROOT(None)) graph
        else shift(base, struct, graph)._1
    }

  private def $project(shape: Reshape): WorkflowOp =
    Workflow.$project(
      shape,
      shape.get(IdName).fold[IdHandling](IgnoreId)(κ(IncludeId)))

  def asLiteral(wb: WorkflowBuilder): Option[Bson] = wb.unFix match {
    case ValueBuilderF(value)                  => Some(value)
    case ExprBuilderF(_, -\/($literal(value))) => Some(value)
    case _                                     => None
  }

  private def fold1Builders(builders: List[WorkflowBuilder]):
      Option[M[(WorkflowBuilder, List[Expression])]] =
    builders match {
      case Nil             => None
      case builder :: Nil  => Some(emit((builder, List($(DocVar.ROOT())))))
      case Term(ValueBuilderF(bson)) :: rest =>
        fold1Builders(rest).map(_.map { case (builder, fields) =>
          (builder, $literal(bson) +: fields)
        })
      case builder :: rest =>
        Some(rest.foldLeftM[M, (WorkflowBuilder, List[Expression])](
          (builder, List($(DocVar.ROOT())))) {
          case ((wf, fields), Term(ValueBuilderF(bson))) =>
            emit((wf, fields :+ $literal(bson)))
          case ((wf, fields), x) =>
            merge(wf, x).map { case (lbase, rbase, src) =>
              (src, fields.map(rewriteExprRefs(_)(prefixBase(lbase))) :+ $(rbase))
            }
        })
    }

  private def foldBuilders(src: WorkflowBuilder, others: List[WorkflowBuilder]): M[(WorkflowBuilder, DocVar, List[DocVar])] =
    others.foldLeftM[M, (WorkflowBuilder, DocVar, List[DocVar])](
      (src, DocVar.ROOT(), Nil)) {
      case ((wf, base, fields), x) =>
        merge(wf, x).map { case (lbase, rbase, src) =>
          (src, lbase \\ base, fields.map(lbase \\ _) :+ rbase)
        }
    }

  def filter(src: WorkflowBuilder, those: List[WorkflowBuilder], sel: PartialFunction[List[BsonField], Selector]):
      WorkflowBuilder =
    ShapePreservingBuilder(src, those, PartialFunction(fields => $match(sel(fields))))


  def inlineExprs[R](contents: DocContents[Expression \/ R], expr: Expression): Option[Expression] =
    contents match {
      case Expr(-\/($(dv))) =>
        Some(rewriteExprRefs(expr)(prefixBase(dv)))
      case Expr(-\/(ex)) => Some(expr.cata[Expression] {
        case $F(DocVar.ROOT(None)) => ex
        case x                     => Term(x)
      })
      case Doc(map) => expr.cataM[Option, Expression] {
        case $F(DocField(field @ BsonField.Name(_))) =>
          map.get(field).flatMap(_.fold(Some(_), κ(None)))
        case x => Some(Term(x))
      }
      case _ => None
    }

  def expr1(wb: WorkflowBuilder)(f: Expression => Expression):
      M[WorkflowBuilder] =
    expr(List(wb)) { case List(e) => f(e) }

  def expr2(
    wb1: WorkflowBuilder, wb2: WorkflowBuilder)(
    f: (Expression, Expression) => Expression):
      M[WorkflowBuilder] =
    expr(List(wb1, wb2)) { case List(e1, e2) => f(e1, e2) }

  private def coalesceSource(src: WorkflowBuilder, expr: Expression):
      WorkflowBuilder = {
    lazy val default = ExprBuilder(src, -\/(expr))
    def inln[R](cont: DocContents[Expression \/ R])(f: Expression => WorkflowBuilder) =
      inlineExprs(cont, expr).fold(default)(f)

    src.unFix match {
      case ExprBuilderF(wb0, \/-(js1)) =>
        toJs(expr).fold(κ(default), js => ExprBuilder(wb0, \/-(js1 >>> js)))
      case ExprBuilderF(src0, contents) =>
        inln(Expr(contents))(expr => ExprBuilder(src0, -\/(expr)))
      case DocBuilderF(src0, contents) =>
        inln(Doc(contents))(expr => ExprBuilder(src0, -\/(expr)))
      case ShapePreservingBuilderF(src0, inputs, op) =>
        ShapePreservingBuilder(coalesceSource(src0, expr), inputs, op)
      case GroupBuilderF(wb0, key, Expr(-\/($(DocVar.ROOT(None)))), id) =>
        GroupBuilder(
          coalesceSource(wb0, expr),
          key,
          Expr(-\/($(DocVar.ROOT()))),
          id)
      case GroupBuilderF(wb0, key, contents, id) =>
        inln(contents)(expr => GroupBuilder(wb0, key, Expr(-\/(expr)), id))
      case _ => default
    }
  }

  def expr(
    wbs: List[WorkflowBuilder])(
    f: List[Expression] => Expression):
      M[WorkflowBuilder] = {
    fold1Builders(wbs).fold[M[WorkflowBuilder]](
      fail(WorkflowBuilderError.InvalidOperation("expr", "impossible – no arguments")))(
      _.map { case (wb, exprs) => coalesceSource(wb, f(exprs)) })
  }

  def jsExpr1(wb: WorkflowBuilder, js: JsFn): Error \/ WorkflowBuilder =
    wb.unFix match {
      case ShapePreservingBuilderF(src, inputs, op) =>
        jsExpr1(src, js).map(ShapePreservingBuilder(_, inputs, op))
      case ExprBuilderF(wb1, -\/ (expr1)) =>
        toJs(expr1).map(js1 => ExprBuilder(wb1, \/-(js1 >>> js)))
      case ExprBuilderF(wb1,  \/-(js1)) =>
        \/-(ExprBuilder(wb1, \/-(js1 >>> js)))
      case GroupBuilderF(wb0, key, Expr(-\/(expr)), id) =>
        ExprOp.toJs(expr).flatMap(
          ex => jsExpr1(wb0, JsFn(jsBase, ex(js(jsBase.fix)))).map(
            GroupBuilder(_, key, Expr(-\/($(DocVar.ROOT()))), id)))
      case _ => \/-(ExprBuilder(wb, \/-(js)))
    }

  def jsExpr2(wb1: WorkflowBuilder, wb2: WorkflowBuilder, js: (Term[JsCore], Term[JsCore]) => Term[JsCore]): M[WorkflowBuilder] =
    (wb1.unFix, wb2.unFix) match {
      case (_, ValueBuilderF(JsCore(lit))) =>
        lift(jsExpr1(wb1, JsFn(jsBase, js(jsBase.fix, lit))))
      case (ValueBuilderF(JsCore(lit)), _) =>
        lift(jsExpr1(wb2, JsFn(jsBase, js(lit, jsBase.fix))))
      case _ =>
        merge(wb1, wb2).map { case (lbase, rbase, src) =>
          ExprBuilder(src, \/-(JsFn(jsBase, js(lbase.toJs(jsBase.fix), rbase.toJs(jsBase.fix)))))
        }
    }

  def makeObject(wb: WorkflowBuilder, name: String): WorkflowBuilder =
    wb.unFix match {
      case ValueBuilderF(value) =>
        ValueBuilder(Bson.Doc(ListMap(name -> value)))
      case GroupBuilderF(src, key, Expr(cont), id) =>
        GroupBuilder(src, key, Doc(ListMap(BsonField.Name(name) -> cont)), id)
      case ExprBuilderF(src, expr) =>
        DocBuilder(src, ListMap(BsonField.Name(name) -> expr))
      case ShapePreservingBuilderF(src, inputs, op) =>
        ShapePreservingBuilder(makeObject(src, name), inputs, op)
      case _ =>
        DocBuilder(wb, ListMap(BsonField.Name(name) -> -\/($(DocVar.ROOT()))))
    }

  def makeArray(wb: WorkflowBuilder): WorkflowBuilder = wb.unFix match {
    case ValueBuilderF(value) => ValueBuilder(Bson.Arr(List(value)))
    case _ => ArrayBuilder(wb, List(-\/($(DocVar.ROOT()))))
  }

  def mergeContents[A](c1: DocContents[A], c2: DocContents[A]):
      M[((DocVar, DocVar), DocContents[A])] = {
    def documentize(c: DocContents[A]):
        State[NameGen, (DocVar, ListMap[BsonField.Name, A])] =
      c match {
        case Doc(d) => state(DocVar.ROOT() -> d)
        case Expr(cont) =>
          freshName.map(name => (DocField(name), ListMap(name -> cont)))
      }

    lazy val doc =
      swapM((documentize(c1) |@| documentize(c2)) {
        case ((lb, lshape), (rb, rshape)) =>
          Reshape.mergeMaps(lshape, rshape).fold[Error \/ ((DocVar, DocVar), DocContents[A])](
            -\/(WorkflowBuilderError.InvalidOperation(
              "merging contents",
              "conflicting fields")))(
            map => \/-((lb, rb) -> Doc(map)))
      })
    if (c1 == c2)
      emit((DocVar.ROOT(), DocVar.ROOT()) -> c1)
    else
      (c1, c2) match {
        case (Expr(v), Doc(o)) =>
          o.find { case (_, e) => v == e }.fold(doc) {
            case (lField, _) =>
              emit((DocField(lField), DocVar.ROOT()) -> Doc(o))
          }
        case (Doc(o), Expr(v)) =>
          o.find { case (_, e) => v == e }.fold(doc) {
            case (rField, _) =>
              emit((DocVar.ROOT(), DocField(rField)) -> Doc(o))
          }
        case _ => doc
      }
  }

  trait Combine {
    def apply[A, B](a1: A, a2: A)(f: (A, A) => B): B
    def flip: Combine
  }
  val unflipped: Combine = new Combine { outer =>
    def apply[A, B](a1: A, a2: A)(f: (A, A) => B) = f(a1, a2)
    val flip = new Combine {
      def apply[A, B](a1: A, a2: A)(f: (A, A) => B) = f(a2, a1)
      val flip = outer
    }
  }

  // TODO: handle concating value, expr, or collection with group (#439)
  def objectConcat(wb1: WorkflowBuilder, wb2: WorkflowBuilder):
      M[WorkflowBuilder] = {
    def impl(wb1: WorkflowBuilder, wb2: WorkflowBuilder, combine: Combine): M[WorkflowBuilder] = {
      def delegate = impl(wb2, wb1, combine.flip)

      def mergeGroups(s1: WorkflowBuilder, s2: WorkflowBuilder, c1: GroupContents, c2: GroupContents, keys: List[WorkflowBuilder], id1: GroupId):
          M[((DocVar, DocVar), WorkflowBuilder)] =
        merge(s1, s2).flatMap { case (lbase, rbase, src) =>
          combine(
            rewriteGroupRefs(c1)(prefixBase(lbase)),
            rewriteGroupRefs(c2)(prefixBase(rbase)))(mergeContents).map {
            case ((lb, rb), contents) =>
              combine(lb, rb)((_, _) -> GroupBuilder(src, keys, contents, id1))
          }
        }

      (wb1.unFix, wb2.unFix) match {
        case (ShapePreservingBuilderF(s1, i1, o1), ShapePreservingBuilderF(s2, i2, o2))
            if i1 == i2 && o1 == o2 =>
          impl(s1, s2, combine).map(ShapePreservingBuilder(_, i1, o1))

        case (
          ShapePreservingBuilderF(
            Term(DocBuilderF(_, shape1)), inputs1, op1),
          GroupBuilderF(
            Term(ShapePreservingBuilderF(_, inputs2, op2)),
            Nil, _, id2))
          if inputs1 == inputs2 && op1 == op2 =>
          impl(GroupBuilder(wb1, Nil, Doc(shape1.keys.toList.map(n => n -> -\/($(DocField(n)))).toListMap), id2), wb2, combine)
        case (
          GroupBuilderF(
          Term(ShapePreservingBuilderF(_, inputs1, op1)),
            Nil, _, _),
          ShapePreservingBuilderF(Term(DocBuilderF(_, _)), inputs2, op2))
          if inputs1 == inputs2 && op1 == op2 => delegate

        case (
          ShapePreservingBuilderF(
            Term(DocBuilderF(_, shape1)), inputs1, op1),
          DocBuilderF(
            Term(GroupBuilderF(
              Term(ShapePreservingBuilderF(_, inputs2, op2)),
              Nil, _, id2)),
           shape2))
          if inputs1 == inputs2 && op1 == op2 =>
          impl(GroupBuilder(wb1, Nil, Doc(shape1.keys.toList.map(n => n -> -\/($(DocField(n)))).toListMap), id2), wb2, combine)
        case (
          DocBuilderF(
            Term(GroupBuilderF(
              Term(ShapePreservingBuilderF(_, inputs1, op1)),
              Nil, _, _)),
            shape2),
          ShapePreservingBuilderF(Term(DocBuilderF(_, _)), inputs2, op2))
          if inputs1 == inputs2 && op1 == op2 => delegate

        case (ShapePreservingBuilderF(s, i, o), _) =>
          impl(s, wb2, combine).map(ShapePreservingBuilder(_, i, o))
        case (_, ShapePreservingBuilderF(_, _, _)) => delegate

        case (ValueBuilderF(Bson.Doc(map1)), ValueBuilderF(Bson.Doc(map2))) =>
          emit(ValueBuilder(Bson.Doc(combine(map1, map2)(_ ++ _))))

        case (ValueBuilderF(Bson.Doc(map1)), DocBuilderF(s2, shape2)) =>
          emit(DocBuilder(s2,
            combine(
              map1.map { case (k, v) => BsonField.Name(k) -> -\/($literal(v)) },
              shape2)(_ ++ _)))
        case (DocBuilderF(_, _), ValueBuilderF(Bson.Doc(_))) => delegate

        case (ValueBuilderF(Bson.Doc(map1)), GroupBuilderF(s1, k1, Doc(c2), id2)) =>
          val content = combine(
            map1.map { case (k, v) => BsonField.Name(k) -> -\/($literal(v)) },
            c2)(_ ++ _)
          emit(GroupBuilder(s1, k1, Doc(content), id2))
        case (GroupBuilderF(_, _, Doc(_), _), ValueBuilderF(_)) => delegate

        case (
          GroupBuilderF(src1, keys, Expr(-\/($(DocVar.ROOT(_)))), id1),
          GroupBuilderF(src2, _,    Expr(-\/($(DocVar.ROOT(_)))), id2))
            if id1 == id2 =>
          impl(src1, src2, combine).map(GroupBuilder(_, keys, Expr(-\/($(DocVar.ROOT()))), id1))

        case (
          GroupBuilderF(s1, keys, c1 @ Doc(_), id1),
          GroupBuilderF(s2, _,    c2 @ Doc(_), id2))
            if id1 == id2 =>
          mergeGroups(s1, s2, c1, c2, keys, id1).map(_._2)

        case (
          GroupBuilderF(s1, keys, c1 @ Doc(d1), id1),
          DocBuilderF(Term(GroupBuilderF(s2, _, c2, id2)), shape2))
            if id1 == id2 =>
          mergeGroups(s1, s2, c1, c2, keys, id1).map { case ((glbase, grbase), g) =>
            DocBuilder(g, combine(
              d1.transform { case (n, _) => -\/($(DocField(n))) },
              (shape2 ∘ (rewriteExprPrefix(_, grbase))))(_ ++ _))
          }
        case (
          DocBuilderF(Term(GroupBuilderF(_, k1, _, id1)), _),
          GroupBuilderF(_, k2, Doc(_), id2))
            if id1 == id2 =>
          delegate

        case (
          DocBuilderF(Term(GroupBuilderF(s1, keys, c1, id1)), shape1),
          DocBuilderF(Term(GroupBuilderF(s2, _,    c2, id2)), shape2))
            if id1 == id2 =>
          mergeGroups(s1, s2, c1, c2, keys, id1).flatMap {
            case ((glbase, grbase), g) =>
              emit(DocBuilder(g, combine(
                shape1 ∘ (rewriteExprPrefix(_, glbase)),
                shape2 ∘ (rewriteExprPrefix(_, grbase)))(_ ++ _)))
          }

        case (
          DocBuilderF(_, shape),
          GroupBuilderF(_, Nil, _, id2)) =>
          impl(
<<<<<<< HEAD
            DocBuilder(GroupBuilder(s1, Nil, Expr(-\/($(DocVar.ROOT()))), id2), shape),
=======
            GroupBuilder(wb1, Nil, Doc(shape.map { case (n, _) => n -> -\/(DocField(n)) }), id2),
>>>>>>> d74a4fb5
            wb2,
            combine)
        case (
          GroupBuilderF(_, Nil, _, _),
          DocBuilderF(_, _)) =>
          delegate

        case (
          DocBuilderF(_, shape),
          DocBuilderF(Term(GroupBuilderF(_, Nil, _, id2)), _)) =>
          impl(
<<<<<<< HEAD
            DocBuilder(GroupBuilder(s1, Nil, Expr(-\/($(DocVar.ROOT()))), id2), shape),
=======
            GroupBuilder(wb1, Nil, Doc(shape.map { case (n, _) => n -> -\/(DocField(n)) }), id2),
>>>>>>> d74a4fb5
            wb2,
            combine)
        case (
          DocBuilderF(Term(GroupBuilderF(_, Nil, _, _)), _),
          DocBuilderF(_, _)) =>
          delegate

        case (DocBuilderF(s1, shape1), DocBuilderF(s2, shape2)) =>
          merge(s1, s2).map { case (lbase, rbase, src) =>
            DocBuilder(src, combine(
              rewriteDocPrefix(shape1, lbase),
              rewriteDocPrefix(shape2, rbase))(_ ++ _))
          }

        case (DocBuilderF(src1, shape), ExprBuilderF(src2, expr)) =>
          merge(src1, src2).map { case (left, right, list) =>
            SpliceBuilder(list, combine(
              Doc(rewriteDocPrefix(shape, left)),
              Expr(rewriteExprPrefix(expr, right)))(List(_, _)))
          }
        case (ExprBuilderF(_, _), DocBuilderF(_, _)) => delegate

        case (ExprBuilderF(src1, expr1), ExprBuilderF(src2, expr2)) =>
          merge(src1, src2).map { case (left, right, list) =>
            SpliceBuilder(list, combine(
              Expr(rewriteExprPrefix(expr1, left)),
              Expr(rewriteExprPrefix(expr2, right)))(List(_, _)))
          }

        case (SpliceBuilderF(src1, structure1), DocBuilderF(src2, shape2)) =>
          merge(src1, src2).map { case (left, right, list) =>
            SpliceBuilder(list, combine(
              structure1,
              List(Doc(rewriteDocPrefix(shape2, right))))(_ ++ _))
          }
        case (DocBuilderF(_, _), SpliceBuilderF(_, _)) => delegate

        case (SpliceBuilderF(src1, structure1), CollectionBuilderF(_, _, _)) =>
          merge(src1, wb2).map { case (left, right, list) =>
            SpliceBuilder(list, combine(
              structure1,
              List(Expr(-\/($(right)))))(_ ++ _))
          }
        case (CollectionBuilderF(_, _, _), SpliceBuilderF(_, _)) => delegate

        case (DocBuilderF(src, shape), _) =>
          merge(src, wb2).map { case (left, right, list) =>
            SpliceBuilder(list, combine(
              Doc(rewriteDocPrefix(shape, left)),
              Expr(-\/($(right))))(List(_, _)))
          }
        case (_, DocBuilderF(_, _)) => delegate

        case (CollectionBuilderF(_, _, _), _) =>
          merge(wb1, wb2).map { case (left, right, list) =>
            SpliceBuilder(list,
              combine(Expr(-\/($(left))), Expr(-\/($(right))))(List(_, _)))
          }
        case (_, CollectionBuilderF(_, _, _)) => delegate

        case _ => fail(WorkflowBuilderError.InvalidOperation(
          "objectConcat",
          "unrecognized shapes:\n" + wb1.show + "\n" + wb2.show))
      }
    }

    impl(wb1, wb2, unflipped)
  }

  def arrayConcat(left: WorkflowBuilder, right: WorkflowBuilder):
      M[WorkflowBuilder] = {
    def impl(wb1: WorkflowBuilder, wb2: WorkflowBuilder, combine: Combine):
        M[WorkflowBuilder] = {
      def delegate = impl(wb2, wb1, combine.flip)

      (wb1.unFix, wb2.unFix) match {
        case (ValueBuilderF(Bson.Arr(seq1)), ValueBuilderF(Bson.Arr(seq2))) =>
          emit(ValueBuilder(Bson.Arr(seq1 ++ seq2)))

        case (ValueBuilderF(Bson.Arr(seq)), ArrayBuilderF(src, shape)) =>
          emit(ArrayBuilder(src,
            combine(seq.map(x => -\/($literal(x))), shape)(_ ++ _)))
        case (ArrayBuilderF(_, _), ValueBuilderF(Bson.Arr(_))) => delegate

        case (ShapePreservingBuilderF(s, i, o), _) =>
          impl(s, wb2, combine).map(ShapePreservingBuilder(_, i, o))
        case (_, ShapePreservingBuilderF(_, _, _)) => delegate

        case (ArrayBuilderF(src1, shape1), ArrayBuilderF(src2, shape2)) =>
          merge(src1, src2).map { case (lbase, rbase, wb) =>
            ArrayBuilder(wb,
              shape1.map(rewriteExprPrefix(_, lbase)) ++
                shape2.map(rewriteExprPrefix(_, rbase)))
          }
        case (ArrayBuilderF(src1, shape1), ExprBuilderF(src2, expr2)) =>
          merge(src1, src2).map { case (left, right, list) =>
            ArraySpliceBuilder(list, combine(
              Array(shape1.map(x => rewriteExprPrefix(x, left))),
              Expr(rewriteExprPrefix(expr2, right)))(List(_, _)))
          }
        case (ExprBuilderF(_, _), ArrayBuilderF(_, _)) => delegate

        case (ValueBuilderF(Bson.Arr(seq1)), ExprBuilderF(src2, expr2)) =>
          emit(ArraySpliceBuilder(src2, combine(
            Array(seq1.map(x => -\/($literal(x)))),
            Expr(expr2))(List(_, _))))
        case (ExprBuilderF(_, _), ValueBuilderF(Bson.Arr(_))) => delegate

        case (ArraySpliceBuilderF(src1, structure1), ArrayBuilderF(src2, shape2)) =>
          merge(src1, src2).map { case (left, right, list) =>
            ArraySpliceBuilder(list, combine(
              structure1,
              List(Array(shape2.map(rewriteExprPrefix(_, right)))))(_ ++ _))
          }
        case (ArrayBuilderF(_, _), ArraySpliceBuilderF(_, _)) => delegate

        case (ArraySpliceBuilderF(src1, structure1), ExprBuilderF(src2, expr2)) =>
          merge(src1, src2).map { case (left, right, list) =>
            ArraySpliceBuilder(list, combine(
              structure1,
              List(Expr(rewriteExprPrefix(expr2, right))))(_ ++ _))
          }
        case (ExprBuilderF(_, _), ArraySpliceBuilderF(_, _)) => delegate

        case _ =>
          fail(WorkflowBuilderError.InvalidOperation(
            "arrayConcat",
            "values are not both arrays"))
      }
    }

    impl(left, right, unflipped)
  }

  def flattenObject(wb: WorkflowBuilder): M[WorkflowBuilder] = wb.unFix match {
    case ShapePreservingBuilderF(src, inputs, op) =>
      flattenObject(src).map(ShapePreservingBuilder(_, inputs, op))
    case GroupBuilderF(src, keys, Expr(-\/($(DocVar.ROOT(None)))), id) =>
      flattenObject(src).map(GroupBuilder(_, keys, Expr(-\/($(DocVar.ROOT()))), id))
    case _ =>
      expr1(wb)(base =>
        $cond(
          $and(
            $lte($literal(Bson.Doc(ListMap())), base),
            $lt(base, $literal(Bson.Arr(List())))),
          base,
          $literal(Bson.Doc(ListMap("" -> Bson.Null))))).map(
        FlatteningBuilder(
          _,
          Set(StructureType.Object(DocVar.ROOT()))))
  }

  def flattenArray(wb: WorkflowBuilder): M[WorkflowBuilder] = wb.unFix match {
    case ShapePreservingBuilderF(src, inputs, op) =>
      flattenArray(src).map(ShapePreservingBuilder(_, inputs, op))
    case GroupBuilderF(src, keys, Expr(-\/($(DocVar.ROOT(None)))), id) =>
      flattenArray(src).map(GroupBuilder(_, keys, Expr(-\/($(DocVar.ROOT()))), id))
    case _ =>
      expr1(wb)(base =>
        $cond(
          $and(
            $lte($literal(Bson.Arr(List())), base),
            $lt(base, $literal(Bson.Binary(scala.Array[Byte]())))),
          base,
          $literal(Bson.Arr(List(Bson.Null))))).map(
        FlatteningBuilder(
          _,
          Set(StructureType.Array(DocVar.ROOT()))))
  }

  def projectField(wb: WorkflowBuilder, name: String):
      Error \/ WorkflowBuilder =
    wb.unFix match {
      case ShapePreservingBuilderF(src, inputs, op) =>
        projectField(src, name).map(ShapePreservingBuilder(_, inputs, op))
      case ValueBuilderF(Bson.Doc(fields)) =>
        fields.get(name).fold[Error \/ WorkflowBuilder](
          -\/(WorkflowBuilderError.InvalidOperation(
            "projectField",
            "value does not contain a field ‘" + name + "’.")))(
          x => \/-(ValueBuilder(x)))
      case ValueBuilderF(_) =>
        -\/(WorkflowBuilderError.InvalidOperation(
          "projectField",
          "value is not a document."))
      case GroupBuilderF(wb0, key, Expr(-\/($(DocVar.ROOT(None)))), id) =>
        projectField(wb0, name).map(GroupBuilder(_, key, Expr(-\/($(DocVar.ROOT()))), id))
      case GroupBuilderF(wb0, key, Expr(-\/($(dv))), id) =>
        // TODO: check structure of wb0 (#436)
        \/-(GroupBuilder(wb0, key, Expr(-\/($(dv \ BsonField.Name(name)))), id))
      case GroupBuilderF(wb0, key, Doc(doc), id) =>
        doc.get(BsonField.Name(name)).fold[Error \/ WorkflowBuilder](
          -\/(WorkflowBuilderError.InvalidOperation(
            "projectField",
            "group does not contain a field ‘" + name + "’.")))(
          x => \/-(GroupBuilder(wb0, key, Expr(x), id)))
      case DocBuilderF(wb, doc) =>
        doc.get(BsonField.Name(name)).fold[Error \/ WorkflowBuilder](
          -\/(WorkflowBuilderError.InvalidOperation(
            "projectField",
            "document does not contain a field ‘" + name + "’.")))(
          expr => \/-(ExprBuilder(wb, expr)))
      case ExprBuilderF(wb0,  \/-(js1)) =>
        \/-(ExprBuilder(wb0,
          \/-(JsFn(jsBase, DocField(BsonField.Name(name)).toJs(js1(jsBase.fix))))))
      case ExprBuilderF(wb, -\/($(DocField(field)))) =>
        \/-(ExprBuilder(wb, -\/($(DocField(field \ BsonField.Name(name))))))
      case _ => \/-(ExprBuilder(wb, -\/($(DocField(BsonField.Name(name))))))
    }

  def projectIndex(wb: WorkflowBuilder, index: Int): Error \/ WorkflowBuilder =
    wb.unFix match {
      case ValueBuilderF(Bson.Arr(elems)) =>
        if (index < elems.length) // UGH!
          \/-(ValueBuilder(elems(index)))
        else
          -\/(WorkflowBuilderError.InvalidOperation(
            "projectIndex",
            "value does not contain index ‘" + index + "’."))
      case ArrayBuilderF(wb0, elems) =>
        if (index < elems.length) // UGH!
          \/-(ExprBuilder(wb0, elems(index)))
        else
          -\/(WorkflowBuilderError.InvalidOperation(
            "projectIndex",
            "array does not contain index ‘" + index + "’."))
      case ValueBuilderF(_) =>
        -\/(WorkflowBuilderError.InvalidOperation(
          "projectIndex",
          "value is not an array."))
      case DocBuilderF(_, _) =>
        -\/(WorkflowBuilderError.InvalidOperation(
          "projectIndex",
          "value is not an array."))
      case _ =>
        jsExpr1(wb, JsFn(jsBase,
          JsCore.Access(jsBase.fix, JsCore.Literal(Js.Num(index, false)).fix).fix))
    }

  def deleteField(wb: WorkflowBuilder, name: String):
      Error \/ WorkflowBuilder =
    wb.unFix match {
      case ShapePreservingBuilderF(src, inputs, op) =>
        deleteField(src, name).map(ShapePreservingBuilder(_, inputs, op))
      case ValueBuilderF(Bson.Doc(fields)) =>
        \/-(ValueBuilder(Bson.Doc(fields - name)))
      case ValueBuilderF(_) =>
        -\/(WorkflowBuilderError.InvalidOperation(
          "deleteField",
          "value is not a document."))
      case GroupBuilderF(wb0, key, Expr(-\/($(DocVar.ROOT(None)))), id) =>
        deleteField(wb0, name).map(GroupBuilder(_, key, Expr(-\/($(DocVar.ROOT()))), id))
      case GroupBuilderF(wb0, key, Doc(doc), id) =>
        \/-(GroupBuilder(wb0, key, Doc(doc - BsonField.Name(name)), id))
      case DocBuilderF(wb0, doc) =>
        \/-(DocBuilder(wb0, doc - BsonField.Name(name)))
      case _ => jsExpr1(wb, JsFn(jsBase,
        // FIXME: Need to pull this back up from the top level (#663)
        JsCore.Call(JsCore.Ident("remove").fix,
          List(jsBase.fix, JsCore.Literal(Js.Str(name)).fix)).fix))
    }

  def groupBy(src: WorkflowBuilder, keys: List[WorkflowBuilder]):
      WorkflowBuilder =
    GroupBuilder(src, keys, Expr(-\/($(DocVar.ROOT()))), GroupId(src :: keys))

  def reduce(wb: WorkflowBuilder)(f: Expression => Accumulator): WorkflowBuilder =
    wb.unFix match {
      case GroupBuilderF(wb0, keys, Expr(-\/(expr)), id) =>
        GroupBuilder(wb0, keys, Expr(\/-(f(expr))), id)
      case ShapePreservingBuilderF(src @ Term(GroupBuilderF(_, _, Expr(-\/(_)), _)), inputs, op) =>
        ShapePreservingBuilder(reduce(src)(f), inputs, op)
      case _ =>
        // NB: the group must be identified with the source collection, not an
        // expression/doc built on it. This is sufficient in the known cases,
        // but we might need to dig for an actual CollectionBuilder to be safe.
        def id(wb: WorkflowBuilder): GroupId = wb.unFix match {
          case ExprBuilderF(src, _)               => id(src)
          case DocBuilderF(src, _)                => id(src)
          case ShapePreservingBuilderF(src, _, _) => id(src)
          case _                                  => GroupId(List(wb))
        }
        GroupBuilder(wb, Nil, Expr(\/-(f($(DocVar.ROOT())))), id(wb))
    }

  def sortBy(
    src: WorkflowBuilder, keys: List[WorkflowBuilder], sortTypes: List[SortType]):
      WorkflowBuilder =
    ShapePreservingBuilder(
      src,
      keys,
      _.zip(sortTypes) match {
        case x :: xs => $sort(NonEmptyList.nel(x, xs))
      })

  // TODO: This is an approximation. If we could postpone this decision until
  //      `Workflow.crush`, when we actually have a task (whether aggregation or
  //       mapReduce) in hand, we would know for sure.
  def requiresMapReduce(wb: WorkflowBuilder): Boolean = {
    // TODO: Get rid of this when we functorize WorkflowTask
    def checkTask(wt: WorkflowTask): Boolean = wt match {
      case WorkflowTask.FoldLeftTask(_, _)   => true
      case WorkflowTask.MapReduceTask(_, _)  => true
      case WorkflowTask.PipelineTask(src, _) => checkTask(src)
      case _                                 => false
    }

    workflow(wb).evalZero.fold(
      κ(false),
      wf => checkTask(task(crystallize(wf._1))))
  }

  def join(left0: WorkflowBuilder, right0: WorkflowBuilder,
    tpe: slamdata.engine.LogicalPlan.JoinType, comp: Mapping,
    leftKey0: WorkflowBuilder, leftJs0: JsFn,
    rightKey0: WorkflowBuilder, rightJs0: JsFn):
      M[WorkflowBuilder] = {

    import slamdata.engine.LogicalPlan.JoinType
    import slamdata.engine.LogicalPlan.JoinType._
    import Js._

    // FIXME: these have to match the names used in the logical plan
    val leftField0: BsonField.Name = BsonField.Name("left")
    val rightField0: BsonField.Name = BsonField.Name("right")

    val (left, right, leftKey, rightKey, leftField, rightField) =
      if (requiresMapReduce(left0) && !requiresMapReduce(right0))
        (right0, left0, rightKey0, leftJs0, rightField0, leftField0)
      else
        (left0, right0, leftKey0, rightJs0, leftField0, rightField0)

    val nonEmpty: Selector.SelectorExpr = Selector.NotExpr(Selector.Size(0))

    def padEmpty(side: BsonField): Expression =
      $cond($eq($size($(DocField(side))), $literal(Bson.Int32(0))),
        $literal(Bson.Arr(List(Bson.Doc(ListMap())))),
        $(DocField(side)))

    def buildProjection(l: Expression, r: Expression): WorkflowOp =
      $project(Reshape(ListMap(leftField -> -\/(l), rightField -> -\/(r))))(_)

    def buildJoin(src: Workflow, tpe: JoinType): Workflow =
      tpe match {
        case FullOuter =>
          chain(src,
            buildProjection(padEmpty(leftField), padEmpty(rightField)))
        case LeftOuter =>
          chain(src,
            $match(Selector.Doc(ListMap(
              leftField.asInstanceOf[BsonField] -> nonEmpty))),
            buildProjection($(DocField(leftField)), padEmpty(rightField)))
        case RightOuter =>
          chain(src,
            $match(Selector.Doc(ListMap(
              rightField.asInstanceOf[BsonField] -> nonEmpty))),
            buildProjection(padEmpty(leftField), $(DocField(rightField))))
        case Inner =>
          chain(
            src,
            $match(
              Selector.Doc(ListMap(
                leftField.asInstanceOf[BsonField] -> nonEmpty,
                rightField -> nonEmpty))))
      }

    def rightMap(keyExpr: JsFn): AnonFunDecl =
      $Map.mapKeyVal(("key", "value"),
        keyExpr(JsCore.Ident("value").fix).toJs,
        AnonObjDecl(List(
          (leftField.asText, AnonElem(Nil)),
          (rightField.asText, AnonElem(List(Ident("value")))))))

    val rightReduce =
      AnonFunDecl(List("key", "values"),
        List(
          VarDef(List(("result",
            AnonObjDecl(List(
              (leftField.asText, AnonElem(Nil)),
              (rightField.asText, AnonElem(Nil))))))),
          Call(Select(Ident("values"), "forEach"),
            List(AnonFunDecl(List("value"),
              // TODO: replace concat here with a more efficient operation
              //      (push or unshift)
              List(
                BinOp("=",
                  Select(Ident("result"), leftField.asText),
                  Call(Select(Select(Ident("result"), leftField.asText), "concat"),
                    List(Select(Ident("value"), leftField.asText)))),
                BinOp("=",
                  Select(Ident("result"), rightField.asText),
                  Call(Select(Select(Ident("result"), rightField.asText), "concat"),
                    List(Select(Ident("value"), rightField.asText)))))))),
          Return(Ident("result"))))

    comp match {
      case relations.Eq =>
        (workflow(DocBuilder(
          reduce(groupBy(left, List(leftKey)))($push(_)),
          ListMap(
            leftField             -> -\/($(DocVar.ROOT())),
            rightField            -> -\/($literal(Bson.Arr(Nil))),
            BsonField.Name("_id") -> -\/($include())))) |@|
          workflow(right)) { case ((l, _), (r, _)) =>
            CollectionBuilder(
              chain(
                $foldLeft(
                  l,
                  chain(r,
                    $map(rightMap(rightKey), ListMap()),
                    $reduce(rightReduce, ListMap()))),
                buildJoin(_, tpe),
                $unwind(DocField(leftField)),
                $unwind(DocField(rightField))),
              DocVar.ROOT(),
              None)
        }
      case _ => fail(WorkflowBuilderError.UnsupportedJoinCondition(comp))
    }
  }

  def cross(left: WorkflowBuilder, right: WorkflowBuilder) =
    join(left, right,
      slamdata.engine.LogicalPlan.JoinType.Inner, relations.Eq,
      ValueBuilder(Bson.Null), JsFn.const(JsCore.Literal(Js.Null).fix),
      ValueBuilder(Bson.Null), JsFn.const(JsCore.Literal(Js.Null).fix))

  def limit(wb: WorkflowBuilder, count: Long) =
    ShapePreservingBuilder(wb, Nil, { case Nil => $limit(count) })

  def skip(wb: WorkflowBuilder, count: Long) =
    ShapePreservingBuilder(wb, Nil, { case Nil => $skip(count) })

  def squash(wb: WorkflowBuilder): WorkflowBuilder = wb

  def distinctBy(src: WorkflowBuilder, keys: List[WorkflowBuilder]):
      M[WorkflowBuilder] = {
    def sortKeys(wf: Workflow): Error \/ List[(BsonField, SortType)] = {
      def isOrdered(wf: Workflow): Boolean = wf.unFix match {
        case $Sort(_, _)                            => true
        case $Group(_, _, _)                        => false
        case $GeoNear(_, _, _, _, _, _, _, _, _, _) => true
        case $Unwind(_, _)                          => false
        case p: PipelineF[_]                        => isOrdered(p.src)
        case _                                      => false
      }

      // Note: this currently only handles a couple of cases, which are the ones
      // that are generated by the compiler for SQL's distinct keyword, with
      // order by, with or without "synthetic" projections. A more general
      // implementation would rewrite the pipeline to handle additional cases.
      def loop(wf: Workflow): Error \/ List[(BsonField, SortType)] =
        wf.unFix match {
          case $Sort(_, keys) => \/-(keys.list)
          case $Project(Term($Sort(_, keys)), shape, _) =>
            keys.list.map {
              case (field, sortType) =>
                Reshape.getAll(shape).collectFirst {
                  case (k, $(dv @ DocVar.ROOT(prefix)))
                      if DocVar.ROOT(field).startsWith(dv) =>
                    k \\ field.flatten.toList.drop(prefix.fold(0)(_.flatten.size))
                }.map(_ -> sortType)
            }.sequence.fold[Error \/ List[(BsonField, SortType)]](-\/(WorkflowBuilderError.UnsupportedDistinct("cannot distinct with missing keys: " + wf)))(\/-(_))
          case sp: ShapePreservingF[_] => loop(sp.src)
          case _ =>
            if (isOrdered(wf))
              -\/(WorkflowBuilderError.UnsupportedDistinct("cannot distinct with unrecognized ordered source: " + wf))
            else \/-(Nil)
        }

      loop(wf)
    }

    def findKeys(wb: WorkflowBuilder): Option[Reshape.Shape] = {
      def reshape(keys: Iterable[BsonField.Name]): Reshape.Shape =
        \/-(Reshape(keys.map(_ -> -\/($include())).toList.toListMap))
      wb.unFix match {
        case CollectionBuilderF(_, _, s2)       =>
          s2.map(x => reshape(x.map(BsonField.Name)))
        case DocBuilderF(_, shape)              => Some(reshape(shape.keys))
        case GroupBuilderF(_, _, Doc(obj), _)   => Some(reshape(obj.keys))
        case ShapePreservingBuilderF(src, _, _) => findKeys(src)
        case ExprBuilderF(_, _)                 => Some(-\/($(DocVar.ROOT())))
        case ValueBuilderF(Bson.Doc(shape))     =>
          Some(reshape(shape.keys.map(BsonField.Name)))
        case _                                  => None
      }
    }

    val keyPrefix = "__sd_key_"

    for {
      t1 <- foldBuilders(src, keys)
      (merged, value, fields) = t1

      b2 <- toCollectionBuilder(merged)
      CollectionBuilderF(graph, base, struct) = b2

      sk <- lift(sortKeys(graph))

      name <- emitSt(freshName)
    } yield {
      val keyProjs = sk.zipWithIndex.map {
        case ((name, _), index) =>
          BsonField.Name(keyPrefix + index.toString) -> $first($(DocField(name)))
      }

      val groupedBy = keys.zip(fields) match {
        case Nil        => Some(-\/($literal(Bson.Null)))
        case (key, field) :: Nil => field match {
          // If the key is at the document root, we must explicitly
          //  project out the fields so as not to include a meaningless
          // _id in the key:
          case DocVar.ROOT(None) => findKeys(key)
          case _                     => Some(-\/($(field)))
        }
        case _          => Some(\/-(Reshape(fields.zipWithIndex.map {
          case (field, index) => BsonField.Index(index).toName -> -\/($(field))
        }.toListMap)))
      }

      val group = CollectionBuilderF(
          groupedBy.fold(
            chain(
              graph,
              $simpleMap(NonEmptyList(
                MapExpr(JsFn(jsBase,
                  JsCore.Call(JsCore.Ident("remove").fix,
                    List(jsBase.fix, JsCore.Literal(Js.Str("_id")).fix)).fix))),
                ListMap()),
              $group(
                Grouped(ListMap[BsonField.Leaf, Accumulator](name -> $first($(DocVar.ROOT())) :: keyProjs: _*)),
                -\/($(DocVar.ROOT())))))(
            gby => chain(
              graph,
              $group(
                Grouped(ListMap[BsonField.Leaf, Accumulator](name -> $first($(base \\ value)) :: keyProjs: _*)),
                gby.bimap(
                  rewriteExprRefs(_)(prefixBase(base)),
                  _.rewriteRefs(prefixBase(base)))))),
          DocField(name),
          struct)

      val keyPairs = sk.zipWithIndex.map { case ((name, sortType), index) =>
        BsonField.Name(keyPrefix + index.toString) -> sortType
      }
      val op = keyPairs.toNel.map { keyPairs =>
        group.copy(graph = chain(group.graph, $sort(keyPairs)))
      }.getOrElse(group)

      Term[WorkflowBuilderF](op)
    }
  }

  private def merge(left: WorkflowBuilder, right: WorkflowBuilder):
      M[(DocVar, DocVar, WorkflowBuilder)] = {
    def delegate =
      merge(right, left).map { case (r, l, merged) => (l, r, merged) }

    (left.unFix, right.unFix) match {
      case (
        ExprBuilderF(src1, -\/($(base1 @ DocField(_)))),
        ExprBuilderF(src2, -\/($(base2 @ DocField(_)))))
          if src1 === src2 =>
        emit((base1, base2, src1))

      case _ if left === right => emit((DocVar.ROOT(), DocVar.ROOT(), left))

      case (ValueBuilderF(bson), ExprBuilderF(src, expr)) =>
        mergeContents(Expr(-\/($literal(bson))), Expr(expr)).map {
          case ((lbase, rbase), cont) =>
            (lbase, rbase,
              cont match {
                case Expr(expr) => ExprBuilder(src, expr)
                case Doc(doc)   => DocBuilder(src, doc)
              })
        }
      case (ExprBuilderF(_, _), ValueBuilderF(_)) => delegate

      case (ValueBuilderF(bson), DocBuilderF(src, shape)) =>
        mergeContents(Expr(-\/($literal(bson))), Doc(shape)).map {
          case ((lbase, rbase), cont) =>
            (lbase, rbase,
              cont match {
                case Expr(expr) => ExprBuilder(src, expr)
                case Doc(doc)   => DocBuilder(src, doc)
              })
        }
      case (DocBuilderF(_, _), ValueBuilderF(_)) => delegate

      case (ValueBuilderF(bson), _) =>
        mergeContents(Expr(-\/($literal(bson))), Expr(-\/($(DocVar.ROOT())))).map {
          case ((lbase, rbase), cont) =>
            (lbase, rbase,
              cont match {
                case Expr(expr) => ExprBuilder(right, expr)
                case Doc(doc)   => DocBuilder(right, doc)
              })
        }
      case (_, ValueBuilderF(_)) => delegate

      case (ExprBuilderF(src1, expr1), ExprBuilderF(src2, expr2)) if src1 === src2 =>
        mergeContents(Expr(expr1), Expr(expr2)).map {
          case ((lbase, rbase), cont) =>
            (lbase, rbase,
              cont match {
                case Expr(expr) => ExprBuilder(src1, expr)
                case Doc(doc)   => DocBuilder(src1, doc)
              })
        }
      case (ExprBuilderF(src, -\/($(base @ DocField(_)))), _) if src === right =>
        emit((base, DocVar.ROOT(), right))
      case (_, ExprBuilderF(src, -\/($(DocField(_))))) if left === src =>
        delegate

      case (DocBuilderF(src1, shape1), ExprBuilderF(src2, expr2)) if src1 === src2 =>
        mergeContents(Doc(shape1), Expr(expr2)).map {
          case ((lbase, rbase), cont) =>
            (lbase, rbase,
              cont match {
                case Expr(expr) => ExprBuilder(src1, expr)
                case Doc(doc)  => DocBuilder(src1, doc)
              })
        }
      case (ExprBuilderF(src1, _), DocBuilderF(src2, _)) if src1 === src2 =>
        delegate

      case (DocBuilderF(src1, shape1), DocBuilderF(src2, shape2)) =>
        merge(src1, src2).flatMap { case (lbase, rbase, wb) =>
          mergeContents(
            Doc(rewriteDocPrefix(shape1, lbase)),
            Doc(rewriteDocPrefix(shape2, rbase))).map {
            case ((lbase, rbase), cont) =>
              (lbase, rbase,
                cont match {
                  case Expr(expr) => ExprBuilder(wb, expr)
                  case Doc(doc)   => DocBuilder(wb, doc)
                })
          }
        }

      case (sb @ SpliceBuilderF(_, _), _) =>
        merge(sb.src, right).flatMap { case (lbase, rbase, wb) =>
          for {
            lName  <- emitSt(freshName)
            rName  <- emitSt(freshName)
            splice <- lift(sb.toJs)
          } yield (DocField(lName), DocField(rName),
            DocBuilder(wb, ListMap(
              lName ->  \/-(lbase.toJs >>> splice),
              rName -> -\/ ($(rbase)))))
        }
      case (_, SpliceBuilderF(_, _)) => delegate

      case (sb @ ArraySpliceBuilderF(_, _), _) =>
        merge(sb.src, right).flatMap { case (lbase, rbase, wb) =>
          for {
            lName  <- emitSt(freshName)
            rName  <- emitSt(freshName)
            splice <- lift(sb.toJs)
          } yield (DocField(lName), DocField(rName),
            DocBuilder(wb, ListMap(
              lName ->  \/-(lbase.toJs >>> splice),
              rName -> -\/ ($(rbase)))))
        }
      case (_, ArraySpliceBuilderF(_, _)) => delegate

      case (ExprBuilderF(src, expr), _) =>
        merge(src, right).flatMap { case (lbase, rbase, wb) =>
          mergeContents(Expr(rewriteExprPrefix(expr, lbase)), Expr(-\/($(rbase)))).map {
            case ((lbase, rbase), cont) =>
              (lbase, rbase,
                cont match {
                  case Expr(expr) => ExprBuilder(wb, expr)
                  case Doc(doc)   => DocBuilder(wb, doc)
                })
          }
        }
      case (_, ExprBuilderF(src, _)) => delegate

      case (DocBuilderF(src1, shape1), _) =>
        merge(src1, right).flatMap { case (lbase, rbase, wb) =>
          mergeContents(Doc(rewriteDocPrefix(shape1, lbase)), Expr(-\/($(rbase)))).map {
            case ((lbase, rbase), cont) =>
              (lbase, rbase,
                cont match {
                  case Expr(expr) => ExprBuilder(wb, expr)
                  case Doc(doc)   => DocBuilder(wb, doc)
                })
          }
        }
      case (_, DocBuilderF(_, _)) => delegate

      case (
        FlatteningBuilderF(src0, fields0),
        FlatteningBuilderF(src1, fields1)) =>
        left.cata(branchLengthƒ) cmp right.cata(branchLengthƒ) match {
          case Ordering.LT =>
            merge(left, src1).map { case (lbase, rbase, wb) =>
              (lbase, rbase, FlatteningBuilder(wb, fields1.map(_.rewrite(rbase \\ _))))
            }
          case Ordering.EQ =>
            merge(src0, src1).map { case (lbase, rbase, wb) =>
              val lfields = fields0.map(_.rewrite(lbase \\ _))
              val rfields = fields1.map(_.rewrite(rbase \\ _))
              (lbase, rbase, FlatteningBuilder(wb, lfields union rfields))
            }
          case Ordering.GT =>
            merge(src0, right).map { case (lbase, rbase, wb) =>
              (lbase, rbase, FlatteningBuilder(wb, fields0.map(_.rewrite(lbase \\ _))))
            }
        }
      case (FlatteningBuilderF(src, fields), _) =>
        merge(src, right).flatMap { case (lbase, rbase, wb) =>
          val lfields = fields.map(_.rewrite(lbase \\ _))
          if (lfields.exists(x => x.field.startsWith(rbase) || rbase.startsWith(x.field)))
            for {
              lName <- emitSt(freshName)
              rName <- emitSt(freshName)
            } yield
              (DocField(lName), DocField(rName),
                FlatteningBuilder(
                  DocBuilder(wb, ListMap(
                    lName -> -\/($(lbase)),
                    rName -> -\/($(rbase)))),
                  fields.map(_.rewrite(DocField(lName) \\ _))))
          else emit((lbase, rbase, FlatteningBuilder(wb, lfields)))
        }
      case (_, FlatteningBuilderF(_, _)) => delegate

      case (
        spb1 @ ShapePreservingBuilderF(src1, inputs1, op1),
        spb2 @ ShapePreservingBuilderF(src2, inputs2, _))
          if inputs1 === inputs2 && ShapePreservingBuilder.dummyOp(spb1) == ShapePreservingBuilder.dummyOp(spb2) =>
        merge(src1, src2).map { case (lbase, rbase, wb) =>
          (lbase, rbase, ShapePreservingBuilder(wb, inputs1, op1))
        }
      case (ShapePreservingBuilderF(src, inputs, op), _) =>
        merge(src, right).map { case (lbase, rbase, wb) =>
          (lbase, rbase, ShapePreservingBuilder(wb, inputs, op))
        }
      case (_, ShapePreservingBuilderF(src, inputs, op)) => delegate

      case (GroupBuilderF(src1, key1, cont1, id1), GroupBuilderF(src2, key2, cont2, id2))
          if id1 == id2 =>
        merge(src1, src2).flatMap { case (lbase, rbase, wb) =>
          mergeContents(rewriteGroupRefs(cont1)(prefixBase(lbase)), rewriteGroupRefs(cont2)(prefixBase(rbase))).map {
            case ((lb, rb), contents) =>
              (lb, rb, GroupBuilder(wb, key1, contents, id1))
          }
        }

      case (ArrayBuilderF(src, shape), _) =>
        merge(src, right).flatMap { case (lbase, rbase, wb) =>
          workflow(ArrayBuilder(wb, shape.map(rewriteExprPrefix(_, lbase)))).flatMap { case (wf, base) =>
            wf.unFix match {
              case $Project(src, Reshape(shape), idx) =>
                emitSt(freshName.map(rName =>
                  (lbase, DocField(rName),
                    CollectionBuilder(
                      chain(src,
                        $project(Reshape(shape + (rName -> -\/($(rbase)))))),
                      DocVar.ROOT(),
                      None))))
              case _ => fail(PlannerError.InternalError("couldn’t merge array"))
            }
          }
        }
      case (_, ArrayBuilderF(_, _)) => delegate

      case _ =>
        fail(PlannerError.InternalError("failed to merge:\n" + left.show + "\n" + right.show))
    }
  }

  def read(coll: Collection) =
    CollectionBuilder($read(coll), DocVar.ROOT(), None)
  def pure(bson: Bson) = ValueBuilder(bson)

  implicit def WorkflowBuilderRenderTree(implicit RO: RenderTree[Workflow], RE: RenderTree[Expression], REx: RenderTree[Expr], RG: RenderTree[Contents[GroupValue[Expression]]], RC: RenderTree[Contents[Expr]]): RenderTree[WorkflowBuilder] = new RenderTree[WorkflowBuilder] {
    val nodeType = "WorkflowBuilder" :: Nil

    def render(v: WorkflowBuilder) = v.unFix match {
      case CollectionBuilderF(graph, base, struct) =>
        NonTerminal("CollectionBuilder" :: nodeType, None,
          RO.render(graph) ::
            RE.render($(base)) ::
            Terminal("Schema" :: "CollectionBuilder" :: nodeType, Some(struct.toString)) ::
            Nil)
      case spb @ ShapePreservingBuilderF(src, inputs, op) =>
        val nt = "ShapePreservingBuilder" :: nodeType
        NonTerminal(nt, None,
          render(src) ::
            (inputs.map(render) :+
              Terminal("Op" :: nt, Some(ShapePreservingBuilder.dummyOp(spb).toString))))
      case ValueBuilderF(value) =>
        Terminal("ValueBuilder" :: nodeType, Some(value.toString))
      case ExprBuilderF(src, expr) =>
        NonTerminal("ExprBuilder" :: nodeType, None,
          render(src) :: REx.render(expr) :: Nil)
      case DocBuilderF(src, shape) =>
        val nt = "DocBuilder" :: nodeType
        NonTerminal(nt, None,
          render(src) ::
            NonTerminal("Shape" :: nt, None,
              shape.toList.map {
                case (name, expr) =>
                  val t = REx.render(expr)
                  t.copy(label = Some(name.asText + " -> " + t.label.getOrElse("None")))
               }) ::
            Nil)
      case ArrayBuilderF(src, shape) =>
        val nt = "ArrayBuilder" :: nodeType
        NonTerminal(nt, None,
          render(src) ::
            NonTerminal("Shape" :: nt, None, shape.map(REx.render)) ::
            Nil)
      case GroupBuilderF(src, keys, content, id) =>
        val nt = "GroupBuilder" :: nodeType
        NonTerminal(nt, None,
          render(src) ::
            NonTerminal("By" :: nt, None, keys.map(render)) ::
            RG.render(content).copy(nodeType = "Content" :: nt) ::
            Terminal("Id" :: nt, Some(id.toString)) ::
            Nil)
      case FlatteningBuilderF(src, fields) =>
        val nt = "FlatteningBuilder" :: nodeType
        NonTerminal(nt, None,
          render(src) ::
            fields.toList.map(x => RE.render($(x.field)).copy(nodeType = (x match {
                                                                                                    case StructureType.Array(_) => "Array"
                                                                                                    case StructureType.Object(_) => "Object"
                                                                                                    }) :: nt)))
      case SpliceBuilderF(src, structure) =>
        NonTerminal("SpliceBuilder" :: nodeType, None,
          render(src) :: structure.map(RC.render(_)))
      case ArraySpliceBuilderF(src, structure) =>
        NonTerminal("ArraySpliceBuilder" :: nodeType, None,
          render(src) :: structure.map(RC.render(_)))
    }
  }
}<|MERGE_RESOLUTION|>--- conflicted
+++ resolved
@@ -900,11 +900,7 @@
           DocBuilderF(_, shape),
           GroupBuilderF(_, Nil, _, id2)) =>
           impl(
-<<<<<<< HEAD
-            DocBuilder(GroupBuilder(s1, Nil, Expr(-\/($(DocVar.ROOT()))), id2), shape),
-=======
-            GroupBuilder(wb1, Nil, Doc(shape.map { case (n, _) => n -> -\/(DocField(n)) }), id2),
->>>>>>> d74a4fb5
+            GroupBuilder(wb1, Nil, Doc(shape.map { case (n, _) => n -> -\/($(DocField(n))) }), id2),
             wb2,
             combine)
         case (
@@ -916,11 +912,7 @@
           DocBuilderF(_, shape),
           DocBuilderF(Term(GroupBuilderF(_, Nil, _, id2)), _)) =>
           impl(
-<<<<<<< HEAD
-            DocBuilder(GroupBuilder(s1, Nil, Expr(-\/($(DocVar.ROOT()))), id2), shape),
-=======
-            GroupBuilder(wb1, Nil, Doc(shape.map { case (n, _) => n -> -\/(DocField(n)) }), id2),
->>>>>>> d74a4fb5
+            GroupBuilder(wb1, Nil, Doc(shape.map { case (n, _) => n -> -\/($(DocField(n))) }), id2),
             wb2,
             combine)
         case (
