package slamdata.engine.physical.mongodb

import collection.immutable.ListMap

import slamdata.engine.fp._
import slamdata.engine.fs.Path
import slamdata.engine._
import Workflow._
import slamdata.engine.analysis.fixplate._
import slamdata.engine.std.StdLib._
import slamdata.engine.javascript._

import scalaz._
import Scalaz._
import monocle.Macro._
import monocle.syntax._

sealed trait WorkflowBuilderError extends Error
object WorkflowBuilderError {
  case class InvalidOperation(operation: String, msg: String)
      extends WorkflowBuilderError {
    def message = "Can not perform `" + operation + "`, because " + msg
  }
  case class UnsupportedDistinct(message: String) extends WorkflowBuilderError
  case class UnsupportedJoinCondition(func: Mapping) extends WorkflowBuilderError {
    def message = "Joining with " + func.name + " is not currently supported"
  }
}

sealed trait WorkflowBuilderF[+A]

object WorkflowBuilder {
  import Workflow._
  import ExprOp._
  import IdHandling._

  type WorkflowBuilder = Term[WorkflowBuilderF]
  type Schema = Option[List[String]]

  type Expr = ExprOp \/ JsMacro
  private def exprToJs(expr: Expr) = expr.fold(ExprOp.toJs(_), \/-(_))
  implicit def ExprRenderTree(implicit RJM: RenderTree[JsMacro]) = new RenderTree[Expr] {
      override def render(x: Expr) =
        x.fold(
          op => Terminal(op.toString, List("ExprOp")),
          js => RJM.render(js))
    }

  case class CollectionBuilderF(
    graph: Workflow,
    base: DocVar,
    struct: Schema) extends WorkflowBuilderF[Nothing]
  object CollectionBuilder {
    def apply(graph: Workflow, base: DocVar, struct: Schema) =
      Term[WorkflowBuilderF](new CollectionBuilderF(graph, base, struct))
  }
  case class ShapePreservingBuilderF[A](
    src: A,
    inputs: List[A],
    op: PartialFunction[List[BsonField], WorkflowOp])
      extends WorkflowBuilderF[A]
  {
    import ShapePreservingBuilder._

    override def equals(that: Any) = that match {
      case that @ ShapePreservingBuilderF(src1, inputs1, op1) =>
        src == src1 && inputs == inputs1 && dummyOp(this) == dummyOp(that)
      case _ => false
    }
    override def hashCode = List(src, inputs, dummyOp(this)).hashCode
  }
  object ShapePreservingBuilder {
    def apply(
      src: WorkflowBuilder,
      inputs: List[WorkflowBuilder],
      op: PartialFunction[List[BsonField], WorkflowOp]) =
      Term[WorkflowBuilderF](new ShapePreservingBuilderF(src, inputs, op))

    def dummyOp[A](builder: ShapePreservingBuilderF[A]) =
      builder.op(
        builder.inputs.zipWithIndex.map {
          case (_, index) => BsonField.Name("_" + index)
        })(
        $read(Collection("")))
  }
  case class ValueBuilderF(value: Bson) extends WorkflowBuilderF[Nothing]
  object ValueBuilder {
    def apply(value: Bson) = Term[WorkflowBuilderF](new ValueBuilderF(value))
  }
  case class ExprBuilderF[A](src: A, expr: Expr) extends WorkflowBuilderF[A]
  object ExprBuilder {
    def apply(src: WorkflowBuilder, expr: Expr) =
      Term[WorkflowBuilderF](new ExprBuilderF(src, expr))
  }

  // NB: The shape is more restrictive than $project because we may need to
  //     convert it to a GroupBuilder, and a nested Reshape can be realized with
  //     a chain of DocBuilders, leaving the collapsing to Workflow.coalesce.
  case class DocBuilderF[A](src: A, shape: ListMap[BsonField.Name, Expr])
      extends WorkflowBuilderF[A]
  object DocBuilder {
    def apply(src: WorkflowBuilder, shape: ListMap[BsonField.Name, Expr]) =
      Term[WorkflowBuilderF](new DocBuilderF(src, shape))
  }

  case class ArrayBuilderF[A](src: A, shape: List[Expr])
      extends WorkflowBuilderF[A]
  object ArrayBuilder {
    def apply(src: WorkflowBuilder, shape: List[Expr]) =
      Term[WorkflowBuilderF](new ArrayBuilderF(src, shape))
  }

  sealed trait Contents[+A]
  object Contents {
    case class Expr[A](contents: A) extends Contents[A]
    case class Doc[A](contents: ListMap[BsonField.Name, A]) extends Contents[A]

    implicit def ContentsRenderTree[A](implicit RA: RenderTree[A], RB: RenderTree[ListMap[BsonField.Name, A]]) =
    new RenderTree[Contents[A]] {
      override def render(v: Contents[A]) =
        v match {
          case Expr(a) => NonTerminal("", RA.render(a) :: Nil, "Expr" :: Nil)
          case Doc(b) => NonTerminal("", RB.render(b) :: Nil, "Doc" :: Nil)
        }
    }
  }
  import Contents._

  type GroupValue = ExprOp \/ GroupOp
  type GroupContents = Contents[GroupValue]

  case class GroupId(srcs: List[WorkflowBuilder]) {
    override def toString = hashCode.toHexString
  }

  case class GroupBuilderF[A](
    src: A, keys: List[A], contents: GroupContents, id: GroupId)
      extends WorkflowBuilderF[A]
  object GroupBuilder {
    def apply(
      src: WorkflowBuilder,
      keys: List[WorkflowBuilder],
      contents: GroupContents,
      id: GroupId) =
      Term[WorkflowBuilderF](new GroupBuilderF(src, keys, contents, id))
  }

  sealed trait StructureType
  case object Array extends StructureType
  case object Object extends StructureType

  case class FlatteningBuilderF[A](src: A, typ: StructureType, field: DocVar)
      extends WorkflowBuilderF[A]
  object FlatteningBuilder {
    def apply(src: WorkflowBuilder, typ: StructureType, field: DocVar) =
      Term[WorkflowBuilderF](new FlatteningBuilderF(src, typ, field))
  }

  /**
    Holds a partially-unknown structure. `Expr` entries are unknown and `Doc`
    entries are known. There should be at least one Expr in the list, otherwise
    it should be a DocBuilder.
    */
  case class SpliceBuilderF[A](src: A, structure: List[Contents[Expr]])
      extends WorkflowBuilderF[A]
  object SpliceBuilder {
    def apply(src: WorkflowBuilder, structure: List[Contents[Expr]]) =
      Term[WorkflowBuilderF](new SpliceBuilderF(src, structure))
  }

  private def rewriteObjRefs(
    obj: ListMap[BsonField.Name, GroupValue])(
    f: PartialFunction[DocVar, DocVar]) =
    obj ∘ (_.bimap(_.rewriteRefs(f), _.rewriteRefs(f)))

  private def rewriteGroupRefs(
    contents: GroupContents)(
    f: PartialFunction[DocVar, DocVar]) =
    contents match {
      case Expr(expr) => Expr(expr.bimap(_.rewriteRefs(f), _.rewriteRefs(f)))
      case Doc(doc)   => Doc(rewriteObjRefs(doc)(f))
    }

  private def rewriteDocPrefix(doc: ListMap[BsonField.Name, Expr], base: DocVar) =
    doc ∘ (rewriteExprPrefix(_, base))

  private def rewriteExprPrefix(expr: Expr, base: DocVar): Expr =
    expr.bimap(_.rewriteRefs(prefixBase(base)), base.toJs >>> _)

  type EitherE[X] = Error \/ X
  type M[X] = StateT[EitherE, NameGen, X]
  type MId[X] = State[NameGen, X]

  // Wrappers for results that don't use state:
  def emit[A](a: A): M[A] = lift(\/-(a))
  def fail[A](e: Error): M[A] = lift(-\/(e))
  def lift[A](v: Error \/ A): M[A] =
    StateT[EitherE, NameGen, A](s => v.map(s -> _))

  // Wrappers for results that don't fail:
  def emitSt[A](v: State[NameGen, A]): M[A] =
    StateT[EitherE, NameGen, A](s => \/-(v.run(s)))

  def swapM[A](v: State[NameGen, Error \/ A]): M[A] =
    StateT[EitherE, NameGen, A](s => { val (s1, x) = v.run(s); x.map(s1 -> _) })

  def commonMap[K, A, B](m: ListMap[K, A \/ B])(f: A => Error \/ B): Error \/ (ListMap[K, A] \/ ListMap[K, B]) = {
    val allAs = (m ∘ (_.swap.toOption)).sequenceU
    allAs.map(l => \/-(-\/(l))).getOrElse((m ∘ (_.fold(f, \/.right))).sequenceU.map(\/.right))
  }

  private def commonShape(shape: ListMap[BsonField.Name, Expr]) =
    commonMap(shape)(ExprOp.toJs)

  private def toCollectionBuilder(wb: WorkflowBuilder): M[CollectionBuilderF] =
    wb.unFix match {
      case cb @ CollectionBuilderF(_, _, _) => emit(cb)
      case ValueBuilderF(value) =>
        emit(CollectionBuilderF($pure(value), DocVar.ROOT(), None))
      case ShapePreservingBuilderF(src, inputs, op) =>
        fold1Builders(inputs).fold(
          toCollectionBuilder(src).map {
            case CollectionBuilderF(g, b, s) =>
              CollectionBuilderF(op(Nil)(g), b, s)
          })(
          _.flatMap { case (input, fields) =>
            // NB: This is a bit of a hack to pull shape-preservers ahead of
            //     other operations when possible. Would be better to implement
            //     this optimization more generally in Workflow, but we lose a
            //     lot of information by then.
            inputs.map(_.unFix match {
              case ExprBuilderF(src @ Term(CollectionBuilderF(_, DocVar.ROOT(base), _)), -\/(DocField(field))) => Some((src, base.fold(field)(_ \ field)))
              case _                                       => None
            }).sequence.fold(
              foldBuilders(src, inputs).flatMap { case (wb, base, fields) =>
                fields.map(_.deref).sequence.fold(
                  emitSt(freshName).flatMap(name =>
                    fields.map(f => (DocField(name) \\ f).deref).sequence.fold(
                      sys.error("prefixed ${name}, but still no field"))(
                      op.lift(_).fold(
                        fail[CollectionBuilderF](WorkflowBuilderError.InvalidOperation("filter", "failed to build operation")))(
                        op =>
                        (toCollectionBuilder(src) |@| toCollectionBuilder(DocBuilder(wb, ListMap(name -> -\/(DocVar.ROOT()))))) {
                          case (
                            CollectionBuilderF(_,     _,    srcStruct),
                            CollectionBuilderF(graph, base0, bothStruct)) =>
                            CollectionBuilderF(
                              chain(graph, op),
                              DocField(name),
                              srcStruct)
                        }))))(
                  op.lift(_).fold(
                    fail[CollectionBuilderF](WorkflowBuilderError.InvalidOperation("filter", "failed to build operation")))(
                    op =>
                    (toCollectionBuilder(src) |@| toCollectionBuilder(wb)) {
                      case (
                        CollectionBuilderF(_,     _,    srcStruct),
                        CollectionBuilderF(graph, base0, bothStruct)) =>
                        val g = chain(graph, op)
                        if (srcStruct == bothStruct)
                          CollectionBuilderF(g, base0 \\ base, srcStruct)
                        else
                          CollectionBuilderF(
                            shift(base0 \\ base, srcStruct, g),
                            DocVar.ROOT(),
                            srcStruct)
                    }))
              })(
              _.unzip match {
                case (srcs, fields) =>
                  op.lift(fields).fold(
                    fail[CollectionBuilderF](WorkflowBuilderError.InvalidOperation("filter", "failed to build operation")))(
                    op =>
                    if (src == input)
                      toCollectionBuilder(src).map {
                        case (CollectionBuilderF(g1, b1, s1)) =>
                          CollectionBuilderF(chain(g1, op), b1, s1)
                      }
                      else
                        (toCollectionBuilder(src) |@| toCollectionBuilder(input)) {
                          case (
                            CollectionBuilderF(g1, b1, s1),
                            CollectionBuilderF(graph, _, _)) =>
                            emitSt(Workflow.merge(g1, chain(graph, op)).map {
                              case ((lbase, _), wf) =>
                                CollectionBuilderF(wf, lbase \\ b1, s1)
                            })
                        }.join)
              })
          })
      case ExprBuilderF(src, -\/(d @ DocVar(_, _))) =>
        toCollectionBuilder(src).map {
          case CollectionBuilderF(graph, base, _) =>
            CollectionBuilderF(graph, base \\ d, None)
        }
      case ExprBuilderF(src, expr) => for {
        cb <- toCollectionBuilder(src)
        name <- emitSt(freshName)
      } yield cb match {
        case CollectionBuilderF(graph, base, _) =>
          CollectionBuilderF(
            chain(graph,
              rewriteExprPrefix(expr, base).fold(
                op => $project(Reshape(ListMap(name -> -\/(op)))),
<<<<<<< HEAD
                js => $simpleMap(JsMacro(x => JsCore.Obj(ListMap(name.asText -> js(x))).fix), ListMap()))),
=======
                js => $simpleMap(JsMacro(x => JsCore.Obj(ListMap(name.asText -> js(x))).fix), Nil))),
>>>>>>> d0bef44c
            DocField(name),
            None)
      }
      case DocBuilderF(src, shape) =>
        workflow(src).flatMap { case (wf, base) =>
          commonShape(rewriteDocPrefix(shape, base)).fold(
            fail(_),
            s => emit(CollectionBuilderF(
              chain(wf,
                s.fold(
                  exprOps => $project(Reshape(exprOps ∘ \/.left)),
                  jsExprs => $simpleMap(JsMacro(x =>
                    Term(JsCore.Obj(jsExprs.map {
                      case (name, expr) => name.asText -> expr(x)
<<<<<<< HEAD
                    }))),
                    ListMap()))),
=======
                    }))), Nil))),
>>>>>>> d0bef44c
              DocVar.ROOT(),
              Some(shape.toList.map(_._1.asText)))))
        }
      case ArrayBuilderF(src, shape) =>
        workflow(src).flatMap { case (wf, base) =>
          lift(shape.map(_.fold(ExprOp.toJs, \/-(_))).sequenceU.map(jsExprs =>
            CollectionBuilderF(
              chain(wf,
                $simpleMap(JsMacro(x =>
<<<<<<< HEAD
                  JsCore.Arr(jsExprs.map(_(base.toJs(x))).toList).fix),
                  ListMap())),
=======
                  JsCore.Arr(jsExprs.map(_(base.toJs(x))).toList).fix), Nil)),
>>>>>>> d0bef44c
              DocVar.ROOT(),
              None)))
        }
      case GroupBuilderF(src, keys, content, _) =>
        foldBuilders(src, keys).flatMap { case (wb, base, fields) =>
          def key(base: DocVar) = keys match {
                case Nil        => -\/(Literal(Bson.Null))
                case key :: Nil => -\/(key.unFix match {
                  // NB: normalize to Null, to ease merging
                  case ValueBuilderF(_)                 => Literal(Bson.Null)
                  case ExprBuilderF(_, -\/(Literal(_))) => Literal(Bson.Null)
                  case _                                => fields.head.rewriteRefs(prefixBase(base))
                })
                case _          => \/-(Reshape(fields.zipWithIndex.map {
                  case (field, index) =>
                    BsonField.Index(index).toName -> -\/(field)
                }.toListMap).rewriteRefs(prefixBase(base)))
          }

          content match {
            case Expr(-\/(expr)) =>
              // NB: This case just winds up a single value, then unwinds it.
              //     It’s effectively a no-op, so we just use the src and expr.
              toCollectionBuilder(ExprBuilder(src, -\/(expr)))
            case Expr(\/-(grouped)) =>
              for {
                cb <- toCollectionBuilder(wb)
                rootName <- emitSt(freshName)
              } yield cb match {
                case CollectionBuilderF(wf, base0, struct) =>
                  CollectionBuilderF(
                    chain(wf,
                      $group(Grouped(ListMap(rootName -> grouped)).rewriteRefs(prefixBase(base0 \\ base)),
                        key(base0))),
                    DocField(rootName),
                    struct)
              }
            case Doc(obj) =>
              val (ungrouped, grouped) =
                obj.foldLeft[(ListMap[BsonField.Name, ExprOp], ListMap[BsonField.Leaf, GroupOp])]((ListMap.empty[BsonField.Name, ExprOp], ListMap.empty[BsonField.Leaf, GroupOp]))((acc, item) =>
                  item match {
                    case (k, -\/(v)) =>
                      ((x: ListMap[BsonField.Name, ExprOp]) => x + (k -> v)).first(acc)
                    case (k, \/-(v)) =>
                      ((x: ListMap[BsonField.Leaf, GroupOp]) => x + (k -> v)).second(acc)
                  })

              workflow(wb).flatMap { case (wf, base0) =>
                emitSt(ungrouped.size match {
                  case 0 =>
                    state[NameGen, Workflow](chain(wf,
                      $group(Grouped(grouped).rewriteRefs(prefixBase(base0 \\ base)), key(base0))))
                  case 1 =>
                    state[NameGen, Workflow](chain(wf,
                      $group(Grouped(
                        obj.transform {
                          case (_, -\/ (v)) => Push(v.rewriteRefs(prefixBase(base0 \\ base)))
                          case (_,  \/-(v)) => v.rewriteRefs(prefixBase(base0 \\ base))
                        }),
                        key(base0)),
                      $unwind(DocField(ungrouped.head._1))))
                  case _ => for {
                    ungroupedName <- freshName
                    groupedName <- freshName
                  } yield
                    chain(wf,
                      $project(Reshape(ListMap(
                        ungroupedName -> \/-(Reshape(ungrouped.map {
                          case (k, v) => k -> -\/(v.rewriteRefs(prefixBase(base0 \\ base)))
                        })),
                        groupedName -> -\/(DocVar.ROOT())))),
                      $group(Grouped(
                        (grouped ∘ (_.rewriteRefs(prefixBase(DocField(groupedName))))) +
                          (ungroupedName -> Push(DocField(ungroupedName)))),
                        key(DocField(groupedName))),
                      $unwind(DocField(ungroupedName)),
                      $project(Reshape(obj.transform {
                        case (k, -\/(_)) => -\/(DocField(ungroupedName \ k))
                        case (k, \/-(_)) => -\/(DocField(k))
                      })))
                }).map(CollectionBuilderF(
                  _,
                  DocVar.ROOT(),
                  Some(obj.toList.map(_._1.asText))))
              }
          }
        }
      case FlatteningBuilderF(src, Array, field) =>
        toCollectionBuilder(src).map {
          case CollectionBuilderF(graph, base, struct) =>
            CollectionBuilderF(chain(graph, $unwind(base \\ field)), base, struct)
        }
      case FlatteningBuilderF(src, Object, field) =>
        toCollectionBuilder(src).map {
          case CollectionBuilderF(graph, base, struct) =>
            import JsCore._
            CollectionBuilderF(
              chain(graph,
<<<<<<< HEAD
                $simpleFlatMap(Predef.identity, JsMacro((base \\ field).toJs(_)), ListMap())),
=======
                $simpleMap(JsMacro(Predef.identity), List(JsMacro((base \\ field).toJs(_))))),
>>>>>>> d0bef44c
              base,
              struct)
        }
      case SpliceBuilderF(src, structure) =>
        workflow(src).flatMap { case (wf, base) =>
          lift(
            structure.map {
              case Expr(unknown) =>
                exprToJs(rewriteExprPrefix(unknown, base))
              case Doc(known) =>
                rewriteDocPrefix(known, base).toList.map { case (k, v) =>
                  exprToJs(v).map(k.asText -> _)
                }.sequenceU.map(ms => JsMacro(x => JsCore.Obj(ms.map { case (k, v) => k -> v(x) }.toListMap).fix))
            }.sequenceU.map(srcs =>
              CollectionBuilderF(
                chain(wf,
                  $simpleMap(JsMacro(x => JsCore.Splice(srcs.map(_(x))).fix), Nil)),
                DocVar.ROOT(),
                None)))
        }
    }

  def workflow(wb: WorkflowBuilder): M[(Workflow, DocVar)] =
    toCollectionBuilder(wb).map(x => (x.graph, x.base))

  def shift(base: DocVar, struct: Schema, graph: Workflow) =
    (base, struct) match {
      case (ExprVar, None)         => graph
      case (_,       None)         =>
        chain(graph,
          Workflow.$project(Reshape(ListMap(ExprName -> -\/(base))),
            ExcludeId))
      case (_,       Some(fields)) =>
        chain(graph,
          Workflow.$project(Reshape(fields.map(name =>
            BsonField.Name(name) ->
              -\/(base \ BsonField.Name(name))).toListMap),
            if (fields.exists(_ == IdLabel)) IncludeId else ExcludeId))
    }

  def build(wb: WorkflowBuilder): M[Workflow] =
    toCollectionBuilder(wb).map {
      case CollectionBuilderF(graph, base, struct) =>
        finish(
          if (base == DocVar.ROOT(None)) graph
          else shift(base, struct, graph))
    }

  private def $project(shape: Reshape): WorkflowOp =
    Workflow.$project(
      shape,
      shape.get(IdName).fold[IdHandling](IgnoreId)(κ(IncludeId)))

  def asLiteral(wb: WorkflowBuilder): Option[Bson] = wb.unFix match {
    case ValueBuilderF(value)                 => Some(value)
    case ExprBuilderF(_, -\/(Literal(value))) => Some(value)
    case _                                    => None
  }

  private def fold1Builders(builders: List[WorkflowBuilder]):
      Option[M[(WorkflowBuilder, List[ExprOp])]] =
    builders match {
      case Nil             => None
      case builder :: Nil  => Some(emit((builder, List(DocVar.ROOT()))))
      case Term(ValueBuilderF(bson)) :: rest =>
        fold1Builders(rest).map(_.map { case (builder, fields) =>
          (builder, Literal(bson) +: fields)
        })
      case builder :: rest =>
        Some(rest.foldLeftM[M, (WorkflowBuilder, List[ExprOp])](
          (builder, List(DocVar.ROOT()))) {
          case ((wf, fields), Term(ValueBuilderF(bson))) =>
            emit((wf, fields :+ Literal(bson)))
          case ((wf, fields), x) =>
            merge(wf, x).map { case (lbase, rbase, src) =>
              (src, fields.map(_.rewriteRefs(prefixBase(lbase))) :+ rbase)
            }
        })
    }

  private def foldBuilders(src: WorkflowBuilder, others: List[WorkflowBuilder]) =
    others.foldLeftM[M, (WorkflowBuilder, DocVar, List[DocVar])](
      (src, DocVar.ROOT(), Nil)) {
      case ((wf, base, fields), x) =>
        merge(wf, x).map { case (lbase, rbase, src) =>
          (src, lbase \\ base, fields.map(lbase \\ _) :+ rbase)
        }
    }

  def filter(src: WorkflowBuilder, those: List[WorkflowBuilder], sel: PartialFunction[List[BsonField], Selector]):
      WorkflowBuilder =
    ShapePreservingBuilder(src, those, PartialFunction(fields => $match(sel(fields))))

  def expr1(wb: WorkflowBuilder)(f: ExprOp => ExprOp): WorkflowBuilder =
    wb.unFix match {
      case ShapePreservingBuilderF(src, inputs, op) =>
        ShapePreservingBuilder(expr1(src)(f), inputs, op)
      case GroupBuilderF(wb0, key, Expr(-\/(DocVar.ROOT(None))), id) =>
        GroupBuilder(expr1(wb0)(f), key, Expr(-\/(DocVar.ROOT())), id)
      case GroupBuilderF(wb0, key, Expr(-\/(expr)), id) =>
        GroupBuilder(wb0, key, Expr(-\/(f(expr))), id)
      case ExprBuilderF(wb0, -\/ (expr1)) => ExprBuilder(wb0, -\/(f(expr1)))
      case ExprBuilderF(wb0,  \/-(js1)) =>
        toJs(f(DocVar.ROOT())).fold(
          κ(ExprBuilder(wb, -\/(f(DocVar.ROOT())))),
          js => ExprBuilder(wb0, \/-(js1 >>> js)))
      case _ => ExprBuilder(wb, -\/(f(DocVar.ROOT())))
    }

  def expr2(wb1: WorkflowBuilder, wb2: WorkflowBuilder)(f: (ExprOp, ExprOp) => ExprOp):
      M[WorkflowBuilder] =
    (wb1.unFix, wb2.unFix) match {
      case (_, ValueBuilderF(bson)) => emit(expr1(wb1)(f(_, Literal(bson))))
      case (ValueBuilderF(bson), _) => emit(expr1(wb2)(f(Literal(bson), _)))
      case (ExprBuilderF(src1, -\/(exprOp1)), ExprBuilderF(src2, -\/(exprOp2)))
        if src1 == src2 => emit(ExprBuilder(src1, -\/(f(exprOp1, exprOp2))))
      case (
        ShapePreservingBuilderF(Term(ExprBuilderF(src1, -\/(exprOp1))), inputs1, op1),
        ShapePreservingBuilderF(Term(ExprBuilderF(src2, -\/(exprOp2))), inputs2, op2))
        if src1 == src2 && inputs1 == inputs2 && op1 == op2 =>
        emit(ShapePreservingBuilder(ExprBuilder(src1, -\/(f(exprOp1, exprOp2))), inputs1, op1))
      case _ =>
        merge(wb1, wb2).map { case (lbase, rbase, src) =>
          src.unFix match {
            case ShapePreservingBuilderF(src0, inputs, op) =>
              ShapePreservingBuilder(ExprBuilder(src0, -\/(f(lbase, rbase))), inputs, op)
            case _ => ExprBuilder(src, -\/(f(lbase, rbase)))
          }
        }
    }

  def expr(wbs: List[WorkflowBuilder])
    (f: List[ExprOp] => ExprOp): M[WorkflowBuilder] = {
    fold1Builders(wbs).fold[M[WorkflowBuilder]](
      fail(WorkflowBuilderError.InvalidOperation("expr", "impossible – no arguments")))(
      _.map {
        case (wb, exprs) =>
          wb.unFix match {
            case ShapePreservingBuilderF(src0, inputs, op) =>
              ShapePreservingBuilder(
                ExprBuilder(src0, -\/(f(exprs))),
                inputs,
                op)
            case _ =>
              ExprBuilder(wb, -\/(f(exprs)))
          }
      })
  }

  def jsExpr1(wb: WorkflowBuilder, js: JsMacro): M[WorkflowBuilder] = {
    def handleSrc(wb1: WorkflowBuilder, tmp: BsonField.Name, x: JsMacro):
        Error \/ WorkflowBuilder =
      wb1.unFix match {
        case DocBuilderF(wb1, shape) =>
          shape.map { case (name, expr) => expr.fold(toJs(_), \/.right).map(name.asText -> _) }.toList.sequenceU.map(_.toListMap).map { nameToMacro =>
            val body = JsMacro(x1 => x(JsCore.Obj(nameToMacro ∘ { _(x1) }).fix))
            DocBuilder(wb1, ListMap(tmp -> \/-(body >>> js)))
          }
        case ShapePreservingBuilderF(wb2, inputs, op) =>
          handleSrc(wb2, tmp, x).map(ShapePreservingBuilder(_, inputs, op))
        case _ => \/-(DocBuilder(wb1, ListMap(tmp -> \/-(x >>> js))))
      }

    wb.unFix match {
      case ShapePreservingBuilderF(src, inputs, op) =>
        jsExpr1(src, js).map(ShapePreservingBuilder(_, inputs, op))
      case ExprBuilderF(wb1, -\/ (expr1)) =>
        lift(toJs(expr1).map(js1 => ExprBuilder(wb1, \/-(js1 >>> js))))
      case ExprBuilderF(wb1,  \/-(js1)) =>
        emit(ExprBuilder(wb1, \/-(js1 >>> js)))
      case GroupBuilderF(wb0, key, Expr(-\/(DocVar.ROOT(None))), id) =>
        jsExpr1(wb0, js).map(GroupBuilder(_, key, Expr(-\/(DocVar.ROOT())), id))
      case GroupBuilderF(wb1, key, Expr(-\/(expr)), id) =>
        for {
          x   <- lift(toJs(expr))
          tmp <- emitSt(freshName)
          src <- lift(handleSrc(wb1, tmp, x)): M[WorkflowBuilder]
        } yield GroupBuilder(src, key, Expr(-\/(DocField(tmp))), id)
      case _ => emit(ExprBuilder(wb, \/-(js)))
    }
  }

  def jsExpr2(wb1: WorkflowBuilder, wb2: WorkflowBuilder, js: (Term[JsCore], Term[JsCore]) => Term[JsCore]): M[WorkflowBuilder] =
    (wb1.unFix, wb2.unFix) match {
      case (_, ValueBuilderF(JsCore(lit))) =>
        jsExpr1(wb1, JsMacro(x => js(x, lit)))
      case (ValueBuilderF(JsCore(lit)), _) =>
        jsExpr1(wb2, JsMacro(x => js(lit, x)))
      case _ =>
        merge(wb1, wb2).map { case (lbase, rbase, src) =>
          ExprBuilder(src, \/-(JsMacro(x => js(lbase.toJs(x), rbase.toJs(x)))))
        }
    }

  def makeObject(wb: WorkflowBuilder, name: String): WorkflowBuilder =
    wb.unFix match {
      case ValueBuilderF(value) =>
        ValueBuilder(Bson.Doc(ListMap(name -> value)))
      case GroupBuilderF(src, key, Expr(cont), id) =>
        GroupBuilder(src, key, Doc(ListMap(BsonField.Name(name) -> cont)), id)
      case ExprBuilderF(src, expr) =>
        DocBuilder(src, ListMap(BsonField.Name(name) -> expr))
      case ShapePreservingBuilderF(src, inputs, op) =>
        ShapePreservingBuilder(makeObject(src, name), inputs, op)
      case _ =>
        DocBuilder(wb, ListMap(BsonField.Name(name) -> -\/(DocVar.ROOT())))
    }

  def makeArray(wb: WorkflowBuilder): WorkflowBuilder = wb.unFix match {
    case ValueBuilderF(value) => ValueBuilder(Bson.Arr(List(value)))
    case _ => ArrayBuilder(wb, List(-\/(DocVar.ROOT())))
  }

  def mergeContents[A](c1: Contents[A], c2: Contents[A]):
      M[((DocVar, DocVar), Contents[A])] = {
    def documentize(c: Contents[A]):
        MId[(DocVar, ListMap[BsonField.Name, A])] =
      c match {
        case Doc(d) => state(DocVar.ROOT() -> d)
        case Expr(cont) =>
          freshName.map(name => (DocField(name), ListMap(name -> cont)))
      }

    lazy val doc =
      swapM((documentize(c1) |@| documentize(c2)) {
        case ((lb, lshape), (rb, rshape)) =>
          Reshape.mergeMaps(lshape, rshape).fold[Error \/ ((DocVar, DocVar), Contents[A])](
            -\/(WorkflowBuilderError.InvalidOperation(
              "merging contents",
              "conflicting fields")))(
            map => \/-((lb, rb) -> Doc(map)))
      })
    if (c1 == c2)
      emit((DocVar.ROOT(), DocVar.ROOT()) -> c1)
    else
      (c1, c2) match {
        case (Expr(v), Doc(o)) =>
          o.find { case (_, e) => v == e }.fold(doc) {
            case (lField, _) =>
              emit((DocField(lField), DocVar.ROOT()) -> Doc(o))
          }
        case (Doc(o), Expr(v)) =>
          o.find { case (_, e) => v == e }.fold(doc) {
            case (rField, _) =>
              emit((DocVar.ROOT(), DocField(rField)) -> Doc(o))
          }
        case _ => doc
      }
  }

  trait Combine {
    def apply[A, B](a1: A, a2: A)(f: (A, A) => B): B
    def flip: Combine
  }
  val unflipped: Combine = new Combine { outer =>
    def apply[A, B](a1: A, a2: A)(f: (A, A) => B) = f(a1, a2)
    val flip = new Combine {
      def apply[A, B](a1: A, a2: A)(f: (A, A) => B) = f(a2, a1)
      val flip = outer
    }
  }

  // TODO: handle concating value, expr, or collection with group (#439)
  def objectConcat(wb1: WorkflowBuilder, wb2: WorkflowBuilder):
      M[WorkflowBuilder] = {
    def impl(wb1: WorkflowBuilder, wb2: WorkflowBuilder, combine: Combine): M[WorkflowBuilder] = {
      def delegate = impl(wb2, wb1, combine.flip)

      def mergeGroups(s1: WorkflowBuilder, s2: WorkflowBuilder, c1: GroupContents, c2: GroupContents, keys: List[WorkflowBuilder], id1: GroupId):
          M[((DocVar, DocVar), WorkflowBuilder)] =
        merge(s1, s2).flatMap { case (lbase, rbase, src) =>
          combine(
            rewriteGroupRefs(c1)(prefixBase(lbase)),
            rewriteGroupRefs(c2)(prefixBase(rbase)))(mergeContents).map {
            case ((lb, rb), contents) =>
              combine(lb, rb)((_, _) -> GroupBuilder(src, keys, contents, id1))
          }
        }

      (wb1.unFix, wb2.unFix) match {
        case (ShapePreservingBuilderF(s1, i1, o1), ShapePreservingBuilderF(s2, i2, o2))
            if i1 == i2 && o1 == o2 =>
          impl(s1, s2, combine).map(ShapePreservingBuilder(_, i1, o1))

        case (
          ShapePreservingBuilderF(
            Term(DocBuilderF(_, shape1)), inputs1, op1),
          GroupBuilderF(
            Term(ShapePreservingBuilderF(_, inputs2, op2)), 
            Nil, _, id2))
          if inputs1 == inputs2 && op1 == op2 =>
            impl(GroupBuilder(wb1, Nil, Doc(shape1.keys.toList.map(n => n -> -\/(DocField(n))).toListMap), id2), wb2, combine)
        case (
          GroupBuilderF(
          Term(ShapePreservingBuilderF(_, inputs1, op1)), 
            Nil, _, _),
          ShapePreservingBuilderF(Term(DocBuilderF(_, _)), inputs2, op2))
          if inputs1 == inputs2 && op1 == op2 => delegate

        case (
          ShapePreservingBuilderF(
            Term(DocBuilderF(_, shape1)), inputs1, op1),
          DocBuilderF(
            Term(GroupBuilderF(
              Term(ShapePreservingBuilderF(_, inputs2, op2)), 
              Nil, _, id2)),
           shape2))
          if inputs1 == inputs2 && op1 == op2 =>
            impl(GroupBuilder(wb1, Nil, Doc(shape1.keys.toList.map(n => n -> -\/(DocField(n))).toListMap), id2), wb2, combine)
        case (
          DocBuilderF(
            Term(GroupBuilderF(
              Term(ShapePreservingBuilderF(_, inputs1, op1)), 
              Nil, _, _)),
            shape2),
          ShapePreservingBuilderF(Term(DocBuilderF(_, _)), inputs2, op2))
          if inputs1 == inputs2 && op1 == op2 => delegate

        case (ShapePreservingBuilderF(s, i, o), _) =>
          impl(s, wb2, combine).map(ShapePreservingBuilder(_, i, o))
        case (_, ShapePreservingBuilderF(_, _, _)) => delegate

        case (ValueBuilderF(Bson.Doc(map1)), ValueBuilderF(Bson.Doc(map2))) =>
          emit(ValueBuilder(Bson.Doc(combine(map1, map2)(_ ++ _))))

        case (ValueBuilderF(Bson.Doc(map1)), DocBuilderF(s2, shape2)) =>
          emit(DocBuilder(s2,
            combine(
              map1.map { case (k, v) => BsonField.Name(k) -> -\/(Literal(v)) },
              shape2)(_ ++ _)))
        case (DocBuilderF(_, _), ValueBuilderF(Bson.Doc(_))) => delegate

        case (ValueBuilderF(Bson.Doc(map1)), GroupBuilderF(s1, k1, Doc(c2), id2)) =>
          val content = combine(
            map1.map { case (k, v) => BsonField.Name(k) -> -\/(Literal(v)) },
            c2)(_ ++ _)
          emit(GroupBuilder(s1, k1, Doc(content), id2))
        case (GroupBuilderF(_, _, Doc(_), _), ValueBuilderF(_)) => delegate

        case (
          GroupBuilderF(src1, keys, Expr(-\/(DocVar.ROOT(_))), id1),
          GroupBuilderF(src2, _,    Expr(-\/(DocVar.ROOT(_))), id2))
            if id1 == id2 =>
          impl(src1, src2, combine).map(GroupBuilder(_, keys, Expr(-\/(DocVar.ROOT())), id1))

        case (
          GroupBuilderF(s1, keys, c1 @ Doc(_), id1),
          GroupBuilderF(s2, _,    c2 @ Doc(_), id2))
            if id1 == id2 =>
          mergeGroups(s1, s2, c1, c2, keys, id1).map(_._2)

        case (
          GroupBuilderF(s1, keys, c1 @ Doc(d1), id1),
          DocBuilderF(Term(GroupBuilderF(s2, _, c2, id2)), shape2))
            if id1 == id2 =>
          mergeGroups(s1, s2, c1, c2, keys, id1).map { case ((glbase, grbase), g) =>
            DocBuilder(g, combine(
              d1.transform { case (n, _) => -\/(DocField(n)) },
              (shape2 ∘ (rewriteExprPrefix(_, grbase))))(_ ++ _))
          }
        case (
          DocBuilderF(Term(GroupBuilderF(_, k1, _, id1)), _),
          GroupBuilderF(_, k2, Doc(_), id2))
            if id1 == id2 =>
          delegate

        case (
          DocBuilderF(Term(GroupBuilderF(s1, keys, c1, id1)), shape1),
          DocBuilderF(Term(GroupBuilderF(s2, _,    c2, id2)), shape2))
            if id1 == id2 =>
          mergeGroups(s1, s2, c1, c2, keys, id1).flatMap {
            case ((glbase, grbase), g) =>
              emit(DocBuilder(g, combine(
                shape1 ∘ (rewriteExprPrefix(_, glbase)),
                shape2 ∘ (rewriteExprPrefix(_, grbase)))(_ ++ _)))
          }

        case (
          DocBuilderF(s1, shape),
          GroupBuilderF(_, Nil, _, id2)) =>
          impl(
            DocBuilder(GroupBuilder(s1, Nil, Expr(-\/(DocVar.ROOT())), id2), shape),
            wb2,
            combine)
        case (
          GroupBuilderF(_, Nil, _, _),
          DocBuilderF(_, _)) =>
          delegate

        case (
          DocBuilderF(s1, shape),
          DocBuilderF(Term(GroupBuilderF(_, Nil, _, id2)), _)) =>
          impl(
            DocBuilder(GroupBuilder(s1, Nil, Expr(-\/(DocVar.ROOT())), id2), shape),
            wb2,
            combine)
        case (
          DocBuilderF(Term(GroupBuilderF(_, Nil, _, _)), _),
          DocBuilderF(_, _)) =>
          delegate

        case (DocBuilderF(s1, shape1), DocBuilderF(s2, shape2)) =>
          merge(s1, s2).map { case (lbase, rbase, src) =>
            DocBuilder(src, combine(
              rewriteDocPrefix(shape1, lbase),
              rewriteDocPrefix(shape2, rbase))(_ ++ _))
          }

        case (DocBuilderF(src1, shape), ExprBuilderF(src2, expr)) =>
          merge(src1, src2).map { case (left, right, list) =>
            SpliceBuilder(list, combine(
              Doc(rewriteDocPrefix(shape, left)),
              Expr(rewriteExprPrefix(expr, right)))(List(_, _)))
          }
        case (ExprBuilderF(_, _), DocBuilderF(_, _)) => delegate

        case (ExprBuilderF(src1, expr1), ExprBuilderF(src2, expr2)) =>
          merge(src1, src2).map { case (left, right, list) =>
            SpliceBuilder(list, combine(
              Expr(rewriteExprPrefix(expr1, left)),
              Expr(rewriteExprPrefix(expr2, right)))(List(_, _)))
          }

        case (SpliceBuilderF(src1, structure1), DocBuilderF(src2, shape2)) =>
          merge(src1, src2).map { case (left, right, list) =>
            SpliceBuilder(list, combine(
              structure1,
              List(Doc(rewriteDocPrefix(shape2, right))))(_ ++ _))
          }
        case (DocBuilderF(_, _), SpliceBuilderF(_, _)) => delegate

        case (SpliceBuilderF(src1, structure1), CollectionBuilderF(_, _, _)) =>
          merge(src1, wb2).map { case (left, right, list) =>
            SpliceBuilder(list, combine(
              structure1,
              List(Expr(-\/(right))))(_ ++ _))
          }
        case (CollectionBuilderF(_, _, _), SpliceBuilderF(_, _)) => delegate

        case (DocBuilderF(src, shape), _) =>
          merge(src, wb2).map { case (left, right, list) =>
            SpliceBuilder(list, combine(
              Doc(rewriteDocPrefix(shape, left)),
              Expr(-\/(right))) (List(_, _)))
          }
        case (_, DocBuilderF(_, _)) => delegate

        case (CollectionBuilderF(_, _, _), _) =>
          merge(wb1, wb2).map { case (left, right, list) =>
            SpliceBuilder(list,
              combine(Expr(-\/(left)), Expr(-\/(right)))(List(_, _)))
          }
        case (_, CollectionBuilderF(_, _, _)) => delegate

        case _ => fail(WorkflowBuilderError.InvalidOperation(
          "objectConcat",
          "unrecognized shapes:\n" + wb1.show + "\n" + wb2.show))
      }
    }

    impl(wb1, wb2, unflipped)
  }

  def arrayConcat(left: WorkflowBuilder, right: WorkflowBuilder):
      M[WorkflowBuilder] = {
    def impl(wb1: WorkflowBuilder, wb2: WorkflowBuilder, combine: Combine):
        M[WorkflowBuilder] = {
      def delegate = impl(wb2, wb1, combine.flip)

      (wb1.unFix, wb2.unFix) match {
        case (ValueBuilderF(Bson.Arr(seq1)), ValueBuilderF(Bson.Arr(seq2))) =>
          emit(ValueBuilder(Bson.Arr(seq1 ++ seq2)))

        case (ValueBuilderF(Bson.Arr(seq)), ArrayBuilderF(src, shape)) =>
          emit(ArrayBuilder(src,
            combine(seq.map(x => -\/(Literal(x))), shape)(_ ++ _)))
        case (ArrayBuilderF(_, _), ValueBuilderF(Bson.Arr(_))) => delegate

        case (ArrayBuilderF(src1, shape1), ArrayBuilderF(src2, shape2)) =>
          merge(src1, src2).map { case (lbase, rbase, wb) =>
            ArrayBuilder(wb,
              shape1.map(rewriteExprPrefix(_, lbase)) ++
                shape2.map(rewriteExprPrefix(_, rbase)))
          }
        case _ =>
          fail(WorkflowBuilderError.InvalidOperation(
            "arrayConcat",
            "values are not both arrays"))
      }
    }

    impl(left, right, unflipped)
  }

  def flattenObject(wb: WorkflowBuilder): WorkflowBuilder = wb.unFix match {
    case ShapePreservingBuilderF(src, inputs, op) =>
      ShapePreservingBuilder(flattenObject(src), inputs, op)
    case GroupBuilderF(src, keys, Expr(-\/(DocVar.ROOT(None))), id) =>
      GroupBuilder(flattenObject(src), keys, Expr(-\/(DocVar.ROOT())), id)
    case _ => FlatteningBuilder(wb, Object, DocVar.ROOT())
  }

  def flattenArray(wb: WorkflowBuilder): WorkflowBuilder = wb.unFix match {
    case ShapePreservingBuilderF(src, inputs, op) =>
      ShapePreservingBuilder(flattenArray(src), inputs, op)
    case GroupBuilderF(src, keys, Expr(-\/(DocVar.ROOT(None))), id) =>
      GroupBuilder(flattenArray(src), keys, Expr(-\/(DocVar.ROOT())), id)
    case _ => FlatteningBuilder(wb, Array, DocVar.ROOT())
  }

  def projectField(wb: WorkflowBuilder, name: String):
      Error \/ WorkflowBuilder =
    wb.unFix match {
      case ShapePreservingBuilderF(src, inputs, op) =>
        projectField(src, name).map(ShapePreservingBuilder(_, inputs, op))
      case ValueBuilderF(Bson.Doc(fields)) =>
        fields.get(name).fold[Error \/ WorkflowBuilder](
          -\/(WorkflowBuilderError.InvalidOperation(
            "projectField",
            "value does not contain a field ‘" + name + "’.")))(
          x => \/-(ValueBuilder(x)))
      case ValueBuilderF(_) =>
        -\/(WorkflowBuilderError.InvalidOperation(
          "projectField",
          "value is not a document."))
      case GroupBuilderF(wb0, key, Expr(-\/(DocVar.ROOT(None))), id) =>
        projectField(wb0, name).map(GroupBuilder(_, key, Expr(-\/(DocVar.ROOT())), id))
      case GroupBuilderF(wb0, key, Expr(-\/(dv @ DocVar(_, _))), id) =>
        // TODO: check structure of wb0 (#436)
        \/-(GroupBuilder(wb0, key, Expr(-\/(dv \ BsonField.Name(name))), id))
      case GroupBuilderF(wb0, key, Doc(doc), id) =>
        doc.get(BsonField.Name(name)).fold[Error \/ WorkflowBuilder](
          -\/(WorkflowBuilderError.InvalidOperation(
            "projectField",
            "group does not contain a field ‘" + name + "’.")))(
          x => \/-(GroupBuilder(wb0, key, Expr(x), id)))
      case DocBuilderF(wb, doc) =>
        doc.get(BsonField.Name(name)).fold[Error \/ WorkflowBuilder](
          -\/(WorkflowBuilderError.InvalidOperation(
            "projectField",
            "document does not contain a field ‘" + name + "’.")))(
          expr => \/-(ExprBuilder(wb, expr)))
      case ExprBuilderF(wb0,  \/-(js1)) =>
        \/-(ExprBuilder(wb0,
          \/-(JsMacro(base => DocField(BsonField.Name(name)).toJs(js1(base))))))
      case ExprBuilderF(wb, -\/(DocField(field))) =>
        \/-(ExprBuilder(wb, -\/(DocField(field \ BsonField.Name(name)))))
      case _ => \/-(ExprBuilder(wb, -\/(DocField(BsonField.Name(name)))))
    }

  def projectIndex(wb: WorkflowBuilder, index: Int): M[WorkflowBuilder] =
    wb.unFix match {
      case ValueBuilderF(Bson.Arr(elems)) =>
        if (index < elems.length) // UGH!
          emit(ValueBuilder(elems(index)))
        else
          fail(WorkflowBuilderError.InvalidOperation(
            "projectIndex",
            "value does not contain index ‘" + index + "’."))
      case ArrayBuilderF(wb0, elems) =>
        if (index < elems.length) // UGH!
          emit(ExprBuilder(wb0, elems(index)))
        else
          fail(WorkflowBuilderError.InvalidOperation(
            "projectIndex",
            "array does not contain index ‘" + index + "’."))
      case ValueBuilderF(_) =>
        fail(WorkflowBuilderError.InvalidOperation(
          "projectIndex",
          "value is not an array."))
      case DocBuilderF(_, _) =>
        fail(WorkflowBuilderError.InvalidOperation(
          "projectIndex",
          "value is not an array."))
      case _ =>
        jsExpr1(wb, JsMacro(base =>
          JsCore.Access(base, JsCore.Literal(Js.Num(index, false)).fix).fix))
    }

  def groupBy(src: WorkflowBuilder, keys: List[WorkflowBuilder]):
      WorkflowBuilder =
    GroupBuilder(src, keys, Expr(-\/(DocVar.ROOT())), GroupId(src :: keys))

  def reduce(wb: WorkflowBuilder)(f: ExprOp => GroupOp): WorkflowBuilder =
    wb.unFix match {
      case GroupBuilderF(wb0, keys, Expr(-\/(expr)), id) =>
        GroupBuilder(wb0, keys, Expr(\/-(f(expr))), id)
      case ShapePreservingBuilderF(src @ Term(GroupBuilderF(_, _, Expr(-\/(_)), _)), inputs, op) =>
        ShapePreservingBuilder(reduce(src)(f), inputs, op)
      case _ =>
        // NB: the group must be identified with the source collection, not an
        // expression/doc built on it. This is sufficient in the known cases,
        // but we might need to dig for an actual CollectionBuilder to be safe.
        def id(wb: WorkflowBuilder): GroupId = wb.unFix match {
          case ExprBuilderF(src, _)               => id(src)
          case DocBuilderF(src, _)                => id(src)
          case ShapePreservingBuilderF(src, _, _) => id(src)
          case _ => GroupId(List(wb))
        }
        GroupBuilder(wb, Nil, Expr(\/-(f(DocVar.ROOT()))), id(wb))
    }

  def sortBy(
    src: WorkflowBuilder, keys: List[WorkflowBuilder], sortTypes: List[SortType]):
      WorkflowBuilder =
    ShapePreservingBuilder(
      src,
      keys,
      _.zip(sortTypes) match {
        case x :: xs => $sort(NonEmptyList.nel(x, xs))
      })

  def join(left: WorkflowBuilder, right: WorkflowBuilder,
    tpe: slamdata.engine.LogicalPlan.JoinType, comp: Mapping,
    leftKey: WorkflowBuilder, rightKey: JsMacro):
      M[WorkflowBuilder] = {

    import slamdata.engine.LogicalPlan.JoinType
    import slamdata.engine.LogicalPlan.JoinType._
    import Js._

    // Note: these have to match the names used in the logical plan
    val leftField: BsonField.Name = BsonField.Name("left")
    val rightField: BsonField.Name = BsonField.Name("right")

    val nonEmpty: Selector.SelectorExpr = Selector.NotExpr(Selector.Size(0))

    def padEmpty(side: BsonField): ExprOp =
      Cond(
        Eq(Size(DocField(side)), Literal(Bson.Int32(0))),
        Literal(Bson.Arr(List(Bson.Doc(ListMap())))),
        DocField(side))

    def buildProjection(l: ExprOp, r: ExprOp):
        WorkflowOp =
      chain(_,
        $project(Reshape(ListMap(
          leftField -> -\/(l),
          rightField -> -\/(r)))))

    def buildJoin(src: Workflow, tpe: JoinType): Workflow =
      tpe match {
        case FullOuter =>
          chain(src,
            buildProjection(padEmpty(leftField), padEmpty(rightField)))
        case LeftOuter =>
          chain(src,
            $match(Selector.Doc(ListMap(
              leftField.asInstanceOf[BsonField] -> nonEmpty))),
            buildProjection(DocField(leftField), padEmpty(rightField)))
        case RightOuter =>
          chain(src,
            $match(Selector.Doc(ListMap(
              rightField.asInstanceOf[BsonField] -> nonEmpty))),
            buildProjection(padEmpty(leftField), DocField(rightField)))
        case Inner =>
          chain(
            src,
            $match(
              Selector.Doc(ListMap(
                leftField.asInstanceOf[BsonField] -> nonEmpty,
                rightField -> nonEmpty))))
      }

    def rightMap(keyExpr: JsMacro): AnonFunDecl =
      $Map.mapKeyVal(("key", "value"),
        keyExpr(JsCore.Ident("value").fix).toJs,
        AnonObjDecl(List(
          (leftField.asText, AnonElem(Nil)),
          (rightField.asText, AnonElem(List(Ident("value")))))))

    val rightReduce =
      AnonFunDecl(List("key", "values"),
        List(
          VarDef(List(("result",
            AnonObjDecl(List(
              (leftField.asText, AnonElem(Nil)),
              (rightField.asText, AnonElem(Nil))))))),
          Call(Select(Ident("values"), "forEach"),
            List(AnonFunDecl(List("value"),
              // TODO: replace concat here with a more efficient operation
              //      (push or unshift)
              List(
                BinOp("=",
                  Select(Ident("result"), leftField.asText),
                  Call(Select(Select(Ident("result"), leftField.asText), "concat"),
                    List(Select(Ident("value"), leftField.asText)))),
                BinOp("=",
                  Select(Ident("result"), rightField.asText),
                  Call(Select(Select(Ident("result"), rightField.asText), "concat"),
                    List(Select(Ident("value"), rightField.asText)))))))),
          Return(Ident("result"))))

    comp match {
      case relations.Eq =>
        (workflow(DocBuilder(
          reduce(groupBy(left, List(leftKey)))(Push),
          ListMap(
            leftField  -> -\/(DocVar.ROOT()),
            rightField -> -\/(Literal(Bson.Arr(Nil))),
            BsonField.Name("_id") -> -\/(Include)))) |@|
          workflow(right)) { case ((l, _), (r, _)) =>
            CollectionBuilder(
              chain(
                $foldLeft(
                  l,
                  chain(r,
                    $map(rightMap(rightKey), ListMap()),
                    $reduce(rightReduce, ListMap()))),
                buildJoin(_, tpe),
                $unwind(DocField(leftField)),
                $unwind(DocField(rightField))),
              DocVar.ROOT(),
              None)
        }
      case _ => fail(WorkflowBuilderError.UnsupportedJoinCondition(comp))
    }
  }

  def cross(left: WorkflowBuilder, right: WorkflowBuilder) =
    join(left, right,
      slamdata.engine.LogicalPlan.JoinType.Inner, relations.Eq,
      ValueBuilder(Bson.Null), JsMacro(κ(JsCore.Literal(Js.Null).fix)))

  def limit(wb: WorkflowBuilder, count: Long) =
    ShapePreservingBuilder(wb, Nil, { case Nil => $limit(count) })

  def skip(wb: WorkflowBuilder, count: Long) =
    ShapePreservingBuilder(wb, Nil, { case Nil => $skip(count) })

  def squash(wb: WorkflowBuilder): WorkflowBuilder = wb

  def distinctBy(src: WorkflowBuilder, keys: List[WorkflowBuilder]):
      M[WorkflowBuilder] = {
    def sortKeys(op: WorkflowBuilder): M[List[(BsonField, SortType)]] = {
      def isOrdered(op: Workflow): Boolean = op.unFix match {
        case $Sort(_, _)                            => true
        case $Group(_, _, _)                        => false
        case $GeoNear(_, _, _, _, _, _, _, _, _, _) => true
        case $Unwind(_, _)                          => false
        case p: PipelineF[_]                        => isOrdered(p.src)
        case _                                      => false
      }

      // Note: this currently only handles a couple of cases, which are the ones
      // that are generated by the compiler for SQL's distinct keyword, with
      // order by, with or without "synthetic" projections. A more general
      // implementation would rewrite the pipeline to handle additional cases.
      def findSortKeys(wf: Workflow): Error \/ List[(BsonField, SortType)] =
        wf.unFix match {
          case $Sort(_, keys) => \/-(keys.list)
          case $Project(Term($Sort(_, keys)), shape, _) =>
            keys.list.map {
              case (field, sortType) =>
                Reshape.getAll(shape).collectFirst {
                  case (k, dv @ DocVar.ROOT(prefix))
                      if DocVar.ROOT(field).startsWith(dv) =>
                    k \\ field.flatten.drop(prefix.fold(0)(_.flatten.length))
                }.map(_ -> sortType)
            }.sequence.fold[Error \/ List[(BsonField, SortType)]](-\/(WorkflowBuilderError.UnsupportedDistinct("cannot distinct with missing keys: " + wf)))(\/-(_))
          case sp: ShapePreservingF[_] => findSortKeys(sp.src)
          case _ =>
            if (isOrdered(wf))
              -\/(WorkflowBuilderError.UnsupportedDistinct("cannot distinct with unrecognized ordered source: " + wf))
            else \/-(Nil)
        }

      workflow(op).flatMap {
        case (wf, base) => lift(findSortKeys(wf))
      }
    }

    val distinct = foldBuilders(src, keys).map { case (merged, value, fields) =>
      sortKeys(merged).flatMap { sk =>
        val keyPrefix = "__sd_key_"
        val keyProjs = sk.zipWithIndex.map { case ((name, _), index) =>
          BsonField.Name(keyPrefix + index.toString) -> First(DocField(name))
        }
        def findKeys(wb: WorkflowBuilder): Option[ExprOp \/ Reshape] = {
          def reshape(keys: Iterable[BsonField.Name]): ExprOp \/ Reshape =
            \/-(Reshape(keys.map(_ -> -\/(Include)).toList.toListMap))
          wb.unFix match {
            case CollectionBuilderF(_, _, s2)       =>
              s2.map(x => reshape(x.map(BsonField.Name)))
            case DocBuilderF(_, shape)              => Some(reshape(shape.keys))
            case GroupBuilderF(_, _, Doc(obj), _)   => Some(reshape(obj.keys))
            case ShapePreservingBuilderF(src, _, _) => findKeys(src)
            case ExprBuilderF(_, _)                 => Some(-\/(DocVar.ROOT()))
            case ValueBuilderF(Bson.Doc(shape))     =>
              Some(reshape(shape.keys.map(BsonField.Name)))
            case _                                  => None
          }
        }
        val groupedBy = fields match {
          case Nil        => Some(-\/(Literal(Bson.Null)))
          case key :: Nil => key match {
            // If the key is at the document root, we must explicitly
            //  project out the fields so as not to include a meaningless
            // _id in the key:
            case DocVar.ROOT(None) => findKeys(keys.head)
            case _                 => Some(-\/(key))
          }
          case _          => Some(\/-(Reshape(fields.zipWithIndex.map {
            case (field, index) => BsonField.Index(index).toName -> -\/(field)
          }.toListMap)))
        }

        val group: M[CollectionBuilderF] = for {
          name <- emitSt(freshName)
          merg <- toCollectionBuilder(merged)
          CollectionBuilderF(graph, base, struct) = merg
        } yield CollectionBuilderF(
          groupedBy.fold(
            chain(
              graph,
              $simpleMap(JsMacro(base =>
                JsCore.Obj(ListMap(
                  name.asText ->
                    JsCore.Call(JsCore.Ident("remove").fix,
                      List(base, JsCore.Literal(Js.Str("_id")).fix)).fix)).fix),
                ListMap("remove" -> Bson.JavaScript($SimpleMap.jsRemove))),
              $group(
                Grouped(ListMap(name -> First(DocField(name)) :: keyProjs: _*)),
                -\/(DocField(name)))))(
            gby => chain(
              graph,
              $group(
                Grouped(ListMap(name -> First(base \\ value) :: keyProjs: _*)),
                gby.bimap(
                  _.rewriteRefs(prefixBase(base)),
                  _.rewriteRefs(prefixBase(base)))))),
          DocField(name),
          struct)

        val keyPairs = sk.zipWithIndex.map { case ((name, sortType), index) =>
          BsonField.Name(keyPrefix + index.toString) -> sortType
        }
        keyPairs.headOption.fold(group) { head =>
          val tail = keyPairs.drop(1)
          group.map(g => g.copy(graph = chain(g.graph, $sort(NonEmptyList(head, tail: _*)))))
        }
      }
    }.join

    distinct.map(Term[WorkflowBuilderF](_))
  }

  private def merge(left: WorkflowBuilder, right: WorkflowBuilder):
      M[(DocVar, DocVar, WorkflowBuilder)] = {
    def delegate =
      merge(right, left).map { case (r, l, merged) => (l, r, merged)}

    (left.unFix, right.unFix) match {
      case (
        ExprBuilderF(src1, -\/(base1 @ DocField(_))),
        ExprBuilderF(src2, -\/(base2 @ DocField(_))))
          if src1 == src2 =>
        emit((base1, base2, src1))

      case _ if left == right => emit((DocVar.ROOT(), DocVar.ROOT(), left))

      case (ValueBuilderF(bson), ExprBuilderF(src, expr)) =>
        mergeContents(Expr(-\/(Literal(bson))), Expr(expr)).map {
          case ((lbase, rbase), cont) =>
            (lbase, rbase,
              cont match {
                case Expr(expr) => ExprBuilder(src, expr)
                case Doc(doc)   => DocBuilder(src, doc)
              })
        }
      case (ExprBuilderF(_, _), ValueBuilderF(_)) => delegate

      case (ValueBuilderF(bson), DocBuilderF(src, shape)) =>
        mergeContents(Expr(-\/(Literal(bson))), Doc(shape)).map {
          case ((lbase, rbase), cont) =>
            (lbase, rbase,
              cont match {
                case Expr(expr) => ExprBuilder(src, expr)
                case Doc(doc)   => DocBuilder(src, doc)
              })
        }
      case (DocBuilderF(_, _), ValueBuilderF(_)) => delegate

      case (ValueBuilderF(bson), _) =>
        mergeContents(Expr(-\/(Literal(bson))), Expr(-\/(DocVar.ROOT()))).map {
          case ((lbase, rbase), cont) =>
            (lbase, rbase,
              cont match {
                case Expr(expr) => ExprBuilder(right, expr)
                case Doc(doc)   => DocBuilder(right, doc)
              })
        }
      case (_, ValueBuilderF(_)) => delegate

      case (ExprBuilderF(src1, expr1), ExprBuilderF(src2, expr2)) if src1 == src2 =>
        mergeContents(Expr(expr1), Expr(expr2)).map {
          case ((lbase, rbase), cont) =>
            (lbase, rbase,
              cont match {
                case Expr(expr) => ExprBuilder(src1, expr)
                case Doc(doc)   => DocBuilder(src1, doc)
              })
        }
      case (ExprBuilderF(src, -\/(base @ DocField(_))), _) if src == right =>
        emit((base, DocVar.ROOT(), right))
      case (_, ExprBuilderF(src, -\/(DocField(_)))) if left == src =>
        delegate

      case (DocBuilderF(src1, shape1), ExprBuilderF(src2, expr2)) if src1 == src2 =>
        mergeContents(Doc(shape1), Expr(expr2)).map {
          case ((lbase, rbase), cont) =>
            (lbase, rbase,
              cont match {
                case Expr(expr) => ExprBuilder(src1, expr)
                case Doc(doc)  => DocBuilder(src1, doc)
              })
        }
      case (ExprBuilderF(src1, _), DocBuilderF(src2, _)) if src1 == src2 =>
        delegate

      case (DocBuilderF(src1, shape1), DocBuilderF(src2, shape2)) =>
        merge(src1, src2).flatMap { case (lbase, rbase, wb) =>
          mergeContents(
            Doc(rewriteDocPrefix(shape1, lbase)),
            Doc(rewriteDocPrefix(shape2, rbase))).map {
            case ((lbase, rbase), cont) =>
              (lbase, rbase,
                cont match {
                  case Expr(expr) => ExprBuilder(wb, expr)
                  case Doc(doc)   => DocBuilder(wb, doc)
                })
          }
        }

      case (SpliceBuilderF(src, structure), _) =>
        merge(src, right).flatMap { case (lbase, rbase, wb) =>
          emitSt(freshName.map(name =>
            (DocVar.ROOT(), DocField(name),
              SpliceBuilder(wb, structure.map {
                case Expr(expr) => Expr(rewriteExprPrefix(expr, lbase))
                case Doc(doc)  => Doc(rewriteDocPrefix(doc, lbase))
              } :+ Doc(ListMap(name -> -\/(rbase)))))))
        }
      case (_, SpliceBuilderF(_, _)) => delegate

      case (ExprBuilderF(src, expr), _) =>
        merge(src, right).flatMap { case (lbase, rbase, wb) =>
          mergeContents(Expr(rewriteExprPrefix(expr, lbase)), Expr(-\/(rbase))).map {
            case ((lbase, rbase), cont) =>
              (lbase, rbase,
                cont match {
                  case Expr(expr) => ExprBuilder(wb, expr)
                  case Doc(doc)   => DocBuilder(wb, doc)
                })
          }
        }
      case (_, ExprBuilderF(src, _)) => delegate

      case (DocBuilderF(src1, shape1), _) =>
        merge(src1, right).flatMap { case (lbase, rbase, wb) =>
          mergeContents(Doc(rewriteDocPrefix(shape1, lbase)), Expr(-\/(rbase))).map {
            case ((lbase, rbase), cont) =>
              (lbase, rbase,
                cont match {
                  case Expr(expr) => ExprBuilder(wb, expr)
                  case Doc(doc)   => DocBuilder(wb, doc)
                })
          }
        }
      case (_, DocBuilderF(_, _)) => delegate

      case (
        FlatteningBuilderF(src0, typ0, field0),
        FlatteningBuilderF(src1, typ1, field1))
          if typ0 == typ1 =>
        merge(src0, src1).map { case (lbase, rbase, wb) =>
          val lfield = lbase \\ field0
          val rfield = rbase \\ field1
          if (lfield == rfield)
            (lbase, rbase, FlatteningBuilder(wb, typ0, lfield))
          else (lbase, rbase, FlatteningBuilder(FlatteningBuilder(wb, typ0, lfield), typ1, rfield))
        }
      case (FlatteningBuilderF(src, typ, field), _) =>
        merge(src, right).flatMap { case (lbase, rbase, wb) =>
          val lfield = lbase \\ field
          if (lfield.startsWith(rbase) || rbase.startsWith(lfield))
            for {
              lName <- emitSt(freshName)
              rName <- emitSt(freshName)
            } yield
              (DocField(lName), DocField(rName),
                FlatteningBuilder(
                  DocBuilder(wb, ListMap(
                    lName -> -\/(lbase),
                    rName -> -\/(rbase))),
                  typ,
                  DocField(lName) \\ field))
          else emit((lbase, rbase, FlatteningBuilder(wb, typ, lfield)))
        }
      case (_, FlatteningBuilderF(_, _, _)) => delegate

      case (
        spb1 @ ShapePreservingBuilderF(src1, inputs1, op1),
        spb2 @ ShapePreservingBuilderF(src2, inputs2, _))
          if inputs1 == inputs2 && ShapePreservingBuilder.dummyOp(spb1) == ShapePreservingBuilder.dummyOp(spb2) =>
        merge(src1, src2).map { case (lbase, rbase, wb) =>
          (lbase, rbase, ShapePreservingBuilder(wb, inputs1, op1))
        }
      case (ShapePreservingBuilderF(src, inputs, op), _) =>
        merge(src, right).map { case (lbase, rbase, wb) =>
          (lbase, rbase, ShapePreservingBuilder(wb, inputs, op))
        }
      case (_, ShapePreservingBuilderF(src, inputs, op)) => delegate

      case (GroupBuilderF(src1, key1, cont1, id1), GroupBuilderF(src2, key2, cont2, id2))
          if id1 == id2 =>
        merge(src1, src2).flatMap { case (lbase, rbase, wb) =>
          mergeContents(rewriteGroupRefs(cont1)(prefixBase(lbase)), rewriteGroupRefs(cont2)(prefixBase(rbase))).map {
            case ((lb, rb), contents) =>
              (lb, rb, GroupBuilder(wb, key1, contents, id1))
          }
        }

      case (ArrayBuilderF(src, shape), _) =>
        merge(src, right).flatMap { case (lbase, rbase, wb) =>
          workflow(ArrayBuilder(wb, shape.map(rewriteExprPrefix(_, lbase)))).flatMap { case (wf, base) =>
            wf.unFix match {
              case $Project(src, Reshape(shape), idx) =>
                emitSt(freshName.map(rName =>
                  (lbase, DocField(rName),
                    CollectionBuilder(
                      chain(src,
                        $project(Reshape(shape + (rName -> -\/(rbase))))),
                      DocVar.ROOT(),
                      None))))
              case _ => fail(PlannerError.InternalError("couldn’t merge array"))
            }
          }
        }
      case (_, ArrayBuilderF(_, _)) => delegate

      case _ =>
        fail(PlannerError.InternalError("failed to merge:\n" + left.show + "\n" + right.show))
    }
  }

  def read(coll: Collection) =
    CollectionBuilder($read(coll), DocVar.ROOT(), None)
  def pure(bson: Bson) = ValueBuilder(bson)

  implicit def WorkflowBuilderRenderTree(implicit RO: RenderTree[Workflow], RE: RenderTree[ExprOp], REx: RenderTree[Expr], RC: RenderTree[GroupContents], RCE: RenderTree[Contents[Expr]]): RenderTree[WorkflowBuilder] = new RenderTree[WorkflowBuilder] {
    def render(v: WorkflowBuilder) = v.unFix match {
      case CollectionBuilderF(graph, base, struct) =>
        NonTerminal("",
          RO.render(graph) ::
            RE.render(base) ::
            Terminal(struct.toString, "CollectionBuilder" :: "Schema" :: Nil) ::
            Nil,
          "CollectionBuilder" :: Nil)
      case spb @ ShapePreservingBuilderF(src, inputs, op) =>
        NonTerminal("",
          render(src) ::
            (inputs.map(render) :+
              Terminal(ShapePreservingBuilder.dummyOp(spb).toString, "ShapePreservingBuilder" :: "Op" :: Nil)),
          "ShapePreservingBuilder" :: Nil)
      case ValueBuilderF(value) =>
        Terminal(value.toString, "ValueBuilder" :: Nil)
      case ExprBuilderF(src, expr) =>
        NonTerminal("",
          render(src) :: REx.render(expr) :: Nil,
          List("ExprBuilder"))
      case DocBuilderF(src, shape) =>
        NonTerminal("",
          render(src) ::
            NonTerminal("",
              shape.toList.map { case (name, expr) => REx.render(expr).relabel(name.asText + " -> " + _) },
              List("DocBuilder", "Shape")) ::
            Nil,
          List("DocBuilder"))
      case ArrayBuilderF(src, shape) =>
        NonTerminal("",
          render(src) ::
            NonTerminal("", shape.map(REx.render), List("ArrayBuilder", "Shape")) ::
            Nil,
          List("ArrayBuilder"))
      case GroupBuilderF(src, keys, content, id) =>
        NonTerminal("",
          render(src) ::
            NonTerminal("", keys.map(render), List("GroupBuilder", "By")) ::
            RC.render(content).copy(nodeType = "GroupBuilder" :: "Content" :: Nil) ::
            Terminal(id.toString, "GroupBuilder" :: "Id" :: Nil) ::
            Nil,
          "GroupBuilder" :: Nil)
      case FlatteningBuilderF(src, typ, field) =>
        NonTerminal("",
          render(src) ::
            Terminal(typ.toString, "FlatteningBuilder" :: "Type" :: Nil) ::
            RE.render(field) ::
            Nil,
          List("FlatteningBuilder"))
      case SpliceBuilderF(src, structure) =>
        NonTerminal("",
          render(src) :: structure.map(RCE.render(_)),
          List("SpliceBuilder"))
    }
  }
}<|MERGE_RESOLUTION|>--- conflicted
+++ resolved
@@ -302,11 +302,7 @@
             chain(graph,
               rewriteExprPrefix(expr, base).fold(
                 op => $project(Reshape(ListMap(name -> -\/(op)))),
-<<<<<<< HEAD
-                js => $simpleMap(JsMacro(x => JsCore.Obj(ListMap(name.asText -> js(x))).fix), ListMap()))),
-=======
-                js => $simpleMap(JsMacro(x => JsCore.Obj(ListMap(name.asText -> js(x))).fix), Nil))),
->>>>>>> d0bef44c
+                js => $simpleMap(JsMacro(x => JsCore.Obj(ListMap(name.asText -> js(x))).fix), Nil, ListMap()))),
             DocField(name),
             None)
       }
@@ -321,12 +317,9 @@
                   jsExprs => $simpleMap(JsMacro(x =>
                     Term(JsCore.Obj(jsExprs.map {
                       case (name, expr) => name.asText -> expr(x)
-<<<<<<< HEAD
                     }))),
+                    Nil,
                     ListMap()))),
-=======
-                    }))), Nil))),
->>>>>>> d0bef44c
               DocVar.ROOT(),
               Some(shape.toList.map(_._1.asText)))))
         }
@@ -336,12 +329,9 @@
             CollectionBuilderF(
               chain(wf,
                 $simpleMap(JsMacro(x =>
-<<<<<<< HEAD
                   JsCore.Arr(jsExprs.map(_(base.toJs(x))).toList).fix),
+                  Nil,
                   ListMap())),
-=======
-                  JsCore.Arr(jsExprs.map(_(base.toJs(x))).toList).fix), Nil)),
->>>>>>> d0bef44c
               DocVar.ROOT(),
               None)))
         }
@@ -440,11 +430,7 @@
             import JsCore._
             CollectionBuilderF(
               chain(graph,
-<<<<<<< HEAD
-                $simpleFlatMap(Predef.identity, JsMacro((base \\ field).toJs(_)), ListMap())),
-=======
-                $simpleMap(JsMacro(Predef.identity), List(JsMacro((base \\ field).toJs(_))))),
->>>>>>> d0bef44c
+                $simpleMap(JsMacro(Predef.identity), List(JsMacro((base \\ field).toJs(_))), ListMap())),
               base,
               struct)
         }
@@ -461,7 +447,7 @@
             }.sequenceU.map(srcs =>
               CollectionBuilderF(
                 chain(wf,
-                  $simpleMap(JsMacro(x => JsCore.Splice(srcs.map(_(x))).fix), Nil)),
+                  $simpleMap(JsMacro(x => JsCore.Splice(srcs.map(_(x))).fix), Nil, ListMap())),
                 DocVar.ROOT(),
                 None)))
         }
@@ -1265,6 +1251,7 @@
                   name.asText ->
                     JsCore.Call(JsCore.Ident("remove").fix,
                       List(base, JsCore.Literal(Js.Str("_id")).fix)).fix)).fix),
+                Nil,
                 ListMap("remove" -> Bson.JavaScript($SimpleMap.jsRemove))),
               $group(
                 Grouped(ListMap(name -> First(DocField(name)) :: keyProjs: _*)),
