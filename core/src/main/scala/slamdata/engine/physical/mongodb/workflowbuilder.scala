--- conflicted
+++ resolved
@@ -28,14 +28,10 @@
 import slamdata.engine.std.StdLib._
 import slamdata.engine.javascript._
 
-<<<<<<< HEAD
-sealed trait WorkflowBuilderError extends Error
-=======
 import scalaz._
 import Scalaz._
 
 sealed trait WorkflowBuilderError extends BackendSpecificError
->>>>>>> 5fa8a089
 object WorkflowBuilderError {
   final case class InvalidOperation(operation: String, msg: String)
       extends WorkflowBuilderError {
@@ -684,24 +680,8 @@
   def expr(wbs: List[WorkflowBuilder])
     (f: List[ExprOp] => ExprOp): M[WorkflowBuilder] = {
     fold1Builders(wbs).fold[M[WorkflowBuilder]](
-<<<<<<< HEAD
-      fail(WorkflowBuilderError.InvalidOperation("expr", "impossible – no arguments")))(
+      fail(BackendError(InvalidOperation("expr", "impossible – no arguments"))))(
       _.map { case (wb, exprs) => coalesceSource(wb, f(exprs)) })
-=======
-      fail(BackendError(InvalidOperation("expr", "impossible – no arguments"))))(
-      _.map {
-        case (wb, exprs) =>
-          wb.unFix match {
-            case ShapePreservingBuilderF(src0, inputs, op) =>
-              ShapePreservingBuilder(
-                ExprBuilder(src0, -\/(f(exprs))),
-                inputs,
-                op)
-            case _ =>
-              ExprBuilder(wb, -\/(f(exprs)))
-          }
-      })
->>>>>>> 5fa8a089
   }
 
   def jsExpr1(wb: WorkflowBuilder, js: JsFn): PlannerError \/ WorkflowBuilder =
