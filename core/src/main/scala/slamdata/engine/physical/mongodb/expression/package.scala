/*
 * Copyright 2014 - 2015 SlamData Inc.
 *
 * Licensed under the Apache License, Version 2.0 (the "License");
 * you may not use this file except in compliance with the License.
 * You may obtain a copy of the License at
 *
 *     http://www.apache.org/licenses/LICENSE-2.0
 *
 * Unless required by applicable law or agreed to in writing, software
 * distributed under the License is distributed on an "AS IS" BASIS,
 * WITHOUT WARRANTIES OR CONDITIONS OF ANY KIND, either express or implied.
 * See the License for the specific language governing permissions and
 * limitations under the License.
 */

package slamdata.engine.physical.mongodb

import slamdata.Predef._
import slamdata.RenderTree
import slamdata.recursionschemes._, Recursive.ops._
import slamdata.fp._
import slamdata.engine._, Planner._
import slamdata.engine.javascript._
import slamdata.engine.jscore, jscore.{JsCore, JsFn}

import scalaz._, Scalaz._

package object expression {
  type Expression = Fix[ExprOp]

  def $field(field: String, others: String*): Expression =
    $var(DocField(others.map(BsonField.Name).foldLeft[BsonField](BsonField.Name(field))(_ \ _)))
  val $$ROOT = $var(DocVar.ROOT())
  val $$CURRENT = $var(DocVar.CURRENT())

  def bsonDoc(op: String, rhs: Bson) = Bson.Doc(ListMap(op -> rhs))
  private def bsonArr(op: String, elems: Bson*) =
    bsonDoc(op, Bson.Arr(elems.toList))

  val bsonƒ: ExprOp[Bson] => Bson = {
    case $includeF() => Bson.Bool(true)
    case $varF(dv) => dv.bson
    case $andF(first, second, others @ _*) =>
      bsonArr("$and", first +: second +: others: _*)
    case $orF(first, second, others @ _*) =>
      bsonArr("$or", first +: second +: others: _*)
    case $notF(value) => bsonDoc("$not", value)
    case $setEqualsF(left, right) => bsonArr("$setEquals", left, right)
    case $setIntersectionF(left, right) =>
      bsonArr("$setIntersection", left, right)
    case $setDifferenceF(left, right) => bsonArr("$setDifference", left, right)
    case $setUnionF(left, right) => bsonArr("$setUnion", left, right)
    case $setIsSubsetF(left, right) => bsonArr("$setIsSubset", left, right)
    case $anyElementTrueF(value) => bsonDoc("$anyElementTrue", value)
    case $allElementsTrueF(value) => bsonDoc("$allElementsTrue", value)
    case $cmpF(left, right) => bsonArr("$cmp", left, right)
    case $eqF(left, right) => bsonArr("$eq", left, right)
    case $gtF(left, right) => bsonArr("$gt", left, right)
    case $gteF(left, right) => bsonArr("$gte", left, right)
    case $ltF(left, right) => bsonArr("$lt", left, right)
    case $lteF(left, right) => bsonArr("$lte", left, right)
    case $neqF(left, right) => bsonArr("$ne", left, right)
    case $addF(left, right) => bsonArr("$add", left, right)
    case $divideF(left, right) => bsonArr("$divide", left, right)
    case $modF(left, right) => bsonArr("$mod", left, right)
    case $multiplyF(left, right) => bsonArr("$multiply", left, right)
    case $subtractF(left, right) => bsonArr("$subtract", left, right)
    case $concatF(first, second, others @ _*) =>
      bsonArr("$concat", first +: second +: others: _*)
    case $strcasecmpF(left, right) => bsonArr("$strcasecmp", left, right)
    case $substrF(value, start, count) =>
      bsonArr("$substr", value, start, count)
    case $toLowerF(value) => bsonDoc("$toLower", value)
    case $toUpperF(value) => bsonDoc("$toUpper", value)
    case $metaF() => bsonDoc("$meta", Bson.Text("textScore"))
    case $sizeF(array) => bsonDoc("$size", array)
    case $arrayMapF(input, as, in) =>
      bsonDoc(
        "$map",
        Bson.Doc(ListMap(
          "input" -> input,
          "as"    -> Bson.Text(as.name),
          "in"    -> in)))
    case $letF(vars, in) =>
      bsonDoc(
        "$let",
        Bson.Doc(ListMap(
          "vars" -> Bson.Doc(vars.map(t => (t._1.name, t._2))),
          "in"   -> in)))
    case $literalF(value) => bsonDoc("$literal", value)
    case $dayOfYearF(date) => bsonDoc("$dayOfYear", date)
    case $dayOfMonthF(date) => bsonDoc("$dayOfMonth", date)
    case $dayOfWeekF(date) => bsonDoc("$dayOfWeek", date)
    case $yearF(date) => bsonDoc("$year", date)
    case $monthF(date) => bsonDoc("$month", date)
    case $weekF(date) => bsonDoc("$week", date)
    case $hourF(date) => bsonDoc("$hour", date)
    case $minuteF(date) => bsonDoc("$minute", date)
    case $secondF(date) => bsonDoc("$second", date)
    case $millisecondF(date) => bsonDoc("$millisecond", date)
    case $condF(predicate, ifTrue, ifFalse) =>
      bsonArr("$cond", predicate, ifTrue, ifFalse)
    case $ifNullF(expr, replacement) => bsonArr("$ifNull", expr, replacement)
  }

  def rewriteExprRefs(t: Expression)(applyVar: PartialFunction[DocVar, DocVar]) =
    t.cata[Expression] {
      case $varF(f) => $var(applyVar.lift(f).getOrElse(f))
      case x        => Fix(x)
    }

  implicit val ExprOpTraverse = new Traverse[ExprOp] {
    def traverseImpl[G[_], A, B](fa: ExprOp[A])(f: A => G[B])(implicit G: Applicative[G]):
        G[ExprOp[B]] =
      fa match {
        case $includeF()          => G.point($includeF())
        case $varF(dv)            => G.point($varF(dv))
        case $addF(l, r)          => (f(l) |@| f(r))($addF(_, _))
        case $andF(a, b, cs @ _*) => (f(a) |@| f(b) |@| cs.toList.traverse(f))($andF(_, _, _: _*))
        case $setEqualsF(l, r)       => (f(l) |@| f(r))($setEqualsF(_, _))
        case $setIntersectionF(l, r) => (f(l) |@| f(r))($setIntersectionF(_, _))
        case $setDifferenceF(l, r)   => (f(l) |@| f(r))($setDifferenceF(_, _))
        case $setUnionF(l, r)        => (f(l) |@| f(r))($setUnionF(_, _))
        case $setIsSubsetF(l, r)     => (f(l) |@| f(r))($setIsSubsetF(_, _))
        case $anyElementTrueF(v)     => G.map(f(v))($anyElementTrueF(_))
        case $allElementsTrueF(v)    => G.map(f(v))($allElementsTrueF(_))
        case $arrayMapF(a, b, c)  => (f(a) |@| f(c))($arrayMapF(_, b, _))
        case $cmpF(l, r)          => (f(l) |@| f(r))($cmpF(_, _))
        case $concatF(a, b, cs @ _*) => (f(a) |@| f(b) |@| cs.toList.traverse(f))($concatF(_, _, _: _*))
        case $condF(a, b, c)      => (f(a) |@| f(b) |@| f(c))($condF(_, _, _))
        case $dayOfMonthF(a)      => G.map(f(a))($dayOfMonthF(_))
        case $dayOfWeekF(a)       => G.map(f(a))($dayOfWeekF(_))
        case $dayOfYearF(a)       => G.map(f(a))($dayOfYearF(_))
        case $divideF(a, b)       => (f(a) |@| f(b))($divideF(_, _))
        case $eqF(a, b)           => (f(a) |@| f(b))($eqF(_, _))
        case $gtF(a, b)           => (f(a) |@| f(b))($gtF(_, _))
        case $gteF(a, b)          => (f(a) |@| f(b))($gteF(_, _))
        case $hourF(a)            => G.map(f(a))($hourF(_))
        case $metaF()             => G.point($metaF())
        case $sizeF(a)            => G.map(f(a))($sizeF(_))
        case $ifNullF(a, b)       => (f(a) |@| f(b))($ifNullF(_, _))
        case $letF(a, b)          =>
          (Traverse[ListMap[DocVar.Name, ?]].sequence[G, B](a.map(t => t._1 -> f(t._2))) |@| f(b))($letF(_, _))
        case $literalF(lit)       => G.point($literalF(lit))
        case $ltF(a, b)           => (f(a) |@| f(b))($ltF(_, _))
        case $lteF(a, b)          => (f(a) |@| f(b))($lteF(_, _))
        case $millisecondF(a)     => G.map(f(a))($millisecondF(_))
        case $minuteF(a)          => G.map(f(a))($minuteF(_))
        case $modF(a, b)          => (f(a) |@| f(b))($modF(_, _))
        case $monthF(a)           => G.map(f(a))($monthF(_))
        case $multiplyF(a, b)     => (f(a) |@| f(b))($multiplyF(_, _))
        case $neqF(a, b)          => (f(a) |@| f(b))($neqF(_, _))
        case $notF(a)             => G.map(f(a))($notF(_))
        case $orF(a, b, cs @ _*)  => (f(a) |@| f(b) |@| cs.toList.traverse(f))($orF(_, _, _: _*))
        case $secondF(a)          => G.map(f(a))($secondF(_))
        case $strcasecmpF(a, b)   => (f(a) |@| f(b))($strcasecmpF(_, _))
        case $substrF(a, b, c)    => (f(a) |@| f(b) |@| f(c))($substrF(_, _, _))
        case $subtractF(a, b)     => (f(a) |@| f(b))($subtractF(_, _))
        case $toLowerF(a)         => G.map(f(a))($toLowerF(_))
        case $toUpperF(a)         => G.map(f(a))($toUpperF(_))
        case $weekF(a)            => G.map(f(a))($weekF(_))
        case $yearF(a)            => G.map(f(a))($yearF(_))
      }
  }

  implicit val ExprOpRenderTree = RenderTree.fromToString[Expression]("ExprOp")

  /** "Literal" translation to JS. */
  def toJsSimpleƒ(expr: ExprOp[JsFn]): PlannerError \/ JsFn = {
<<<<<<< HEAD
    def expr1(x1: JsFn)(f: JsCore => JsCore): PlannerError \/ JsFn =
      \/-(JsFn(JsFn.base, f(x1(jscore.Ident(JsFn.base)))))
    def expr2(x1: JsFn, x2: JsFn)(f: (JsCore, JsCore) => JsCore): PlannerError \/ JsFn =
      \/-(JsFn(JsFn.base, f(x1(jscore.Ident(JsFn.base)), x2(jscore.Ident(JsFn.base)))))
=======
    def expr1(x1: JsFn)(f: Fix[JsCore] => Fix[JsCore]): PlannerError \/ JsFn =
      \/-(JsFn(JsFn.base, f(x1(JsFn.base.fix))))
    def expr2(x1: JsFn, x2: JsFn)(f: (Fix[JsCore], Fix[JsCore]) => Fix[JsCore]): PlannerError \/ JsFn =
      \/-(JsFn(JsFn.base, f(x1(JsFn.base.fix), x2(JsFn.base.fix))))
>>>>>>> c1368ef4

    def unop(op: jscore.UnaryOperator, x: JsFn) =
      expr1(x)(x => jscore.UnOp(op, x))
    def binop(op: jscore.BinaryOperator, l: JsFn, r: JsFn) =
      expr2(l, r)((l, r) => jscore.BinOp(op, l, r))
    def invoke(x: JsFn, name: String) =
      expr1(x)(x => jscore.Call(jscore.Select(x, name), Nil))

<<<<<<< HEAD
    def const(bson: Bson): PlannerError \/ JsCore = {
      def js(l: Js.Lit) = \/-(jscore.Literal(l))
=======
    def const(bson: Bson): PlannerError \/ Fix[JsCore] = {
      def js(l: Js.Lit) = \/-(JsCore.Literal(l).fix)
>>>>>>> c1368ef4
      bson match {
        case Bson.Int64(n)        => js(Js.Num(n, false))
        case Bson.Int32(n)        => js(Js.Num(n, false))
        case Bson.Dec(x)          => js(Js.Num(x, true))
        case Bson.Bool(v)         => js(Js.Bool(v))
        case Bson.Text(v)         => js(Js.Str(v))
        case Bson.Null            => js(Js.Null)
        case Bson.Doc(values)     => values.map { case (k, v) => jscore.Name(k) -> const(v) }.sequenceU.map(jscore.Obj(_))
        case Bson.Arr(values)     => values.toList.map(const(_)).sequenceU.map(jscore.Arr(_))
        case o @ Bson.ObjectId(_) => \/-(Conversions.jsObjectId(o))
        case d @ Bson.Date(_)     => \/-(Conversions.jsDate(d))
        // TODO: implement the rest of these (see #449)
        case Bson.Regex(pattern)  => -\/(UnsupportedJS(bson.toString))
        case Bson.Symbol(value)   => -\/(UnsupportedJS(bson.toString))

        case _ => -\/(NonRepresentableInJS(bson.toString))
      }
    }

    expr match {
      case $includeF()             => -\/(NonRepresentableInJS(expr.toString))
      case $varF(dv)               => \/-(dv.toJs)
      case $addF(l, r)             => binop(jscore.Add, l, r)
      case $andF(f, s, o @ _*)     =>
        \/-(NonEmptyList(f, s +: o: _*).foldLeft1((l, r) =>
          JsFn(JsFn.base, jscore.BinOp(jscore.And, l(jscore.Ident(JsFn.base)), r(jscore.Ident(JsFn.base))))))
      case $condF(t, c, a)         =>
        \/-(JsFn(JsFn.base,
            jscore.If(t(jscore.Ident(JsFn.base)), c(jscore.Ident(JsFn.base)), a(jscore.Ident(JsFn.base)))))
      case $divideF(l, r)          => binop(jscore.Div, l, r)
      case $eqF(l, r)              => binop(jscore.Eq, l, r)
      case $gtF(l, r)              => binop(jscore.Gt, l, r)
      case $gteF(l, r)             => binop(jscore.Gte, l, r)
      case $literalF(bson)         => const(bson).map(l => JsFn.const(l))
      case $ltF(l, r)              => binop(jscore.Lt, l, r)
      case $lteF(l, r)             => binop(jscore.Lte, l, r)
      case $metaF()                => -\/(NonRepresentableInJS(expr.toString))
      case $multiplyF(l, r)        => binop(jscore.Mult, l, r)
      case $neqF(l, r)             => binop(jscore.Neq, l, r)
      case $notF(a)                => unop(jscore.Not, a)

      case $concatF(f, s, o @ _*)  =>
        \/-(NonEmptyList(f, s +: o: _*).foldLeft1((l, r) =>
          JsFn(JsFn.base, jscore.BinOp(jscore.Add, l(jscore.Ident(JsFn.base)), r(jscore.Ident(JsFn.base))))))
      case $substrF(f, start, len) =>
        \/-(JsFn(JsFn.base,
          jscore.Call(
            jscore.Select(f(jscore.Ident(JsFn.base)), "substr"),
            List(start(jscore.Ident(JsFn.base)), len(jscore.Ident(JsFn.base))))))
      case $subtractF(l, r)        => binop(jscore.Sub, l, r)
      case $toLowerF(a)            => invoke(a, "toLowerCase")
      case $toUpperF(a)            => invoke(a, "toUpperCase")

      case $hourF(a)               => invoke(a, "getUTCHours")
      case $minuteF(a)             => invoke(a, "getUTCMinutes")
      case $secondF(a)             => invoke(a, "getUTCSeconds")
      case $millisecondF(a)        => invoke(a, "getUTCMilliseconds")

      // TODO: implement the rest of these and remove the catch-all (see #449)
      case _                       => -\/(UnsupportedJS(expr.toString))
    }
  }

  // The following few cases are places where the ExprOp created from
  // the LogicalPlan needs special handling to behave the same when
  // converted to JS.
  // TODO: See #734 for the way forward.
  private val translate: PartialFunction[Expression, PlannerError \/ JsFn] = {
    // matches the pattern the planner generates for converting epoch time
    // values to timestamps. Adding numbers to dates works in ExprOp, but not
    // in Javacript.
    case $add($literal(Bson.Date(inst)), r) if inst.toEpochMilli == 0 =>
      toJs(r).map(r => JsFn(JsFn.base, jscore.New(jscore.Name("Date"), List(r(jscore.Ident(JsFn.base))))))
    // typechecking in ExprOp involves abusing total ordering. This ordering
    // doesn’t hold in JS, so we need to convert back to a typecheck. This
    // checks for a (non-array) object.
    case $and(
      $lte($literal(Bson.Doc(m1)), f1),
      $lt(f2, $literal(Bson.Arr(List()))))
        if f1 == f2 && m1 == ListMap() =>
      toJs(f1).map(f =>
        JsFn(JsFn.base,
          jscore.BinOp(jscore.And,
            jscore.BinOp(jscore.Instance, f(jscore.Ident(JsFn.base)), jscore.ident("Object")),
            jscore.UnOp(jscore.Not, jscore.BinOp(jscore.Instance, f(jscore.Ident(JsFn.base)), jscore.ident("Array"))))))
    // same as above, but for arrays
    case $and(
      $lte($literal(Bson.Arr(List())), f1),
      $lt(f2, $literal(b1)))
        if f1 == f2 && b1 == Bson.Binary(scala.Array[Byte]())=>
      toJs(f1).map(f =>
        JsFn(JsFn.base,
          jscore.BinOp(jscore.Instance, f(jscore.Ident(JsFn.base)), jscore.ident("Array"))))
  }

  /** "Idiomatic" translation to JS, accounting for patterns needing special handling. */
  def toJsƒ(t: ExprOp[(Fix[ExprOp], JsFn)]): PlannerError \/ JsFn = {
    def expr = Fix(t.map(_._1))
    def js = t.map(_._2)
    translate.lift(expr).getOrElse(toJsSimpleƒ(js))
  }

  def toJs(expr: Expression): PlannerError \/ JsFn = expr.paraM[PlannerError \/ ?, JsFn](toJsƒ)
}<|MERGE_RESOLUTION|>--- conflicted
+++ resolved
@@ -168,17 +168,10 @@
 
   /** "Literal" translation to JS. */
   def toJsSimpleƒ(expr: ExprOp[JsFn]): PlannerError \/ JsFn = {
-<<<<<<< HEAD
     def expr1(x1: JsFn)(f: JsCore => JsCore): PlannerError \/ JsFn =
       \/-(JsFn(JsFn.base, f(x1(jscore.Ident(JsFn.base)))))
     def expr2(x1: JsFn, x2: JsFn)(f: (JsCore, JsCore) => JsCore): PlannerError \/ JsFn =
       \/-(JsFn(JsFn.base, f(x1(jscore.Ident(JsFn.base)), x2(jscore.Ident(JsFn.base)))))
-=======
-    def expr1(x1: JsFn)(f: Fix[JsCore] => Fix[JsCore]): PlannerError \/ JsFn =
-      \/-(JsFn(JsFn.base, f(x1(JsFn.base.fix))))
-    def expr2(x1: JsFn, x2: JsFn)(f: (Fix[JsCore], Fix[JsCore]) => Fix[JsCore]): PlannerError \/ JsFn =
-      \/-(JsFn(JsFn.base, f(x1(JsFn.base.fix), x2(JsFn.base.fix))))
->>>>>>> c1368ef4
 
     def unop(op: jscore.UnaryOperator, x: JsFn) =
       expr1(x)(x => jscore.UnOp(op, x))
@@ -187,13 +180,8 @@
     def invoke(x: JsFn, name: String) =
       expr1(x)(x => jscore.Call(jscore.Select(x, name), Nil))
 
-<<<<<<< HEAD
     def const(bson: Bson): PlannerError \/ JsCore = {
       def js(l: Js.Lit) = \/-(jscore.Literal(l))
-=======
-    def const(bson: Bson): PlannerError \/ Fix[JsCore] = {
-      def js(l: Js.Lit) = \/-(JsCore.Literal(l).fix)
->>>>>>> c1368ef4
       bson match {
         case Bson.Int64(n)        => js(Js.Num(n, false))
         case Bson.Int32(n)        => js(Js.Num(n, false))
