--- conflicted
+++ resolved
@@ -294,36 +294,15 @@
             case DebugLevel.Normal  => printer(log.takeRight(1).mkString("\n\n") + "\n")
             case DebugLevel.Verbose => printer(log.mkString("\n\n") + "\n")
           })
-<<<<<<< HEAD
-          meh <- resultT.fold[EngineTask[(ProcessingError \/ IndexedSeq[Data], Double)]] (
+          result <- resultT.fold[EngineTask[(ProcessingError \/ IndexedSeq[Data], Double)]] (
             e => EitherT.left(Task.now(ECompilationError(e))),
             resT => liftE[EngineError](timeIt(resT.runLog.run)))
-          (results, elapsed) = meh
+          (results, elapsed) = result
           _   <- liftE(printer("Query time: " + elapsed + "s"))
           _   <- results.fold[EngineTask[Unit]](
             e => EitherT.left(Task.now(EProcessingError(e))),
             res => liftE(printer(summarize(state.summaryCount)(res.take(state.summaryCount + 1)))))
         } yield ()
-=======
-
-          t <- timeIt(resultT.take(state.summaryCount+1).runLog)
-          (preview, elapsed) = t
-
-          _ <- liftP(printer("Query time: " + elapsed + "s"))
-          _ <- liftP(printer(summarize(state.summaryCount)(preview)))
-        } yield ()).run.handleWith {
-          case e : slamdata.engine.Error =>
-            for {
-              _ <- printer("A SlamData-specific error occurred during evaluation of the query")
-              _ <- printer(e.fullMessage)
-            } yield \/-(())
-          case e =>
-            for {
-              _ <- printer("A generic error occurred during evaluation of the query")
-              _ <- printer(e.getMessage + "/n" + StackUtil.abbrev(e.getStackTrace))
-            } yield \/-(())
-        }
->>>>>>> 303d5ca9
       })
   }
 
