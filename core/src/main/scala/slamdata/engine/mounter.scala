/*
 * Copyright 2014 - 2015 SlamData Inc.
 *
 * Licensed under the Apache License, Version 2.0 (the "License");
 * you may not use this file except in compliance with the License.
 * You may obtain a copy of the License at
 *
 *     http://www.apache.org/licenses/LICENSE-2.0
 *
 * Unless required by applicable law or agreed to in writing, software
 * distributed under the License is distributed on an "AS IS" BASIS,
 * WITHOUT WARRANTIES OR CONDITIONS OF ANY KIND, either express or implied.
 * See the License for the specific language governing permissions and
 * limitations under the License.
 */

package slamdata.engine

import slamdata.engine.Errors._
import slamdata.engine.config._
import slamdata.engine.fs._

import scalaz._
import Scalaz._

import scalaz.concurrent._

object Mounter {
  final case class MissingFileSystem(path: Path, config: BackendConfig) extends EnvironmentError {
    def message = "No data source could be mounted at the path " + path + " using the config " + config
  }
  final case class InvalidConfig(message: String) extends MountError

<<<<<<< HEAD
  def mountE(config: Config): EitherT[Task, MountError, Backend] = {
    def rec(backend: Backend, path: List[DirNode], conf: BackendConfig): EitherT[Task, MountError, Backend] =
      backend match {
        case NestedBackend(base) =>
          path match {
            case Nil => BackendDefinitions.All(conf).fold[EitherT[Task, MountError, Backend]](
              EitherT.left(Task.now(MissingFileSystem(Path(path, None), conf))))(
              EitherT.right)
            case dir :: dirs =>
              rec(base.get(dir).getOrElse(NestedBackend(Map())), dirs, conf).map(rez => NestedBackend(base + (dir -> rez)))
          }
        case _ => EitherT.left(Task.now(InvalidConfig("attempting to mount a backend within an existing backend.")))
      }

    config.mountings.foldLeft[EitherT[Task, MountError, Backend]](
      EitherT.right(Task.now(NestedBackend(Map())))) {
      case (root, (path, config)) =>
        root.flatMap(rec(_, path.asAbsolute.asDir.dir, config))
    }
  }

  def mount(config: Config): Task[Backend] =
    mountE(config).fold(Task.fail, Task.now).join
=======
  def mount(config: Config): ETask[EnvironmentError, Backend] = {
    val map: EnvironmentError \/ Map[Path, Task[Backend]] =
      Traverse[Map[Path, ?]].sequence[EnvironmentError \/ ?, Task[Backend]](
        config.mountings.transform {
          case (path, config) => BackendDefinitions.All(config).map(backend => \/-(backend)).getOrElse(-\/(MissingFileSystem(path, config): EnvironmentError))
        })

    EitherT(map.map { map =>
      Traverse[Map[Path, ?]].sequence[Task, Backend](map).map(NestedBackend)
    }.sequenceU)
  }
>>>>>>> 5fa8a089
}<|MERGE_RESOLUTION|>--- conflicted
+++ resolved
@@ -21,23 +21,20 @@
 import slamdata.engine.fs._
 
 import scalaz._
-import Scalaz._
-
 import scalaz.concurrent._
 
 object Mounter {
   final case class MissingFileSystem(path: Path, config: BackendConfig) extends EnvironmentError {
     def message = "No data source could be mounted at the path " + path + " using the config " + config
   }
-  final case class InvalidConfig(message: String) extends MountError
+  final case class InvalidConfig(message: String) extends EnvironmentError
 
-<<<<<<< HEAD
-  def mountE(config: Config): EitherT[Task, MountError, Backend] = {
-    def rec(backend: Backend, path: List[DirNode], conf: BackendConfig): EitherT[Task, MountError, Backend] =
+  def mount(config: Config): ETask[EnvironmentError, Backend] = {
+    def rec(backend: Backend, path: List[DirNode], conf: BackendConfig): ETask[EnvironmentError, Backend] =
       backend match {
         case NestedBackend(base) =>
           path match {
-            case Nil => BackendDefinitions.All(conf).fold[EitherT[Task, MountError, Backend]](
+            case Nil => BackendDefinitions.All(conf).fold[EitherT[Task, EnvironmentError, Backend]](
               EitherT.left(Task.now(MissingFileSystem(Path(path, None), conf))))(
               EitherT.right)
             case dir :: dirs =>
@@ -46,26 +43,10 @@
         case _ => EitherT.left(Task.now(InvalidConfig("attempting to mount a backend within an existing backend.")))
       }
 
-    config.mountings.foldLeft[EitherT[Task, MountError, Backend]](
+    config.mountings.foldLeft[ETask[EnvironmentError, Backend]](
       EitherT.right(Task.now(NestedBackend(Map())))) {
       case (root, (path, config)) =>
         root.flatMap(rec(_, path.asAbsolute.asDir.dir, config))
     }
   }
-
-  def mount(config: Config): Task[Backend] =
-    mountE(config).fold(Task.fail, Task.now).join
-=======
-  def mount(config: Config): ETask[EnvironmentError, Backend] = {
-    val map: EnvironmentError \/ Map[Path, Task[Backend]] =
-      Traverse[Map[Path, ?]].sequence[EnvironmentError \/ ?, Task[Backend]](
-        config.mountings.transform {
-          case (path, config) => BackendDefinitions.All(config).map(backend => \/-(backend)).getOrElse(-\/(MissingFileSystem(path, config): EnvironmentError))
-        })
-
-    EitherT(map.map { map =>
-      Traverse[Map[Path, ?]].sequence[Task, Backend](map).map(NestedBackend)
-    }.sequenceU)
-  }
->>>>>>> 5fa8a089
 }