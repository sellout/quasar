package slamdata.engine

import scalaz._
import Scalaz._

import argonaut._
import Argonaut._

<<<<<<< HEAD
final case class RenderedTree(label: String, children: List[RenderedTree], nodeType: List[String]) {
=======
import slamdata.engine.fp._

case class RenderedTree(label: String, children: List[RenderedTree], nodeType: List[String]) {
>>>>>>> b44d9816
  def relabel(label: String): RenderedTree = relabel(_ => label)

  def relabel(f: String => String): RenderedTree = copy(label = f(label))

  def simpleType: Option[String] = nodeType.lastOption

  /**
   A tree that describes differences between two trees:
   - If the two trees are identical, the result is the same as (either) input.
   - If the trees differ only in the labels on nodes, then the result has those
      nodes decorated with "[Changed] old -> new".
   - If a single node is unmatched on either side, it is decorated with "[Added]"
      or "[Deleted]".
   As soon as a difference is found and decorated, the subtree(s) beneath the
   decorated nodes are not inspected.

   Node types are not compared or necessarily preserved.
   */
  def diff(that: RenderedTree): RenderedTree = {
    def prefixedType(t: RenderedTree, p: String): List[String] = t.nodeType.reverse match {
      case last :: rest => ((p + " " + last) :: rest).reverse
      case Nil          => p :: Nil
    }

    def prefixType(t: RenderedTree, p: String): RenderedTree = t.copy(nodeType = prefixedType(t, p))
    val deleted = ">>>"
    val added = "<<<"

    (this, that) match {
      case (RenderedTree(l1, children1, nodeType1), RenderedTree(l2, children2, nodeType2)) => {
        if (nodeType1 != nodeType2 || l1 != l2)
          RenderedTree("",
            prefixType(this, deleted) ::
            prefixType(that, added) ::
            Nil,
            List("[Root differs]"))
        else {
          def matchChildren(children1: List[RenderedTree], children2: List[RenderedTree]): List[RenderedTree] = (children1, children2) match {
            case (Nil, Nil)     => Nil
            case (x :: xs, Nil) => prefixType(x, deleted) :: matchChildren(xs, Nil)
            case (Nil, x :: xs) => prefixType(x, added) :: matchChildren(Nil, xs)

            case (a :: as, b :: bs)        if a.typeAndLabel == b.typeAndLabel  => a.diff(b) :: matchChildren(as, bs)
            case (a1 :: a2 :: as, b :: bs) if a2.typeAndLabel == b.typeAndLabel => prefixType(a1, deleted) :: a2.diff(b) :: matchChildren(as, bs)
            case (a :: as, b1 :: b2 :: bs) if a.typeAndLabel == b2.typeAndLabel => prefixType(b1, added) :: a.diff(b2) :: matchChildren(as, bs)

            case (a :: as, b :: bs) => prefixType(a, deleted) :: prefixType(b, added) :: matchChildren(as, bs)
          }
          RenderedTree(l1, matchChildren(children1, children2), nodeType1)
        }
      }
    }
  }

  /**
  A 2D String representation of this Tree, separated into lines. Based on
  scalaz Tree's show, but improved to use a single line per node, use
  unicode box-drawing glyphs, and to handle newlines in the rendered
  nodes.
  */
  def draw: Stream[String] = {
    def drawSubTrees(s: List[RenderedTree]): Stream[String] = s match {
      case Nil      => Stream.Empty
      case t :: Nil => shift("╰─ ", "   ", t.draw)
      case t :: ts  => shift("├─ ", "│  ", t.draw) append drawSubTrees(ts)
    }
    def shift(first: String, other: String, s: Stream[String]): Stream[String] =
      (first #:: Stream.continually(other)).zip(s).map {
        case (a, b) => a + b
      }
    def mapParts[A, B](as: Stream[A])(f: (A, Boolean, Boolean) => B): Stream[B] = {
      def loop(as: Stream[A], first: Boolean): Stream[B] =
        if (as.isEmpty)           Stream.empty
        else if (as.tail.isEmpty) f(as.head, first, true) #:: Stream.empty
        else                      f(as.head, first, false) #:: loop(as.tail, false)
      loop(as, true)
    }

    val (prefix, body, suffix) = (simpleType, label) match {
      case (None, label)             => ("", label, "")
      case (Some(simpleType), "")    => ("", simpleType, "")
      case (Some(simpleType), label) => (simpleType + "(",  label, ")")
    }
    val indent = " " * (prefix.length-2)
    val lines = body.split("\n").toStream
    mapParts(lines) { (a, first, last) =>
      val pre = if (first) prefix else indent
      val suf = if (last) suffix else ""
      pre + a + suf
    } ++ drawSubTrees(children)
  }

  private def typeAndLabel: String = (simpleType, label) match {
    case (None, label) => label
    case (Some(simpleType), "") => simpleType
    case (Some(simpleType), label) => simpleType + "(" + label + ")"
  }
}
object RenderedTree {
  implicit val RenderedTreeShow = new Show[RenderedTree] {
    override def show(t: RenderedTree) = {
      t.draw.mkString("\n")
    }
  }

  implicit val RenderedTreeEncodeJson: EncodeJson[RenderedTree] = EncodeJson {
    case RenderedTree(label, children, nodeType) =>
      Json.obj((
        (nodeType match {
          case Nil => None
          case _   => Some("type" := nodeType.mkString("/"))
        }) ::
        Some("label" := label) ::
        {
          if (children.empty) None
          else Some("children" := children.map(RenderedTreeEncodeJson.encode(_)))
        } ::
        Nil).flatten: _*)
  }
}
object Terminal {
  def apply(label: String, nodeType: List[String]): RenderedTree = RenderedTree(label, Nil, nodeType)
}
object NonTerminal {
  def apply(label: String, children: List[RenderedTree], nodeType: List[String]): RenderedTree = RenderedTree(label, children, nodeType)
}

trait RenderTree[A] {
  def render(a: A): RenderedTree
}
object RenderTree {
  def apply[A](implicit RA: RenderTree[A]) = RA

  def show[A](a: A)(implicit RA: RenderTree[A]): Cord = Show[RenderedTree].show(RA.render(a))

  def showGraphviz[A](a: A)(implicit RA: RenderTree[A]): Cord = {
    def nodeName: State[Int, String] =
      for {
        i <- get
        _ <- put(i+1)
      } yield "n" + i

    final case class Node(name: String, dot: Cord)

    def render(t: RenderedTree): State[Int, Node] = {
      def escape(str: String) = str.replace("\\\\", "\\\\").replace("\"", "\\\"")
      def escapeHtml(str: String) = str.replace("&", "&amp;").replace("\"", "&quot;").replace("<", "&lt;").replace(">", "&gt;")

      def decl(name: String) = {
        val formatted = t.nodeType match {
          case Nil => "\"" + escape(t.label.toString) + "\""
          case _ => "<" + "<font color=\"#777777\">" + escapeHtml(t.nodeType.mkString("/")) + "</font><br/>" + escapeHtml(t.label.toString) + ">"
        }
        Cord("  ") ++ name ++ "[label=" ++ formatted ++ "];\n"
      }

      for {
        n <- nodeName
        cc <- t match {
          case RenderedTree(_, Nil, _) => state[Int, Cord](Cord(""))
          case RenderedTree(_, children, _) => {
            for {
              nodes <- children.map(render(_)).sequenceU
            } yield nodes.map(cn => Cord("  ") ++ n ++ " -> " ++ cn.name ++ ";\n" ++ cn.dot).concatenate
          }
        }
      } yield Node(n, decl(n) ++ cc)
    }

    val tree = RA.render(a)

    val program = for {
      foo <- render(tree)
    } yield Cord("digraph G {\n") ++ foo.dot ++ Cord("}")

    program.eval(0)
  }

  /**
   (Effectfully) adds the given object(s) to a crude UI which shows them as trees
   that can be interactively explored. Can be used with `unsafeTap` aka `<|` to capture
   a value from the middle of some expression.
   */
  def showSwing[A](as: A*)(implicit RA: RenderTree[A]): Unit = {
    import javax.swing._
    import java.awt.event._
    import javax.swing.tree._

    val roots = as.toList.map { a => RA.render(a) }

    trait Node {
      def children: List[TreeNode]
    }
    final case object RootNode extends Node {
      val children = roots.map(new TreeNode(_))
    }
    // Not a case class, because JTree gets confused if there are multiple
    // equal nodes, but yes, that's a serious drag.
    class TreeNode(val t: RenderedTree) extends Node {
      val children = t.children.map(new TreeNode(_))
      override def toString = t.label
    }

    class RenderedTreeModel(roots: List[RenderedTree]) extends TreeModel {
      def addTreeModelListener(l: javax.swing.event.TreeModelListener): Unit = ()
      def getChild(parent: Any, index: Int): Object = children(parent)(index)
      def getChildCount(parent: Any): Int = children(parent).length
      def getIndexOfChild(parent: Any, child: Any): Int = children(parent).indexOf(child)
      def getRoot(): Object = RootNode
      def isLeaf(node: Any): Boolean = children(node).isEmpty
      def removeTreeModelListener(l: javax.swing.event.TreeModelListener): Unit = ()
      def valueForPathChanged(path: javax.swing.tree.TreePath, newValue: Any): Unit = ()

      private def children(node: Any): List[TreeNode] = node match {
        case n: Node => n.children
        case _       => Nil
      }
    }

    class RenderedTreeCellRenderer extends DefaultTreeCellRenderer {
      override def getTreeCellRendererComponent(tree: JTree,
                                     value: Any,
                                     selected: Boolean,
                                     expanded: Boolean,
                                     leaf: Boolean,
                                     row: Int,
                                     hasFocus: Boolean): java.awt.Component = {
        val comp = super.getTreeCellRendererComponent(tree, value, selected, expanded, leaf, row, hasFocus)

        (value, comp) match {
          case (n: TreeNode, label: JLabel) =>
            val typ = n.t.nodeType.lastOption.getOrElse("")
            label.setText(s"<html><i>${typ}</i> (${n.t.label})</html>")
        }

        comp
      }
    }

    implicit def toActionListener(l: ActionEvent => Unit): ActionListener =
      new ActionListener { def actionPerformed(evt: ActionEvent): Unit = l(evt) }

    val m = new RenderedTreeModel(roots)

    val jt = new JTree()
    jt.setModel(m)
    jt.setCellRenderer(new RenderedTreeCellRenderer)
    jt.setRootVisible(false)
    jt.setShowsRootHandles(true)

    val sc = new JScrollPane(jt)


    // Dumb search field at the top of the frame. Hit enter to search.
    val s = new JTextField(10)
    s.addActionListener((evt: ActionEvent) => {
      val pattern = s.getText.trim

      implicit def toTreePath(l: List[TreeNode]): TreePath = new TreePath((m.getRoot :: l).toArray)

      def paths: List[List[TreeNode]] = {
        def loop(node: Any): List[List[TreeNode]] = {
          for {
            i <- (0 until m.getChildCount(node)).toList
            child = m.getChild(node, i).asInstanceOf[TreeNode]
            p <- (List() :: loop(child)).map(child :: _)
          } yield p
        }
        loop(m.getRoot)
      }

      val matches = paths.filter(path => {
        def strMatch(str: String): Boolean = str.toLowerCase.contains(pattern.toLowerCase)

        path.lastOption.fold(false) { node =>
          strMatch(node.t.label) || node.t.nodeType.lastOption.map(strMatch).getOrElse(false)
        }
      })

      for (p <- paths.reverse) {
        jt.collapsePath(p)
        jt.removeSelectionPath(p)
      }

      for (p <- matches) {
        jt.makeVisible(p)
        jt.addSelectionPath(p)
      }
    })

    val sl = new JLabel("Search:")
    val sp = new JPanel()
    ignore(sp.add(sl))
    ignore(sp.add(s))

    val f = new JFrame("RenderedTree - " + new java.text.SimpleDateFormat("HH:mm:ss.SSS").format(new java.util.Date()))
    f.setDefaultCloseOperation(WindowConstants.DISPOSE_ON_CLOSE)
    f.setSize(400, 600)
    val count = windowCount.incrementAndGet
    f.setLocation(count*20, count*20)

    f.getContentPane().add(sp, "North")
    f.getContentPane().add(sc, "Center")

    java.awt.EventQueue.invokeLater(new Runnable { def run = {
      f.setVisible(true)
    }})
  }

  val windowCount = new java.util.concurrent.atomic.AtomicInteger()
}<|MERGE_RESOLUTION|>--- conflicted
+++ resolved
@@ -6,13 +6,9 @@
 import argonaut._
 import Argonaut._
 
-<<<<<<< HEAD
+import slamdata.engine.fp._
+
 final case class RenderedTree(label: String, children: List[RenderedTree], nodeType: List[String]) {
-=======
-import slamdata.engine.fp._
-
-case class RenderedTree(label: String, children: List[RenderedTree], nodeType: List[String]) {
->>>>>>> b44d9816
   def relabel(label: String): RenderedTree = relabel(_ => label)
 
   def relabel(f: String => String): RenderedTree = copy(label = f(label))
