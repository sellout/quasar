--- conflicted
+++ resolved
@@ -6,19 +6,10 @@
 import argonaut._
 import Argonaut._
 
-<<<<<<< HEAD
+import slamdata.engine.fp._
+
 case class RenderedTree(nodeType: List[String], label: Option[String], children: List[RenderedTree]) {
   def simpleType: Option[String] = nodeType.headOption
-=======
-import slamdata.engine.fp._
-
-final case class RenderedTree(label: String, children: List[RenderedTree], nodeType: List[String]) {
-  def relabel(label: String): RenderedTree = relabel(_ => label)
-
-  def relabel(f: String => String): RenderedTree = copy(label = f(label))
-
-  def simpleType: Option[String] = nodeType.lastOption
->>>>>>> ad818a8d
 
   /**
    A tree that describes differences between two trees:
