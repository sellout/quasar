package slamdata.engine.physical.mongodb

import org.specs2.mutable._

import scala.collection.immutable.ListMap
import scalaz._, Scalaz._

import slamdata.engine.{RenderTree, Terminal, NonTerminal, TreeMatchers}
import slamdata.engine.fp._
import slamdata.engine.analysis.fixplate._
import slamdata.engine.javascript._

class WorkflowSpec extends Specification with TreeMatchers {
  import Reshape.{merge => _, _}
  import Workflow._
  import IdHandling._

  val readFoo = $read(Collection("foo"))

  "smart constructors" should {
    "put match before sort" in {
      val given = chain(
        readFoo,
        $sort(NonEmptyList(BsonField.Name("city") -> Descending)),
        $match(Selector.Doc(
          BsonField.Name("pop") -> Selector.Gte(Bson.Int64(1000)))))
      val expected = chain(
        readFoo,
        $match(Selector.Doc(
          BsonField.Name("pop") -> Selector.Gte(Bson.Int64(1000)))),
        $sort(NonEmptyList(BsonField.Name("city") -> Descending)))

      given must beTree(expected)
    }

    "choose smallest limit" in {
      val expected = chain(readFoo, $limit(5))
      chain(readFoo, $limit(10), $limit(5)) must_== expected
      chain(readFoo, $limit(5), $limit(10)) must_== expected
    }

    "sum skips" in {
      chain(readFoo, $skip(10), $skip(5)) must beTree(chain(readFoo, $skip(15)))
    }

    "flatten foldLefts when possible" in {
      val given = $foldLeft(
        $foldLeft(
          readFoo,
          $read(Collection("zips"))),
        $read(Collection("olympics")))
      val expected = $foldLeft(
        readFoo,
        $read(Collection("zips")),
        $read(Collection("olympics")))

      given must beTree(expected)
    }
    
    "flatten project into group/unwind" in {
      val given = chain(
        readFoo,
        $group(
          Grouped(ListMap(
            BsonField.Name("value") -> ExprOp.Push(ExprOp.DocField(BsonField.Name("rIght"))))),
            -\/ (ExprOp.DocField(BsonField.Name("lEft")))),
        $unwind(ExprOp.DocField(BsonField.Name("value"))),
        $project(Reshape(ListMap(
          BsonField.Name("city") -> -\/ (ExprOp.DocField(BsonField.Name("value") \ BsonField.Name("city"))))),
          IncludeId))
        
      val expected = chain(
        readFoo,
        $group(
          Grouped(ListMap(
            BsonField.Name("city") -> ExprOp.Push(ExprOp.DocField(BsonField.Name("rIght") \ BsonField.Name("city"))))),
            -\/ (ExprOp.DocField(BsonField.Name("lEft")))),
        $unwind(ExprOp.DocField(BsonField.Name("city"))))
      
      given must beTree(expected: Workflow)
    }.pendingUntilFixed("#536")
    
    "not flatten project into group/unwind with _id excluded" in {
      val given = chain(
        readFoo,
        $group(
          Grouped(ListMap(
            BsonField.Name("value") -> ExprOp.Push(ExprOp.DocField(BsonField.Name("rIght"))))),
            -\/ (ExprOp.DocField(BsonField.Name("lEft")))),
        $unwind(ExprOp.DocField(BsonField.Name("value"))),
        $project(Reshape(ListMap(
          BsonField.Name("city") -> -\/ (ExprOp.DocField(BsonField.Name("value") \ BsonField.Name("city"))))),
          ExcludeId))
      
      given must beTree(given: Workflow)
    }

    "resolve `Include`" in {
      chain($read(Collection("zips")),
        $project(Reshape(ListMap(
          BsonField.Name("bar") -> -\/(ExprOp.Include))),
          ExcludeId),
        $project(Reshape(ListMap(
          BsonField.Name("_id") ->
            -\/(ExprOp.DocField(BsonField.Name("bar"))))),
          IncludeId)) must_==
      chain($read(Collection("zips")),
        $project(Reshape(ListMap(
          BsonField.Name("_id") ->
            -\/(ExprOp.DocField(BsonField.Name("bar"))))),
          IncludeId))
    }

    "traverse `Include`" in {
      chain($read(Collection("zips")),
        $project(Reshape(ListMap(
          BsonField.Name("bar") ->
            -\/(ExprOp.Divide(
              ExprOp.DocField(BsonField.Name("baz")),
              ExprOp.Literal(Bson.Int32(92)))))),
          IncludeId),
        $project(Reshape(ListMap(
          BsonField.Name("bar") -> -\/(ExprOp.Include))),
          IncludeId)) must_==
      chain($read(Collection("zips")),
        $project(Reshape(ListMap(
          BsonField.Name("bar") -> -\/(ExprOp.Divide(
            ExprOp.DocField(BsonField.Name("baz")),
            ExprOp.Literal(Bson.Int32(92)))))),
          IncludeId))
    }

    "resolve implied `_id`" in {
      chain($read(Collection("zips")),
        $project(Reshape(ListMap(
          BsonField.Name("bar") -> -\/(ExprOp.DocField(BsonField.Name("bar"))),
          BsonField.Name("_id") ->
            -\/(ExprOp.DocField(BsonField.Name("baz"))))),
          IncludeId),
        $project(Reshape(ListMap(
          BsonField.Name("bar") ->
            -\/(ExprOp.DocField(BsonField.Name("bar"))))),
          IncludeId)) must_==
      chain($read(Collection("zips")),
        $project(Reshape(ListMap(
          BsonField.Name("bar") -> -\/(ExprOp.DocField(BsonField.Name("bar"))),
          BsonField.Name("_id") ->
            -\/(ExprOp.DocField(BsonField.Name("baz"))))),
          IncludeId))
    }

    "not resolve excluded `_id`" in {
      chain($read(Collection("zips")),
        $project(Reshape(ListMap(
          BsonField.Name("bar") -> -\/(ExprOp.DocField(BsonField.Name("bar"))),
          BsonField.Name("_id") ->
            -\/(ExprOp.DocField(BsonField.Name("baz"))))),
          IncludeId),
        $project(Reshape(ListMap(
          BsonField.Name("bar") ->
            -\/(ExprOp.DocField(BsonField.Name("bar"))))),
          ExcludeId)) must_==
      chain($read(Collection("zips")),
        $project(Reshape(ListMap(
          BsonField.Name("bar") ->
            -\/(ExprOp.DocField(BsonField.Name("bar"))))),
          ExcludeId))
    }
  }

  "merge" should {
    "coalesce pure ops" in {
      val left = $pure(Bson.Int32(3))
      val right = $pure(Bson.Int64(-3))

      val ((lb, rb), op) = merge(left, right).evalZero

      lb must_== ExprOp.DocField(BsonField.Name("__tmp0"))
      rb must_== ExprOp.DocField(BsonField.Name("__tmp1"))
      op must beTree(
        $pure(Bson.Doc(ListMap(
          "__tmp0"  -> Bson.Int32(3),
          "__tmp1" -> Bson.Int64(-3)))))
    }

    "unify trivial reads" in {
      val ((lb, rb), op) = merge(readFoo, readFoo).evalZero

      lb must_== ExprOp.DocVar.ROOT()
      rb must_== ExprOp.DocVar.ROOT()
      op must_== readFoo
    }

    "fold different reads" in {
      val left = readFoo
      val right = $read(Collection("zips"))

      val ((lb, rb), op) = merge(left, right).evalZero

      lb must_== ExprOp.DocField(BsonField.Name("__tmp0"))
      rb must_== ExprOp.DocField(BsonField.Name("__tmp1"))
      op must beTree(
        $foldLeft(
          chain(
            readFoo,
            $project(Reshape(ListMap(
              BsonField.Name("__tmp0") -> -\/(ExprOp.DocVar.ROOT()))),
              IncludeId)),
          chain(
            $read(Collection("zips")),
            $project(Reshape(ListMap(
              BsonField.Name("__tmp1") -> -\/(ExprOp.DocVar.ROOT()))),
              IncludeId))))
    }

    "put shape-preserving before non-" in {
      val left = chain(
        readFoo,
        $project(Reshape(ListMap(
          BsonField.Name("city") ->
            -\/(ExprOp.DocField(BsonField.Name("city"))))),
          IncludeId))
      val right = chain(
        readFoo,
        $match(Selector.Doc(
          BsonField.Name("bar") -> Selector.Gt(Bson.Int64(10)))))

      val ((lb, rb), op) = merge(left, right).evalZero

      lb must_== ExprOp.DocVar.ROOT()
      rb must_== ExprOp.DocVar.ROOT()
      op must beTree(
        chain(
          readFoo,
          $match(Selector.Doc(
            BsonField.Name("bar") -> Selector.Gt(Bson.Int64(10)))),
          $project(Reshape(ListMap(
            BsonField.Name("city") ->
              -\/(ExprOp.DocField(BsonField.Name("city"))))),
            IncludeId)))
    }

    "coalesce unwinds on same field" in {
      val left = chain(
        readFoo,
        $unwind(ExprOp.DocField(BsonField.Name("city"))))
      val right = chain(
        readFoo,
        $unwind(ExprOp.DocField(BsonField.Name("city"))))

      val ((lb, rb), op) = merge(left, right).evalZero

      lb must_== ExprOp.DocVar.ROOT()
      rb must_== ExprOp.DocVar.ROOT()
      op must beTree(
        chain(readFoo, $unwind(ExprOp.DocField(BsonField.Name("city")))))
    }

    "maintain unwinds on separate fields" in {
      val left = chain(
        readFoo,
        $unwind(ExprOp.DocField(BsonField.Name("city"))))
      val right = chain(
        readFoo,
        $unwind(ExprOp.DocField(BsonField.Name("loc"))))
    
      val ((lb, rb), op) = merge(left, right).evalZero

      lb must_== ExprOp.DocVar.ROOT()
      rb must_== ExprOp.DocVar.ROOT()
      op must beTree(
        chain(
          readFoo,
          $unwind(ExprOp.DocField(BsonField.Name("city"))),
          $unwind(ExprOp.DocField(BsonField.Name("loc")))))
    }
    
    "don’t coalesce unwinds on same _named_ field with different values" in {
      val left = chain(
        readFoo,
        $unwind(ExprOp.DocField(BsonField.Name("city"))))
      val right = chain(
        readFoo,
        $project(Reshape(ListMap(
          BsonField.Name("city") ->
            -\/(ExprOp.DocField(BsonField.Name("_id"))),
          BsonField.Name("loc") ->
            -\/(ExprOp.DocField(BsonField.Name("loc"))))),
          IncludeId),
        $unwind(ExprOp.DocField(BsonField.Name("city"))))

      val ((lb, rb), op) = merge(left, right).evalZero

      lb must_== ExprOp.DocField(BsonField.Name("__tmp1"))
      rb must_== ExprOp.DocField(BsonField.Name("__tmp0"))
      op must beTree(
        chain(
          readFoo,
          $project(Reshape(ListMap(
            BsonField.Name("__tmp0") -> \/-(Reshape(ListMap(
              BsonField.Name("city") ->
                -\/(ExprOp.DocField(BsonField.Name("_id"))),
              BsonField.Name("loc") ->
                -\/(ExprOp.DocField(BsonField.Name("loc")))))),
            BsonField.Name("__tmp1") -> -\/(ExprOp.DocVar.ROOT()))),
            IncludeId),
          $unwind(ExprOp.DocField(BsonField.Name("__tmp1") \ BsonField.Name("city"))),
          $unwind(ExprOp.DocField(BsonField.Name("__tmp0") \ BsonField.Name("city")))))
    }

    "coalesce non-conflicting projections" in {
      val left = chain(
        readFoo,
        $project(Reshape(ListMap(
          BsonField.Name("city") ->
            -\/(ExprOp.DocField(BsonField.Name("city"))))),
          IncludeId),
        $unwind(ExprOp.DocField(BsonField.Name("city"))))
      val right = chain(
        readFoo,
        $project(Reshape(ListMap(
          BsonField.Name("city") ->
            -\/(ExprOp.DocField(BsonField.Name("city"))),
          BsonField.Name("loc") ->
            -\/(ExprOp.DocField(BsonField.Name("loc"))))),
          IncludeId),
        $unwind(ExprOp.DocField(BsonField.Name("city"))))
      val ((lb, rb), op) = merge(left, right).evalZero

      lb must_== ExprOp.DocVar.ROOT()
      rb must_== ExprOp.DocVar.ROOT()
      op must beTree(
        chain(
          readFoo,
          $project(Reshape(ListMap(
            BsonField.Name("city") ->
              -\/(ExprOp.DocField(BsonField.Name("city"))),
            BsonField.Name("loc") ->
              -\/(ExprOp.DocField(BsonField.Name("loc"))))),
            IncludeId),
          $unwind(ExprOp.DocField(BsonField.Name("city")))))
    }

    "merge groups" in {
      val left = chain(readFoo, 
                  $group(
                    Grouped(ListMap(
                      BsonField.Name("value") -> ExprOp.Sum(ExprOp.Literal(Bson.Int32(1))))),
                    -\/ (ExprOp.Literal(Bson.Int32(1)))))
      val right = chain(readFoo, 
                  $group(
                    Grouped(ListMap(
                      BsonField.Name("value") -> ExprOp.Sum(ExprOp.DocField(BsonField.Name("bar"))))),
                    -\/ (ExprOp.Literal(Bson.Int32(1)))))
          
      val ((lb, rb), op) = merge(left, right).evalZero
      
      lb must_== ExprOp.DocField(BsonField.Name("__tmp0"))
      rb must_== ExprOp.DocField(BsonField.Name("__tmp1"))
      op must beTree(
          chain(readFoo,
            $group(
              Grouped(ListMap(
                 BsonField.Name("__sd_tmp_1") -> ExprOp.Sum(ExprOp.Literal(Bson.Int32(1))),
                 BsonField.Name("__sd_tmp_2") -> ExprOp.Sum(ExprOp.DocField(BsonField.Name("bar"))))),
              -\/ (ExprOp.Literal(Bson.Int32(1)))),
            $project(Reshape(ListMap(
              BsonField.Name("__tmp0") -> \/- (Reshape(ListMap(
                BsonField.Name("value") -> -\/ (ExprOp.DocField(BsonField.Name("__sd_tmp_1")))))),
              BsonField.Name("__tmp1") -> \/- (Reshape(ListMap(
                BsonField.Name("value") -> -\/ (ExprOp.DocField(BsonField.Name("__sd_tmp_2")))))))),
              IgnoreId)))
    }

    "merge groups under unwind" in {
      val left = chain(readFoo, 
        $group(
          Grouped(ListMap(
            BsonField.Name("city") -> ExprOp.Push(ExprOp.DocField(BsonField.Name("city"))))),
          -\/(ExprOp.Literal(Bson.Int32(1)))),
        $unwind(ExprOp.DocField(BsonField.Name("city"))))
      val right = chain(readFoo, 
        $group(
          Grouped(ListMap(
            BsonField.Name("total") -> ExprOp.Sum(ExprOp.Literal(Bson.Int32(1))))),
          -\/(ExprOp.Literal(Bson.Int32(1)))))
          
      val ((lb, rb), op) = merge(left, right).evalZero
      
      lb must_== ExprOp.DocField(BsonField.Name("__tmp3"))
      rb must_== ExprOp.DocField(BsonField.Name("__tmp2"))
      op must beTree( 
          chain(readFoo,
            $group(
              Grouped(ListMap(
                 BsonField.Name("total") -> ExprOp.Sum(ExprOp.Literal(Bson.Int32(1))),
                 BsonField.Name("city") -> ExprOp.Push(ExprOp.DocField(BsonField.Name("city"))))),
              -\/ (ExprOp.Literal(Bson.Int32(1)))),
            $project(Reshape(ListMap(
              BsonField.Name("__tmp2") -> -\/(ExprOp.DocVar.ROOT()),
              BsonField.Name("__tmp3") -> -\/(ExprOp.DocVar.ROOT()))),
              IgnoreId),
            $unwind(ExprOp.DocField(BsonField.Name("__tmp3") \ BsonField.Name("city")))))
    }
    
    "merge unwind and project on same group" in {
      val left = chain(readFoo,
        $group(
          Grouped(ListMap(
            BsonField.Name("sumA") -> ExprOp.Sum(ExprOp.DocField(BsonField.Name("a"))))),
          -\/(ExprOp.DocField(BsonField.Name("key")))),
        $project(Reshape(ListMap(
          BsonField.Name("0") ->
            -\/(ExprOp.Subtract(
              ExprOp.DocField(BsonField.Name("sumA")),
              ExprOp.Literal(Bson.Int64(1)))))),
          IncludeId))
        
      val right = chain(readFoo,
        $group(
          Grouped(ListMap(
            BsonField.Name("b") -> ExprOp.Push(ExprOp.DocField(BsonField.Name("b"))))),
          -\/ (ExprOp.DocField(BsonField.Name("key")))),
        $unwind(ExprOp.DocField(BsonField.Name("b"))))
        
      
      val ((lb, rb), op) = merge(left, right).evalZero
        
      op must beTree(chain(
        readFoo,
        $group(
          Grouped(ListMap(
            BsonField.Name("sumA") -> ExprOp.Sum(ExprOp.DocField(BsonField.Name("a"))),
            BsonField.Name("b") -> ExprOp.Push(ExprOp.DocField(BsonField.Name("b"))))),
          -\/ (ExprOp.DocField(BsonField.Name("key")))),
        $project(Reshape(ListMap(
          BsonField.Name("__tmp4") -> -\/(ExprOp.DocVar.ROOT()),
          BsonField.Name("__tmp5") -> -\/(ExprOp.DocVar.ROOT()))),
          IgnoreId),
        $unwind(ExprOp.DocField(BsonField.Name("__tmp5") \ BsonField.Name("b"))),
        $project(Reshape(ListMap(
          BsonField.Name("__tmp0") -> \/-(Reshape(ListMap(
            BsonField.Name("0") -> -\/(ExprOp.Subtract(
              ExprOp.DocField(BsonField.Name("__tmp4") \ BsonField.Name("sumA")),
              ExprOp.Literal(Bson.Int64(1))))))),
          BsonField.Name("__tmp1") -> -\/(ExprOp.DocVar.ROOT()))),
          IncludeId)))
    }

    "merge simpleMaps on same src" in {
      import JsCore._

      val left = chain(readFoo,
<<<<<<< HEAD
        $simpleMap(JsMacro(value => Select(value, "a").fix), ListMap()))
      val right = chain(readFoo,
        $simpleMap(JsMacro(value => Select(value, "b").fix), ListMap()))
=======
        $simpleMap(JsMacro(value => Select(value, "a").fix), Nil))
      val right = chain(readFoo,
        $simpleMap(JsMacro(value => Select(value, "b").fix), Nil))
>>>>>>> d0bef44c

      val ((lb, rb), op) = merge(left, right).evalZero

      lb must_== ExprOp.DocField(BsonField.Name("__tmp0"))
      rb must_== ExprOp.DocField(BsonField.Name("__tmp1"))

      op must beTree(chain(
        readFoo,
<<<<<<< HEAD
        $simpleMap(JsMacro(value => Obj(ListMap(
          "__tmp0" -> Select(value, "a").fix,
          "__tmp1" -> Select(value, "b").fix)).fix),
          ListMap())))
=======
        $simpleMap(
          JsMacro(value => Obj(ListMap(
            "__tmp0" -> Select(value, "a").fix,
            "__tmp1" -> Select(value, "b").fix)).fix),
          Nil)))
>>>>>>> d0bef44c
    }

    "merge simpleMap sequence and project" in {
      import JsCore._

      val left = chain(readFoo,
        $project(
          Reshape(ListMap(
            BsonField.Name("value") -> -\/(ExprOp.DocField(BsonField.Name("a"))))),
            IgnoreId),
<<<<<<< HEAD
        $simpleMap(JsMacro(Select(_, "length").fix), ListMap()),
=======
        $simpleMap(JsMacro(Select(_, "length").fix), Nil),
>>>>>>> d0bef44c
        $project(
          Reshape(ListMap(
            BsonField.Name("1") -> -\/(ExprOp.DocField(BsonField.Name("value"))))),
          IgnoreId))
      val right = chain(readFoo,
        $project(
          Reshape(ListMap(
            BsonField.Name("b") -> -\/(ExprOp.DocField(BsonField.Name("b"))))),
          IgnoreId))

      val ((lb, rb), op) = merge(left, right).evalZero

      op must beTree(chain(
        readFoo,
        $project(
          Reshape(ListMap(
            BsonField.Name("__tmp2") -> \/-(Reshape(ListMap(
              BsonField.Name("value") -> -\/(ExprOp.DocField(BsonField.Name("a")))))),
            BsonField.Name("__tmp3") -> -\/(ExprOp.DocVar.ROOT()))),
          IncludeId),
<<<<<<< HEAD
        $simpleMap(JsMacro(value => Obj(ListMap(
          "__tmp0" -> Select(Select(value, "__tmp2").fix, "length").fix,
          "__tmp1" -> Select(value, "__tmp3").fix)).fix),
          ListMap()),
=======
        $simpleMap(
          JsMacro(value => Obj(ListMap(
            "__tmp0" -> Select(Select(value, "__tmp2").fix, "length").fix,
            "__tmp1" -> Select(value, "__tmp3").fix)).fix),
          Nil),
>>>>>>> d0bef44c
        $project(
          Reshape(ListMap(
            BsonField.Name("1") -> -\/(ExprOp.DocField(BsonField.Name("__tmp0") \ BsonField.Name("value"))),
            BsonField.Name("b") -> -\/(ExprOp.DocField(BsonField.Name("__tmp1") \ BsonField.Name("b"))))),
          IgnoreId)))
    }

    "merge simpleMap sequence and read" in {
      import JsCore._

      val left = chain(readFoo,
        $project(
          Reshape(ListMap(
            BsonField.Name("value") -> -\/(ExprOp.DocField(BsonField.Name("a"))))),
            IgnoreId),
<<<<<<< HEAD
        $simpleMap(JsMacro(Select(_, "length").fix), ListMap()),
=======
        $simpleMap(JsMacro(Select(_, "length").fix), Nil),
>>>>>>> d0bef44c
        $project(
          Reshape(ListMap(
            BsonField.Name("1") -> -\/(ExprOp.DocField(BsonField.Name("value"))))),
          IgnoreId))
      val right = readFoo

      val ((lb, rb), op) = merge(left, right).evalZero

      op must beTree(chain(
        readFoo,
        $project(
          Reshape(ListMap(
            BsonField.Name("__tmp2") -> \/-(Reshape(ListMap(
              BsonField.Name("value") -> -\/(ExprOp.DocField(BsonField.Name("a")))))),
            BsonField.Name("__tmp3") -> -\/(ExprOp.DocVar.ROOT()))),
          IncludeId),
<<<<<<< HEAD
        $simpleMap(JsMacro(value => Obj(ListMap(
          "__tmp0" -> Select(Select(value, "__tmp2").fix, "length").fix,
          "__tmp1" -> Select(value, "__tmp3").fix)).fix),
          ListMap()),
=======
        $simpleMap(
          JsMacro(value => Obj(ListMap(
            "__tmp0" -> Select(Select(value, "__tmp2").fix, "length").fix,
            "__tmp1" -> Select(value, "__tmp3").fix)).fix),
          Nil),
>>>>>>> d0bef44c
        $project(
          Reshape(ListMap(
            BsonField.Name("__tmp4") -> \/-(Reshape(ListMap(
              BsonField.Name("1") -> -\/(ExprOp.DocField(BsonField.Name("__tmp0") \ BsonField.Name("value")))))),
            BsonField.Name("__tmp5") -> -\/(ExprOp.DocField(BsonField.Name("__tmp1"))))),
          IncludeId)))

      lb must_== ExprOp.DocField(BsonField.Name("__tmp4"))
      rb must_== ExprOp.DocField(BsonField.Name("__tmp5"))
    }
  }

  "finalize" should {
    import JsCore._

    "coalesce previous projection into a map" in {
      val readZips = $read(Collection("zips"))
      val given = chain(
        readZips,
        $project(Reshape(ListMap(
          BsonField.Name("value") -> -\/(ExprOp.DocVar.ROOT()))),
          IncludeId),
        $map($Map.mapNOP, ListMap()))

      val expected = chain(
        readZips,
        $map($Map.compose(
          $Map.mapNOP,
          $Map.mapMap("value",
            Obj(ListMap("value" -> Ident("value").fix)).fix.toJs)),
          ListMap()))

      Workflow.finalize(given) must beTree(expected)
    }

    "coalesce previous projection into a flatMap" in {
      val readZips = $read(Collection("zips"))
      val given = chain(
        readZips,
        $project(Reshape(ListMap(
          BsonField.Name("value") -> -\/(ExprOp.DocVar.ROOT()))),
          IncludeId),
        $flatMap(
          Js.AnonFunDecl(List("key", "value"), List(
            Js.VarDef(List("rez" -> Js.AnonElem(Nil))),
            Js.ForIn(
              Js.Ident("attr"),
              Select(Ident("value").fix, "value").fix.toJs,
              Call(
                Select(Ident("rez").fix, "push").fix,
                List(
                  Arr(List(
                    Call(Ident("ObjectId").fix, Nil).fix,
                    Access(
                      Select(Ident("value").fix, "value").fix,
                      Ident("attr").fix).fix)).fix)).fix.toJs),
            Js.Return(Js.Ident("rez")))),
          ListMap()))

      val expected = chain(
        readZips,
        $flatMap($Map.compose(
          Js.AnonFunDecl(List("key", "value"), List(
            Js.VarDef(List("rez" -> Js.AnonElem(Nil))),
            Js.ForIn(
              Js.Ident("attr"),
              Select(Ident("value").fix, "value").fix.toJs,
              Call(
                Select(Ident("rez").fix, "push").fix,
                List(
                  Arr(List(
                    Call(Ident("ObjectId").fix, Nil).fix,
                    Access(
                      Select(Ident("value").fix, "value").fix,
                      Ident("attr").fix).fix)).fix)).fix.toJs),
            Js.Return(Js.Ident("rez")))),
          $Map.mapMap("value",
            Obj(ListMap("value" -> Ident("value").fix)).fix.toJs)),
          ListMap()))

      Workflow.finalize(given) must beTree(expected)
    }

    "convert previous projection before a reduce" in {
      val readZips = $read(Collection("zips"))
      val given = chain(
        readZips,
        $project(Reshape(ListMap(
          BsonField.Name("value") -> -\/(ExprOp.DocVar.ROOT()))),
          IncludeId),
        $reduce($Reduce.reduceNOP, ListMap()))

      val expected = chain(
        readZips,
        $map($Map.mapMap("value",
          Obj(ListMap("value" -> Ident("value").fix)).fix.toJs),
          ListMap()),
        $reduce($Reduce.reduceNOP, ListMap()))

      Workflow.finalize(given) must beTree(expected)
    }

    "coalesce previous unwind into a map" in {
      val readZips = $read(Collection("zips"))
      val given = chain(
        readZips,
        $unwind(ExprOp.DocVar.ROOT(BsonField.Name("loc"))),
        $map($Map.mapNOP, ListMap()))

      val expected = chain(
        readZips,
        $flatMap($FlatMap.mapCompose(
          $Map.mapNOP,
          Js.AnonFunDecl(List("key", "value"), List(
            Js.VarDef(List("rez" -> Js.AnonElem(Nil))),
            Js.ForIn(Js.Ident("elem"), Select(Ident("value").fix, "loc").fix.toJs,
              Js.Block(List(
                Js.VarDef(List(
                  "each" -> Js.Call(Js.Ident("clone"), List(Js.Ident("value"))))),
                safeAssign(Select(Ident("each").fix, "loc").fix, Access(Select(Ident("value").fix, "loc").fix, Ident("elem").fix).fix),
                Call(Select(Ident("rez").fix, "push").fix,
                  List(
                    Arr(List(
                      Call(Ident("ObjectId").fix, Nil).fix,
                      Ident("each").fix)).fix)).fix.toJs))),
            Js.Return(Js.Ident("rez"))))),
          ListMap("clone" -> Bson.JavaScript($SimpleMap.jsClone))))
      Workflow.finalize(given) must beTree(expected)
    }

    "coalesce previous unwind into a flatMap" in {
      val readZips = $read(Collection("zips"))
      val given = chain(
        readZips,
        $unwind(ExprOp.DocVar.ROOT(BsonField.Name("loc"))),
        $flatMap(
          Js.AnonFunDecl(List("key", "value"), List(
            Js.VarDef(List("rez" -> Js.AnonElem(Nil))),
            Js.ForIn(
              Js.Ident("attr"),
              Select(Ident("value").fix, "value").fix.toJs,
              Call(Select(Ident("rez").fix, "push").fix,
                List(
                  Arr(List(
                    Call(Ident("ObjectId").fix, Nil).fix,
                    Access(
                      Select(Ident("value").fix, "value").fix,
                      Ident("attr").fix).fix)).fix)).fix.toJs),
            Js.Return(Js.Ident("rez")))),
          ListMap()))

      val expected = chain(
        readZips,
        $flatMap($FlatMap.kleisliCompose(
          Js.AnonFunDecl(List("key", "value"), List(
            Js.VarDef(List("rez" -> Js.AnonElem(Nil))),
            Js.ForIn(
              Js.Ident("attr"),
              Select(Ident("value").fix, "value").fix.toJs,
              Call(Select(Ident("rez").fix, "push").fix,
                List(
                  Arr(List(
                    Call(Ident("ObjectId").fix, Nil).fix,
                    Access(
                      Select(Ident("value").fix, "value").fix,
                      Ident("attr").fix).fix)).fix)).fix.toJs),
            Js.Return(Js.Ident("rez")))),
          Js.AnonFunDecl(List("key", "value"), List(
            Js.VarDef(List("rez" -> Js.AnonElem(Nil))),
            Js.ForIn(Js.Ident("elem"), Select(Ident("value").fix, "loc").fix.toJs,
              Js.Block(List(
                Js.VarDef(List(
                  "each" -> Js.Call(Js.Ident("clone"), List(Js.Ident("value"))))),
                safeAssign(Select(Ident("each").fix, "loc").fix, Access(Select(Ident("value").fix, "loc").fix, Ident("elem").fix).fix),
                Call(Select(Ident("rez").fix, "push").fix,
                  List(
                    Arr(List(
                      Call(Ident("ObjectId").fix, Nil).fix,
                      Ident("each").fix)).fix)).fix.toJs))),
            Js.Return(Js.Ident("rez"))))),
          ListMap("clone" -> Bson.JavaScript($SimpleMap.jsClone))))
      Workflow.finalize(given) must beTree(expected)
    }

    "convert previous unwind before a reduce" in {
      val readZips = $read(Collection("zips"))
      val given = chain(
        readZips,
        $unwind(ExprOp.DocVar.ROOT(BsonField.Name("loc"))),
        $reduce($Reduce.reduceNOP, ListMap()))

      val expected = chain(
        readZips,
        $flatMap(
          Js.AnonFunDecl(List("key", "value"), List(
            Js.VarDef(List("rez" -> Js.AnonElem(Nil))),
            Js.ForIn(Js.Ident("elem"), Select(Ident("value").fix, "loc").fix.toJs,
              Js.Block(List(
                Js.VarDef(List(
                  "each" -> Js.Call(Js.Ident("clone"), List(Js.Ident("value"))))),
                safeAssign(Select(Ident("each").fix, "loc").fix, Access(Select(Ident("value").fix, "loc").fix, Ident("elem").fix).fix),
                Call(Select(Ident("rez").fix, "push").fix,
                  List(
                    Arr(List(
                      Call(Ident("ObjectId").fix, Nil).fix,
                      Ident("each").fix)).fix)).fix.toJs))),
            Js.Return(Js.Ident("rez")))),
          ListMap("clone" -> Bson.JavaScript($SimpleMap.jsClone))),
        $reduce($Reduce.reduceNOP, ListMap()))
      Workflow.finalize(given) must beTree(expected)
    }

    "patch $FoldLeft" in {
      val readZips = $read(Collection("zips"))
      val given = $foldLeft(readZips, readZips)

      val expected = $foldLeft(
        chain(readZips, $project(Reshape(ListMap(
          BsonField.Name("value") -> -\/(ExprOp.DocVar.ROOT()))),
          IncludeId)),
        chain(readZips, $reduce($Reduce.reduceFoldLeft, ListMap())))

      Workflow.finalize(given) must beTree(expected)
    }

    "patch $FoldLeft with existing reduce" in {
      val readZips = $read(Collection("zips"))
      val given = $foldLeft(
        readZips,
        chain(readZips, $reduce($Reduce.reduceNOP, ListMap())))

      val expected = $foldLeft(
        chain(
          readZips,
          $project(Reshape(ListMap(
            BsonField.Name("value") -> -\/(ExprOp.DocVar.ROOT()))),
            IncludeId)),
        chain(readZips, $reduce($Reduce.reduceNOP, ListMap())))

      Workflow.finalize(given) must beTree(expected)
    }

    "avoid dangling map with known shape" in {
      Workflow.finalize(chain(
        $read(Collection("zips")),
<<<<<<< HEAD
        $simpleMap(JsMacro(base => JsCore.Obj(ListMap(
          "first" -> JsCore.Select(base, "pop").fix,
          "second" -> JsCore.Select(base, "city").fix)).fix),
          ListMap()))) must
      beTree(chain(
        $read(Collection("zips")),
        $simpleMap(JsMacro(base => JsCore.Obj(ListMap(
          "first" -> JsCore.Select(base, "pop").fix,
          "second" -> JsCore.Select(base, "city").fix)).fix),
          ListMap()),
=======
        $simpleMap(
          JsMacro(base => JsCore.Obj(ListMap(
            "first" -> JsCore.Select(base, "pop").fix,
            "second" -> JsCore.Select(base, "city").fix)).fix),
          Nil))) must
      beTree(chain(
        $read(Collection("zips")),
        $simpleMap(
          JsMacro(base => JsCore.Obj(ListMap(
            "first" -> JsCore.Select(base, "pop").fix,
            "second" -> JsCore.Select(base, "city").fix)).fix),
          Nil),
>>>>>>> d0bef44c
        $project(Reshape(ListMap(
          BsonField.Name("first") -> -\/(ExprOp.Include),
          BsonField.Name("second") -> -\/(ExprOp.Include))),
          IgnoreId)))
    }

    "avoid dangling flatMap with known shape" in {
      Workflow.finalize(chain(
        $read(Collection("zips")),
        $simpleMap(
          JsMacro(base => JsCore.Obj(ListMap(
            "first"  -> JsCore.Select(base, "loc").fix,
<<<<<<< HEAD
            "second" -> mac(base))).fix),
          JsMacro(base => JsCore.Select(base, "city").fix),
          ListMap()))) must
=======
            "second" -> base)).fix),
          List(JsMacro(base => JsCore.Select(base, "city").fix))))) must
>>>>>>> d0bef44c
      beTree(chain(
        $read(Collection("zips")),
        $simpleMap(
          JsMacro(base => JsCore.Obj(ListMap(
            "first"  -> JsCore.Select(base, "loc").fix,
<<<<<<< HEAD
            "second" -> mac(base))).fix),
          JsMacro(base => JsCore.Select(base, "city").fix),
          ListMap()),
=======
            "second" -> base)).fix),
          List(JsMacro(base => JsCore.Select(base, "city").fix))),
>>>>>>> d0bef44c
        $project(Reshape(ListMap(
          BsonField.Name("first") -> -\/(ExprOp.Include),
          BsonField.Name("second") -> -\/(ExprOp.Include))),
          IgnoreId)))
    }

    "fold unwind into SimpleMap" in {
      import JsCore._

      Workflow.finalize(chain(
        $read(Collection("zips")),
        $unwind(ExprOp.DocField(BsonField.Name("loc"))),
        $simpleMap(JsMacro(x =>
          Obj(ListMap(
            "0" -> Select(x, "loc").fix)).fix), Nil))) must
      beTree(chain(
        $read(Collection("zips")),
        $simpleMap(
          JsMacro(x => Obj(ListMap("0" -> Select(x, "loc").fix)).fix),
          List(JsMacro(Select(_, "loc").fix))),
        $project(
          Reshape(ListMap(
            BsonField.Name("0") -> -\/(ExprOp.Include))),
          IgnoreId)))
    }

    "fold multiple unwinds into SimpleMap" in {
      import JsCore._

      Workflow.finalize(chain(
        $read(Collection("foo")),
        $unwind(ExprOp.DocField(BsonField.Name("bar"))),
        $unwind(ExprOp.DocField(BsonField.Name("baz"))),
        $simpleMap(JsMacro(x =>
          Obj(ListMap(
            "0" -> Select(x, "bar").fix,
            "1" -> Select(x, "baz").fix)).fix), Nil))) must
      beTree(chain(
        $read(Collection("foo")),
        $simpleMap(
          JsMacro(x => Obj(ListMap(
            "0" -> Select(x, "bar").fix,
            "1" -> Select(x, "baz").fix)).fix),
          List(
            JsMacro(Select(_, "bar").fix),
            JsMacro(Select(_, "baz").fix))),
        $project(
          Reshape(ListMap(
            BsonField.Name("0") -> -\/(ExprOp.Include),
            BsonField.Name("1") -> -\/(ExprOp.Include))),
          IgnoreId)))
    }
  }
  
  "task" should {
    import WorkflowTask._

    "convert $match with $where into map/reduce" in {
      task(chain(
        $read(Collection("zips")),
        $match(Selector.Where(Js.BinOp("<",
          Js.Select(Js.Select(Js.Ident("this"), "city"), "length"),
          Js.Num(4, false)))))) must
      beTree[WorkflowTask](
        MapReduceTask(ReadTask(Collection("zips")),
          MapReduce($Map.mapFn($Map.mapNOP), $Reduce.reduceNOP,
            selection = Some(Selector.Where(Js.BinOp("<",
              Js.Select(Js.Select(Js.Ident("this"), "city"), "length"),
              Js.Num(4, false)))))))
    }

    "always pipeline unconverted aggregation ops" in {
      task(chain(
        $read(Collection("zips")),
        $group(
          Grouped(ListMap(
            BsonField.Name("__sd_tmp_1") ->
              ExprOp.Push(ExprOp.DocField(BsonField.Name("lEft"))))),
          -\/(ExprOp.Literal(Bson.Int32(1)))),
        $project(Reshape(ListMap(
          BsonField.Name("a") -> -\/(ExprOp.Include),
          BsonField.Name("b") -> -\/(ExprOp.Include),
          BsonField.Name("equal?") -> -\/(ExprOp.Eq(
            ExprOp.DocField(BsonField.Name("a")),
            ExprOp.DocField(BsonField.Name("b")))))),
          IncludeId),
        $match(Selector.Doc(
          BsonField.Name("equal?") -> Selector.Eq(Bson.Bool(true)))),
        $sort(NonEmptyList(BsonField.Name("a") -> Descending)),
        $limit(100),
        $skip(5),
        $project(Reshape(ListMap(
          BsonField.Name("a") -> -\/(ExprOp.Include),
          BsonField.Name("b") -> -\/(ExprOp.Include))),
          IncludeId))) must
      beTree[WorkflowTask](
        PipelineTask(ReadTask(Collection("zips")),
          List(
            $Group((), Grouped(ListMap()), -\/(ExprOp.Literal(Bson.Null))),
            $Project((),
              Reshape(ListMap(
                BsonField.Name("a") -> -\/(ExprOp.DocField(BsonField.Name("a"))),
                BsonField.Name("b") -> -\/(ExprOp.DocField(BsonField.Name("b"))),
                BsonField.Name("equal?") -> -\/(ExprOp.Eq(
                  ExprOp.DocField(BsonField.Name("a")),
                  ExprOp.DocField(BsonField.Name("b")))))),
              IncludeId),
            $Match((),
              Selector.Doc(
                BsonField.Name("equal?") -> Selector.Eq(Bson.Bool(true)))),
            $Sort((), NonEmptyList(BsonField.Name("a") -> Descending)),
            $Limit((), 100),
            $Skip((), 5),
            $Project((),
              Reshape(ListMap(
                BsonField.Name("a") -> -\/(ExprOp.DocField(BsonField.Name("a"))),
                BsonField.Name("b") -> -\/(ExprOp.DocField(BsonField.Name("b"))))),
              IncludeId))))
    }

    "create maximal map/reduce" in {
      task(chain(
        $read(Collection("zips")),
        $match(Selector.Doc(
          BsonField.Name("loc") \ BsonField.Index(0) ->
            Selector.Lt(Bson.Int64(-73)))),
        $sort(NonEmptyList(BsonField.Name("city") -> Descending)),
        $limit(100),
        $map($Map.mapMap("value",
          Js.Access(Js.Ident("value"), Js.Num(0, false))),
          ListMap()),
        $reduce($Reduce.reduceFoldLeft, ListMap()),
        $map($Map.mapMap("value", Js.Ident("value")), ListMap()))) must
      beTree[WorkflowTask](
        MapReduceTask(ReadTask(Collection("zips")),
          MapReduce(
            $Map.mapFn($Map.mapMap("value",
              Js.Access(Js.Ident("value"), Js.Num(0, false)))),
            $Reduce.reduceFoldLeft,
            selection = Some(Selector.Doc(
              BsonField.Name("loc") \ BsonField.Index(0) ->
                Selector.Lt(Bson.Int64(-73)))),
            inputSort =
              Some(NonEmptyList(BsonField.Name("city") -> Descending)),
            limit = Some(100),
            finalizer = Some($Map.finalizerFn($Map.mapMap("value",
              Js.Ident("value")))))))
    }

    "create maximal map/reduce with flatMap" in {
      task(chain(
        $read(Collection("zips")),
        $match(Selector.Doc(
          BsonField.Name("loc") \ BsonField.Index(0) ->
            Selector.Lt(Bson.Int64(-73)))),
        $sort(NonEmptyList(BsonField.Name("city") -> Descending)),
        $limit(100),
        $flatMap(Js.AnonFunDecl(List("key", "value"), List(
          Js.AnonElem(List(
            Js.AnonElem(List(Js.Ident("key"), Js.Ident("value"))))))),
          ListMap()),
        $reduce($Reduce.reduceFoldLeft, ListMap()),
        $map($Map.mapMap("value", Js.Ident("value")), ListMap()))) must
      beTree[WorkflowTask](
        MapReduceTask(ReadTask(Collection("zips")),
          MapReduce(
            $FlatMap.mapFn(Js.AnonFunDecl(List("key", "value"), List(
              Js.AnonElem(List(
                Js.AnonElem(List(Js.Ident("key"), Js.Ident("value")))))))),
            $Reduce.reduceFoldLeft,
            selection = Some(Selector.Doc(
              BsonField.Name("loc") \ BsonField.Index(0) ->
                Selector.Lt(Bson.Int64(-73)))),
            inputSort =
              Some(NonEmptyList(BsonField.Name("city") -> Descending)),
            limit = Some(100),
            finalizer = Some($Map.finalizerFn($Map.mapMap("value",
              Js.Ident("value")))))))
    }

    "create map/reduce without map" in {
      task(chain(
        $read(Collection("zips")),
        $match(Selector.Doc(
          BsonField.Name("loc") \ BsonField.Index(0) ->
            Selector.Lt(Bson.Int64(-73)))),
        $sort(NonEmptyList(BsonField.Name("city") -> Descending)),
        $limit(100),
        $reduce($Reduce.reduceFoldLeft, ListMap()),
        $map($Map.mapMap("value", Js.Ident("value")), ListMap()))) must
      beTree[WorkflowTask](
        MapReduceTask(ReadTask(Collection("zips")),
          MapReduce(
            $Map.mapFn($Map.mapNOP),
            $Reduce.reduceFoldLeft,
            selection = Some(Selector.Doc(
              BsonField.Name("loc") \ BsonField.Index(0) ->
                Selector.Lt(Bson.Int64(-73)))),
            inputSort =
              Some(NonEmptyList(BsonField.Name("city") -> Descending)),
            limit = Some(100),
            finalizer = Some($Map.finalizerFn($Map.mapMap("value",
              Js.Ident("value")))))))
    }
    
    "fold unwind into SimpleMap" in {
      import JsCore._

      task(chain(
        $read(Collection("zips")),
        $unwind(ExprOp.DocField(BsonField.Name("loc"))),
        $simpleMap(JsMacro(x =>
          Obj(ListMap(
            "0" -> Select(x, "loc").fix)).fix), Nil))) must
      beTree[WorkflowTask](
        PipelineTask(
          MapReduceTask(
            ReadTask(Collection("zips")),
            MapReduce(
              Js.AnonFunDecl(Nil, List(
                Js.Call(
                  Js.Select(
                    Js.Call(
                      Js.AnonFunDecl(List("key", "value"), List(
                        Js.VarDef(List("rez" -> Js.AnonElem(Nil))),
                        Js.ForIn(Js.Ident("elem"), JsCore.Select(Ident("value").fix, "loc").fix.toJs,
                          Js.Block(List(
                            Js.VarDef(List("each" -> Js.Call(Js.Ident("clone"), List(Js.Ident("value"))))),
                            JsCore.safeAssign(Select(Ident("each").fix, "loc").fix, Access(Select(Ident("value").fix, "loc").fix, Ident("elem").fix).fix),
                            JsCore.Call(JsCore.Select(Ident("rez").fix, "push").fix, List(
                              Arr(List(
                                Call(Ident("ObjectId").fix, List[Term[JsCore]]()).fix,
                                Obj(ListMap("0" -> Select(Ident("each").fix, "loc").fix)).fix)).fix)).fix.toJs))),
                        Js.Return(Js.Ident("rez")))),
                      List(Js.Select(Js.This, IdLabel), Js.This)),
                    "map"),
                  List(
                    Js.AnonFunDecl(List("__rez"), List(
                      Js.Call(Js.Select(Js.Ident("emit"), "apply"), List(Js.Null, Js.Ident("__rez"))))))))),
              $Reduce.reduceNOP,
              scope = ListMap(
                "clone" -> Bson.JavaScript($SimpleMap.jsClone)))),
          List(
            $Project((),
              Reshape(ListMap(
                BsonField.Name("0") -> -\/(ExprOp.DocField(BsonField.Name("value") \ BsonField.Name("0"))))),
              IgnoreId))))
    }

    "fold multiple unwinds into SimpleMap" in {
      import JsCore._

      task(chain(
        $read(Collection("foo")),
        $unwind(ExprOp.DocField(BsonField.Name("bar"))),
        $unwind(ExprOp.DocField(BsonField.Name("baz"))),
        $simpleMap(JsMacro(x =>
          Obj(ListMap(
            "0" -> Select(x, "bar").fix,
            "1" -> Select(x, "baz").fix)).fix), Nil))) must
      beTree[WorkflowTask](
        PipelineTask(
          MapReduceTask(
            ReadTask(Collection("foo")),
            MapReduce(
              Js.AnonFunDecl(Nil, List(
                Js.Call(
                  Js.Select(
                    Js.Call(
                      Js.AnonFunDecl(List("key", "value"), List(
                        Js.VarDef(List("rez" -> Js.AnonElem(Nil))),
                        Js.ForIn(Js.Ident("elem1"), JsCore.Select(Ident("value").fix, "baz").fix.toJs,
                          Js.ForIn(Js.Ident("elem0"), JsCore.Select(Ident("value").fix, "bar").fix.toJs,
                            Js.Block(List(
                              Js.VarDef(List("each" -> Js.Call(Js.Ident("clone"), List(Js.Ident("value"))))),
                              JsCore.safeAssign(Select(Ident("each").fix, "bar").fix, Access(Select(Ident("value").fix, "bar").fix, Ident("elem0").fix).fix),
                              JsCore.safeAssign(Select(Ident("each").fix, "baz").fix, Access(Select(Ident("value").fix, "baz").fix, Ident("elem1").fix).fix),
                              JsCore.Call(JsCore.Select(Ident("rez").fix, "push").fix, List(
                                Arr(List(
                                  Call(Ident("ObjectId").fix, List[Term[JsCore]]()).fix,
                                  Obj(ListMap(
                                    "0" -> Select(Ident("each").fix, "bar").fix,
                                    "1" -> Select(Ident("each").fix, "baz").fix)).fix)).fix)).fix.toJs)))),
                        Js.Return(Js.Ident("rez")))),
                      List(Js.Select(Js.This, IdLabel), Js.This)),
                    "map"),
                  List(
                    Js.AnonFunDecl(List("__rez"), List(
                      Js.Call(Js.Select(Js.Ident("emit"), "apply"), List(Js.Null, Js.Ident("__rez"))))))))),
              $Reduce.reduceNOP,
              scope = ListMap(
                "clone" -> Bson.JavaScript($SimpleMap.jsClone)))),
          List(
            $Project((),
              Reshape(ListMap(
                BsonField.Name("0") -> -\/(ExprOp.DocField(BsonField.Name("value") \ BsonField.Name("0"))),
                BsonField.Name("1") -> -\/(ExprOp.DocField(BsonField.Name("value") \ BsonField.Name("1"))))),
              IgnoreId))))
    }
  }

  "RenderTree[Workflow]" should {
    def render(op: Workflow)(implicit RO: RenderTree[Workflow]): String = RO.render(op).draw.mkString("\n")
    
    "render read" in {
      render(readFoo) must_== "$Read(foo)"
    }

    "render simple project" in {
      val op = chain(readFoo,
        $project( 
          Reshape(ListMap(
            BsonField.Name("bar") -> -\/ (ExprOp.DocField(BsonField.Name("baz"))))),
          IncludeId))

      render(op) must_==
        """Chain
          |├─ $Read(foo)
          |╰─ $Project
          |   ├─ Name(bar -> $baz)
          |   ╰─ IncludeId""".stripMargin
    }

    "render nested project" in {
      val op = chain(readFoo,
        $project(
          Reshape(ListMap(
            BsonField.Name("bar") -> \/- (Reshape(ListMap(
              BsonField.Name("0") -> -\/ (ExprOp.DocField(BsonField.Name("baz")))))))),
          IncludeId))

      render(op) must_==
        """Chain
          |├─ $Read(foo)
          |╰─ $Project
          |   ├─ Name(bar)
          |   │  ╰─ Name(0 -> $baz)
          |   ╰─ IncludeId""".stripMargin
    }

    "render map/reduce ops" in {
      val op = chain(readFoo,
        $map(Js.AnonFunDecl(List("key"), Nil), ListMap()),
        $project(Reshape(ListMap(
          BsonField.Name("bar") -> -\/(ExprOp.DocField(BsonField.Name("baz"))))),
          IncludeId),
        $flatMap(Js.AnonFunDecl(List("key"), Nil), ListMap()),
        $reduce(
          Js.AnonFunDecl(List("key", "values"),
            List(Js.Return(Js.Access(Js.Ident("values"), Js.Num(1, false))))),
          ListMap()))

      render(op) must_==
        """Chain
          |├─ $Read(foo)
          |├─ $Map
          |│  ├─ JavaScript(function (key) {})
          |│  ╰─ Scope(Map())
          |├─ $Project
          |│  ├─ Name(bar -> $baz)
          |│  ╰─ IncludeId
          |├─ $FlatMap
          |│  ├─ JavaScript(function (key) {})
          |│  ╰─ Scope(Map())
          |╰─ $Reduce
          |   ├─ JavaScript(function (key, values) { return values[1] })
          |   ╰─ Scope(Map())""".stripMargin
    }

    "render unchained" in {
      val op = 
        $foldLeft(
          chain(readFoo,
            $project(Reshape(ListMap(
              BsonField.Name("bar") -> -\/(ExprOp.DocField(BsonField.Name("baz"))))),
              IncludeId)),
          chain(readFoo,
            $map(Js.AnonFunDecl(List("key"), Nil), ListMap()),
            $reduce($Reduce.reduceNOP, ListMap())))

      render(op) must_==
      """$FoldLeft
        |├─ Chain
        |│  ├─ $Read(foo)
        |│  ╰─ $Project
        |│     ├─ Name(bar -> $baz)
        |│     ╰─ IncludeId
        |╰─ Chain
        |   ├─ $Read(foo)
        |   ├─ $Map
        |   │  ├─ JavaScript(function (key) {})
        |   │  ╰─ Scope(Map())
        |   ╰─ $Reduce
        |      ├─ JavaScript(function (key, values) { return (values != null) ? values[0] : undefined })
        |      ╰─ Scope(Map())""".stripMargin
    }
  }
}<|MERGE_RESOLUTION|>--- conflicted
+++ resolved
@@ -451,15 +451,9 @@
       import JsCore._
 
       val left = chain(readFoo,
-<<<<<<< HEAD
-        $simpleMap(JsMacro(value => Select(value, "a").fix), ListMap()))
+        $simpleMap(JsMacro(value => Select(value, "a").fix), Nil, ListMap()))
       val right = chain(readFoo,
-        $simpleMap(JsMacro(value => Select(value, "b").fix), ListMap()))
-=======
-        $simpleMap(JsMacro(value => Select(value, "a").fix), Nil))
-      val right = chain(readFoo,
-        $simpleMap(JsMacro(value => Select(value, "b").fix), Nil))
->>>>>>> d0bef44c
+        $simpleMap(JsMacro(value => Select(value, "b").fix), Nil, ListMap()))
 
       val ((lb, rb), op) = merge(left, right).evalZero
 
@@ -468,18 +462,12 @@
 
       op must beTree(chain(
         readFoo,
-<<<<<<< HEAD
-        $simpleMap(JsMacro(value => Obj(ListMap(
-          "__tmp0" -> Select(value, "a").fix,
-          "__tmp1" -> Select(value, "b").fix)).fix),
-          ListMap())))
-=======
         $simpleMap(
           JsMacro(value => Obj(ListMap(
             "__tmp0" -> Select(value, "a").fix,
             "__tmp1" -> Select(value, "b").fix)).fix),
-          Nil)))
->>>>>>> d0bef44c
+          Nil,
+          ListMap())))
     }
 
     "merge simpleMap sequence and project" in {
@@ -490,11 +478,7 @@
           Reshape(ListMap(
             BsonField.Name("value") -> -\/(ExprOp.DocField(BsonField.Name("a"))))),
             IgnoreId),
-<<<<<<< HEAD
-        $simpleMap(JsMacro(Select(_, "length").fix), ListMap()),
-=======
-        $simpleMap(JsMacro(Select(_, "length").fix), Nil),
->>>>>>> d0bef44c
+        $simpleMap(JsMacro(Select(_, "length").fix), Nil, ListMap()),
         $project(
           Reshape(ListMap(
             BsonField.Name("1") -> -\/(ExprOp.DocField(BsonField.Name("value"))))),
@@ -515,18 +499,12 @@
               BsonField.Name("value") -> -\/(ExprOp.DocField(BsonField.Name("a")))))),
             BsonField.Name("__tmp3") -> -\/(ExprOp.DocVar.ROOT()))),
           IncludeId),
-<<<<<<< HEAD
-        $simpleMap(JsMacro(value => Obj(ListMap(
-          "__tmp0" -> Select(Select(value, "__tmp2").fix, "length").fix,
-          "__tmp1" -> Select(value, "__tmp3").fix)).fix),
-          ListMap()),
-=======
         $simpleMap(
           JsMacro(value => Obj(ListMap(
             "__tmp0" -> Select(Select(value, "__tmp2").fix, "length").fix,
             "__tmp1" -> Select(value, "__tmp3").fix)).fix),
-          Nil),
->>>>>>> d0bef44c
+          Nil,
+          ListMap()),
         $project(
           Reshape(ListMap(
             BsonField.Name("1") -> -\/(ExprOp.DocField(BsonField.Name("__tmp0") \ BsonField.Name("value"))),
@@ -542,11 +520,7 @@
           Reshape(ListMap(
             BsonField.Name("value") -> -\/(ExprOp.DocField(BsonField.Name("a"))))),
             IgnoreId),
-<<<<<<< HEAD
-        $simpleMap(JsMacro(Select(_, "length").fix), ListMap()),
-=======
-        $simpleMap(JsMacro(Select(_, "length").fix), Nil),
->>>>>>> d0bef44c
+        $simpleMap(JsMacro(Select(_, "length").fix), Nil, ListMap()),
         $project(
           Reshape(ListMap(
             BsonField.Name("1") -> -\/(ExprOp.DocField(BsonField.Name("value"))))),
@@ -563,18 +537,12 @@
               BsonField.Name("value") -> -\/(ExprOp.DocField(BsonField.Name("a")))))),
             BsonField.Name("__tmp3") -> -\/(ExprOp.DocVar.ROOT()))),
           IncludeId),
-<<<<<<< HEAD
-        $simpleMap(JsMacro(value => Obj(ListMap(
-          "__tmp0" -> Select(Select(value, "__tmp2").fix, "length").fix,
-          "__tmp1" -> Select(value, "__tmp3").fix)).fix),
-          ListMap()),
-=======
         $simpleMap(
           JsMacro(value => Obj(ListMap(
             "__tmp0" -> Select(Select(value, "__tmp2").fix, "length").fix,
             "__tmp1" -> Select(value, "__tmp3").fix)).fix),
-          Nil),
->>>>>>> d0bef44c
+          Nil,
+          ListMap()),
         $project(
           Reshape(ListMap(
             BsonField.Name("__tmp4") -> \/-(Reshape(ListMap(
@@ -820,31 +788,20 @@
     "avoid dangling map with known shape" in {
       Workflow.finalize(chain(
         $read(Collection("zips")),
-<<<<<<< HEAD
-        $simpleMap(JsMacro(base => JsCore.Obj(ListMap(
-          "first" -> JsCore.Select(base, "pop").fix,
-          "second" -> JsCore.Select(base, "city").fix)).fix),
-          ListMap()))) must
-      beTree(chain(
-        $read(Collection("zips")),
-        $simpleMap(JsMacro(base => JsCore.Obj(ListMap(
-          "first" -> JsCore.Select(base, "pop").fix,
-          "second" -> JsCore.Select(base, "city").fix)).fix),
-          ListMap()),
-=======
         $simpleMap(
           JsMacro(base => JsCore.Obj(ListMap(
             "first" -> JsCore.Select(base, "pop").fix,
             "second" -> JsCore.Select(base, "city").fix)).fix),
-          Nil))) must
+          Nil,
+          ListMap()))) must
       beTree(chain(
         $read(Collection("zips")),
         $simpleMap(
           JsMacro(base => JsCore.Obj(ListMap(
             "first" -> JsCore.Select(base, "pop").fix,
             "second" -> JsCore.Select(base, "city").fix)).fix),
-          Nil),
->>>>>>> d0bef44c
+          Nil,
+          ListMap()),
         $project(Reshape(ListMap(
           BsonField.Name("first") -> -\/(ExprOp.Include),
           BsonField.Name("second") -> -\/(ExprOp.Include))),
@@ -857,27 +814,17 @@
         $simpleMap(
           JsMacro(base => JsCore.Obj(ListMap(
             "first"  -> JsCore.Select(base, "loc").fix,
-<<<<<<< HEAD
-            "second" -> mac(base))).fix),
-          JsMacro(base => JsCore.Select(base, "city").fix),
+            "second" -> base)).fix),
+          List(JsMacro(base => JsCore.Select(base, "city").fix)),
           ListMap()))) must
-=======
-            "second" -> base)).fix),
-          List(JsMacro(base => JsCore.Select(base, "city").fix))))) must
->>>>>>> d0bef44c
       beTree(chain(
         $read(Collection("zips")),
         $simpleMap(
           JsMacro(base => JsCore.Obj(ListMap(
             "first"  -> JsCore.Select(base, "loc").fix,
-<<<<<<< HEAD
-            "second" -> mac(base))).fix),
-          JsMacro(base => JsCore.Select(base, "city").fix),
+            "second" -> base)).fix),
+          List(JsMacro(base => JsCore.Select(base, "city").fix)),
           ListMap()),
-=======
-            "second" -> base)).fix),
-          List(JsMacro(base => JsCore.Select(base, "city").fix))),
->>>>>>> d0bef44c
         $project(Reshape(ListMap(
           BsonField.Name("first") -> -\/(ExprOp.Include),
           BsonField.Name("second") -> -\/(ExprOp.Include))),
@@ -890,14 +837,16 @@
       Workflow.finalize(chain(
         $read(Collection("zips")),
         $unwind(ExprOp.DocField(BsonField.Name("loc"))),
-        $simpleMap(JsMacro(x =>
-          Obj(ListMap(
-            "0" -> Select(x, "loc").fix)).fix), Nil))) must
+        $simpleMap(
+          JsMacro(x => Obj(ListMap("0" -> Select(x, "loc").fix)).fix),
+          Nil,
+          ListMap()))) must
       beTree(chain(
         $read(Collection("zips")),
         $simpleMap(
           JsMacro(x => Obj(ListMap("0" -> Select(x, "loc").fix)).fix),
-          List(JsMacro(Select(_, "loc").fix))),
+          List(JsMacro(Select(_, "loc").fix)),
+          ListMap()),
         $project(
           Reshape(ListMap(
             BsonField.Name("0") -> -\/(ExprOp.Include))),
@@ -911,10 +860,13 @@
         $read(Collection("foo")),
         $unwind(ExprOp.DocField(BsonField.Name("bar"))),
         $unwind(ExprOp.DocField(BsonField.Name("baz"))),
-        $simpleMap(JsMacro(x =>
-          Obj(ListMap(
-            "0" -> Select(x, "bar").fix,
-            "1" -> Select(x, "baz").fix)).fix), Nil))) must
+        $simpleMap(
+          JsMacro(x =>
+            Obj(ListMap(
+              "0" -> Select(x, "bar").fix,
+              "1" -> Select(x, "baz").fix)).fix),
+          Nil,
+          ListMap()))) must
       beTree(chain(
         $read(Collection("foo")),
         $simpleMap(
@@ -923,7 +875,8 @@
             "1" -> Select(x, "baz").fix)).fix),
           List(
             JsMacro(Select(_, "bar").fix),
-            JsMacro(Select(_, "baz").fix))),
+            JsMacro(Select(_, "baz").fix)),
+          ListMap()),
         $project(
           Reshape(ListMap(
             BsonField.Name("0") -> -\/(ExprOp.Include),
@@ -1089,9 +1042,10 @@
       task(chain(
         $read(Collection("zips")),
         $unwind(ExprOp.DocField(BsonField.Name("loc"))),
-        $simpleMap(JsMacro(x =>
-          Obj(ListMap(
-            "0" -> Select(x, "loc").fix)).fix), Nil))) must
+        $simpleMap(
+          JsMacro(x => Obj(ListMap("0" -> Select(x, "loc").fix)).fix),
+          Nil,
+          ListMap()))) must
       beTree[WorkflowTask](
         PipelineTask(
           MapReduceTask(
@@ -1134,10 +1088,13 @@
         $read(Collection("foo")),
         $unwind(ExprOp.DocField(BsonField.Name("bar"))),
         $unwind(ExprOp.DocField(BsonField.Name("baz"))),
-        $simpleMap(JsMacro(x =>
-          Obj(ListMap(
-            "0" -> Select(x, "bar").fix,
-            "1" -> Select(x, "baz").fix)).fix), Nil))) must
+        $simpleMap(
+          JsMacro(x =>
+            Obj(ListMap(
+              "0" -> Select(x, "bar").fix,
+              "1" -> Select(x, "baz").fix)).fix),
+          Nil,
+          ListMap()))) must
       beTree[WorkflowTask](
         PipelineTask(
           MapReduceTask(
