package slamdata.engine.physical.mongodb

import slamdata.engine._
import slamdata.engine.fp._
import slamdata.engine.fs.Path
import slamdata.engine.analysis.fixplate._
import slamdata.engine.sql.{SQLParser, Query}
import slamdata.engine.std._
import slamdata.engine.javascript._

import scalaz._
import Scalaz._

import collection.immutable.ListMap

import org.specs2.execute.Result
import org.specs2.mutable._
import org.specs2.matcher.{Matcher, Expectable}
import org.specs2.ScalaCheck
import org.scalacheck._
import slamdata.specs2._

class PlannerSpec extends Specification with ScalaCheck with CompilerHelpers with DisjunctionMatchers with PendingWithAccurateCoverage {
  import StdLib._
  import structural._
  import LogicalPlan._
  import Workflow._
  import ExprOp._; import DSL._
  import GroupOp._
  import IdHandling._
  import JsCore._
  import Planner._

  case class equalToWorkflow(expected: Workflow)
      extends Matcher[Crystallized] {
    def apply[S <: Crystallized](s: Expectable[S]) = {
      def diff(l: S, r: Workflow): String = {
        val lt = RenderTree[Crystallized].render(l)
        val rt = RenderTree[Workflow].render(r)
        RenderTree.show(lt diff rt)(new RenderTree[RenderedTree] {
          override def render(v: RenderedTree) = v
        }).toString
      }
      result(expected == s.value.op,
             "\ntrees are equal:\n" + diff(s.value, expected),
             "\ntrees are not equal:\n" + diff(s.value, expected),
             s)
    }
  }

  val queryPlanner = MongoDbPlanner.queryPlanner(κ("Mongo" -> Cord.empty))

  def plan(query: String): Either[Error, Crystallized] =
    (for {
      expr <- SQLParser.parseInContext(Query(query), Path("/db/"))
      plan <- queryPlanner(QueryRequest(expr, None, Variables(Map())))._2
    } yield plan).toEither

  def plan(logical: Term[LogicalPlan]): Either[Error, Crystallized] =
    (for {
      simplified <- emit(Vector.empty, \/-(logical.cata(Optimizer.simplify)))
      phys       <- MongoDbPlanner.plan(simplified)
    } yield phys).run.run._2.toEither

  def planLog(query: String): Error \/ Vector[PhaseResult] =
    for {
      expr <- SQLParser.parseInContext(Query(query), Path("/db/"))
    } yield queryPlanner(QueryRequest(expr, None, Variables(Map())))._1

  def beWorkflow(wf: Workflow) = beRight(equalToWorkflow(wf))


  implicit def toBsonField(name: String) = BsonField.Name(name)
  implicit def toLeftShape(exprOp: Expression): Reshape.Shape = -\/ (exprOp)
  implicit def toRightShape(shape: Reshape):    Reshape.Shape =  \/-(shape)
  def reshape(shape: (String, Reshape.Shape)*) =
    Reshape(ListMap(shape.map { case (k, v) => BsonField.Name(k) -> v}: _*))
  def grouped(shape: (String, Accumulator)*) =
    Grouped(ListMap(shape.map { case (k, v) => BsonField.Name(k) -> v}: _*))


  "plan from query string" should {
    "plan simple constant example 1" in {
      plan("select 1") must
        beWorkflow($pure(Bson.Doc(ListMap("0" -> Bson.Int64(1)))))
    }

    "plan simple constant from collection" in {
      plan("select 1 from zips") must
        beWorkflow(chain(
          $read(Collection("db", "zips")),
          $project(reshape("0" -> -\/($literal(Bson.Int64(1)))), IgnoreId)))
    }

    "plan simple select *" in {
      plan("select * from foo") must beWorkflow($read(Collection("db", "foo")))
    }

    "plan count(*)" in {
      plan("select count(*) from foo") must beWorkflow(
        chain(
          $read(Collection("db", "foo")),
          $group(
            grouped("0" -> $sum($literal(Bson.Int32(1)))),
            -\/($literal(Bson.Null)))))
    }

    "plan simple field projection on single set" in {
      plan("select foo.bar from foo") must
        beWorkflow(chain(
          $read(Collection("db", "foo")),
          $project(reshape("bar" -> -\/($("bar"))), IgnoreId)))
    }

    "plan simple field projection on single set when table name is inferred" in {
      plan("select bar from foo") must
       beWorkflow(chain(
         $read(Collection("db", "foo")),
         $project(reshape("bar" -> -\/($("bar"))), IgnoreId)))
    }

    "plan multiple field projection on single set when table name is inferred" in {
      plan("select bar, baz from foo") must
       beWorkflow(chain(
         $read(Collection("db", "foo")),
         $project(reshape(
           "bar" -> -\/($("bar")),
           "baz" -> -\/($("baz"))),
           IgnoreId)))
    }

    "plan simple addition on two fields" in {
      plan("select foo + bar from baz") must
       beWorkflow(chain(
         $read(Collection("db", "baz")),
         $project(reshape("0" -> -\/($add($("foo"), $("bar")))), IgnoreId)))
    }

    "plan concat" in {
      plan("select concat(bar, baz) from foo") must
       beWorkflow(chain(
         $read(Collection("db", "foo")),
         $project(reshape("0" -> -\/($concat($("bar"), $("baz")))), IgnoreId)))
    }

    "plan concat strings with ||" in {
      plan("select city || ', ' || state from zips") must
       beWorkflow(chain(
         $read(Collection("db", "zips")),
         $project(reshape(
           // NB: ideally, this would be a single $concat
           "0" ->
             -\/($concat(
               $concat($("city"), $literal(Bson.Text(", "))),
               $("state")))),
           IgnoreId)))
    }

    "plan concat strings with ||, constant on the right" in {
      plan("select a || b || '...' from foo") must
        beRight
    }.pendingUntilFixed("#637")

    "plan concat with unknown types" in {
      plan("select a || b from foo") must
        beRight
    }.pendingUntilFixed("#637")

    "plan lower" in {
      plan("select lower(bar) from foo") must
      beWorkflow(chain(
        $read(Collection("db", "foo")),
        $project(reshape("0" -> -\/($toLower($("bar")))), IgnoreId)))
    }

    "plan coalesce" in {
      plan("select coalesce(bar, baz) from foo") must
       beWorkflow(chain(
         $read(Collection("db", "foo")),
         $project(reshape("0" -> -\/($ifNull($("bar"), $("baz")))), IgnoreId)))
    }

    "plan date field extraction" in {
      plan("select date_part('day', baz) from foo") must
       beWorkflow(chain(
         $read(Collection("db", "foo")),
         $project(reshape("0" -> -\/($dayOfMonth($("baz")))), IgnoreId)))
    }

    "plan complex date field extraction" in {
      plan("select date_part('quarter', baz) from foo") must
       beWorkflow(chain(
         $read(Collection("db", "foo")),
         $project(reshape(
           "0" ->
             -\/(
               $add(
                 $divide($dayOfYear($("baz")), $literal(Bson.Int32(92))),
                 $literal(Bson.Int32(1))))),
           IgnoreId)))
    }

    "plan date field extraction: 'dow'" in {
      plan("select date_part('dow', baz) from foo") must
       beWorkflow(chain(
         $read(Collection("db", "foo")),
         $project(Reshape(ListMap(
           BsonField.Name("0") ->
             -\/($add(
               $dayOfWeek($("baz")),
               $literal(Bson.Int64(-1)))))),
           IgnoreId)))
    }

    "plan date field extraction: 'isodow'" in {
      plan("select date_part('isodow', baz) from foo") must
       beWorkflow(chain(
         $read(Collection("db", "foo")),
         $project(Reshape(ListMap(
           BsonField.Name("0") ->
             -\/($cond(
               $eq(
                 $dayOfWeek($("baz")),
                 $literal(Bson.Int64(1))),
               $literal(Bson.Int64(7)),
               $add(
                 $dayOfWeek($("baz")),
                 $literal(Bson.Int64(-1))))))),
           IgnoreId)))
    }

    "plan filter array element" in {
      plan("select loc from zips where loc[0] < -73") must
      beWorkflow(chain(
        $read(Collection("db", "zips")),
        $simpleMap(NonEmptyList(MapExpr(JsFn(Ident("x"), Obj(ListMap(
          "loc" -> Select(Ident("x").fix, "loc").fix,
          "__tmp0" ->
            Access(Select(Ident("x").fix, "loc").fix, JsCore.Literal(Js.Num(0, false)).fix).fix)).fix))),
          ListMap()),
        $match(Selector.Doc(BsonField.Name("__tmp0") -> Selector.Lt(Bson.Int64(-73)))),
        // FIXME: This match _could_ be implemented as below (without the
        //        $simpleMap) if it weren’t for Mongo’s broken index
        //        projections. Need to figure out how to recover this. (#455)
        // $match(Selector.Doc(
        //   BsonField.Name("loc") \ BsonField.Index(0) -> Selector.Lt(Bson.Int64(-73)))),
        $project(Reshape(ListMap(
          BsonField.Name("loc") -> -\/($("loc")))),
          ExcludeId)))
    }

    "plan select array element" in {
      plan("select loc[0] from zips") must
      beWorkflow(chain(
        $read(Collection("db", "zips")),
        $simpleMap(NonEmptyList(MapExpr(JsFn(Ident("x"), Obj(ListMap(
          "0" -> Access(Select(Ident("x").fix, "loc").fix,
            JsCore.Literal(Js.Num(0, false)).fix).fix)).fix))),
          ListMap()),
        $project(
          reshape(
            "0" -> Include),
          IgnoreId)))
    }

    "plan array length" in {
      plan("select array_length(bar, 1) from foo") must
       beWorkflow(chain(
         $read(Collection("db", "foo")),
         $project(Reshape(ListMap(
           BsonField.Name("0") ->
             -\/($size($("bar"))))),
           IgnoreId)))
    }

    "plan sum in expression" in {
      plan("select sum(pop) * 100 from zips") must
      beWorkflow(chain(
        $read(Collection("db", "zips")),
        $group(
          Grouped(ListMap(BsonField.Name("__tmp0") ->
            $sum($("pop")))),
          -\/($literal(Bson.Null))),
        $project(Reshape(ListMap(
          BsonField.Name("0") ->
            -\/($multiply(
              $("__tmp0"),
              $literal(Bson.Int64(100)))))),
          IgnoreId)))
    }

    "plan conditional" in {
      plan("select case when pop < 10000 then city else loc end from zips") must
       beWorkflow(chain(
         $read(Collection("db", "zips")),
         $project(Reshape(ListMap(
           BsonField.Name("0") ->
             -\/($cond(
               $lt(
                 $("pop"),
                 $literal(Bson.Int64(10000))),
               $("city"),
               $("loc"))))),
           IgnoreId)))
    }

    "plan negate" in {
      plan("select -bar from foo") must
       beWorkflow(chain(
         $read(Collection("db", "foo")),
         $project(Reshape(ListMap(
           BsonField.Name("0") ->
             -\/($multiply(
               $literal(Bson.Int32(-1)),
               $("bar"))))),
           IgnoreId)))
    }

    "plan simple filter" in {
      plan("select * from foo where bar > 10") must
       beWorkflow(chain(
         $read(Collection("db", "foo")),
         $match(
           Selector.Doc(BsonField.Name("bar") -> Selector.Gt(Bson.Int64(10))))))
    }

    "plan simple reversed filter" in {
      plan("select * from foo where 10 < bar") must
       beWorkflow(chain(
         $read(Collection("db", "foo")),
         $match(
           Selector.Doc(BsonField.Name("bar") -> Selector.Gt(Bson.Int64(10))))))
    }

    "plan simple filter with expression in projection" in {
      plan("select a + b from foo where bar > 10") must
       beWorkflow(chain(
         $read(Collection("db", "foo")),
         $match(
           Selector.Doc(BsonField.Name("bar") -> Selector.Gt(Bson.Int64(10)))),
         $project(Reshape(ListMap(
           BsonField.Name("0") -> -\/($add(
             $("a"),
             $("b"))))),
           ExcludeId)))
    }

    "plan simple js filter" in {
      plan("select * from zips where length(city) < 4") must
      beWorkflow(chain(
        $read(Collection("db", "zips")),
        // FIXME: Inline this $simpleMap with the $match (#454)
        $simpleMap(NonEmptyList(MapExpr(JsFn(Ident("x"), Obj(ListMap(
          "__tmp0" -> Select(Select(Ident("x").fix, "city").fix, "length").fix,
          "__tmp1" -> Ident("x").fix)).fix))),
          ListMap()),
        $match(Selector.Doc(
          BsonField.Name("__tmp0") -> Selector.Lt(Bson.Int64(4)))),
        $project(Reshape(ListMap(
          BsonField.Name("value") -> -\/($("__tmp1")))),
          ExcludeId)))
    }

    "plan filter with js and non-js" in {
      plan("select * from zips where length(city) < 4 and pop < 20000") must
      beWorkflow(chain(
        $read(Collection("db", "zips")),
        // FIXME: Inline this $simpleMap with the $match (#454)
        $simpleMap(NonEmptyList(MapExpr(JsFn(Ident("x"), Obj(ListMap(
          "__tmp4" -> Select(Select(Ident("x").fix, "city").fix, "length").fix,
          "__tmp5" -> Ident("x").fix,
          "__tmp6" -> Select(Ident("x").fix, "pop").fix)).fix))),
          ListMap()),
        $match(Selector.And(
          Selector.Doc(BsonField.Name("__tmp4") -> Selector.Lt(Bson.Int64(4))),
          Selector.Doc(BsonField.Name("__tmp6") -> Selector.Lt(Bson.Int64(20000))))),
        $project(Reshape(ListMap(
          BsonField.Name("value") ->
            -\/($("__tmp5")))),
          ExcludeId)))
    }

    "plan filter with between" in {
      plan("select * from foo where bar between 10 and 100") must
       beWorkflow(chain(
         $read(Collection("db", "foo")),
         $match(
           Selector.And(
             Selector.Doc(BsonField.Name("bar") ->
               Selector.Gte(Bson.Int64(10))),
             Selector.Doc(BsonField.Name("bar") ->
               Selector.Lte(Bson.Int64(100)))))))
    }

    "plan filter with like" in {
      plan("select * from foo where bar like 'A%'") must
       beWorkflow(chain(
         $read(Collection("db", "foo")),
         $match(Selector.Doc(
           BsonField.Name("bar") ->
             Selector.Regex("^A.*$", false, false, false, false)))))
    }

    "plan filter with LIKE and OR" in {
      plan("select * from foo where bar like 'A%' or bar like 'Z%'") must
       beWorkflow(chain(
         $read(Collection("db", "foo")),
         $match(
           Selector.Or(
             Selector.Doc(BsonField.Name("bar") ->
               Selector.Regex("^A.*$", false, false, false, false)),
             Selector.Doc(BsonField.Name("bar") ->
               Selector.Regex("^Z.*$", false, false, false, false))))))
    }

    "plan filter with field in constant array" in {
      plan("select * from zips where state in ('AZ', 'CO')") must
        beWorkflow(chain(
          $read(Collection("db", "zips")),
          $match(Selector.Doc(BsonField.Name("state") ->
            Selector.In(Bson.Arr(List(Bson.Text("AZ"), Bson.Text("CO"))))))))
    }

    "plan filter with field containing constant value" in {
      plan("select * from zips where 43.058514 in loc") must
        beWorkflow(chain(
          $read(Collection("db", "zips")),
          $match(Selector.Doc(BsonField.Name("loc") ->
            Selector.ElemMatch(\/-(Selector.In(Bson.Arr(List(Bson.Dec(43.058514))))))))))
    }

    "plan filter with field containing other field" in {
      import JsCore._
      plan("select * from zips where pop in loc") must
        beWorkflow(chain(
          $read(Collection("db", "zips")),
          $match(Selector.Where(
            BinOp(Neq,
              JsCore.Literal(Js.Num(-1.0,false)).fix,
              Call(Select(Select(Ident("this").fix, "loc").fix, "indexOf").fix,
                List(Select(Ident("this").fix, "pop").fix)).fix).fix.toJs))))
    }

    "plan filter with ~" in {
      plan("select * from zips where city ~ '^B[AEIOU]+LD.*'") must beWorkflow(chain(
        $read(Collection("db", "zips")),
        $match(
          Selector.Doc(
            BsonField.Name("city") -> Selector.Regex("^B[AEIOU]+LD.*", false, false, false, false)))))
    }

    "plan filter with alternative ~" in {
      plan("select * from a where 'foo' ~ pattern or target ~ pattern") must beWorkflow(chain(
        $read(Collection("db", "a")),
        $simpleMap(NonEmptyList(MapExpr(JsFn(Ident("x"), Obj(ListMap(
          "__tmp4" -> Call(
            Select(New("RegExp", List(Select(Ident("x").fix, "pattern").fix)).fix, "test").fix,
            List(JsCore.Literal(Js.Str("foo")).fix)).fix,
          "__tmp5" -> Ident("x").fix,
          "__tmp6" -> Call(
            Select(New("RegExp", List(Select(Ident("x").fix, "pattern").fix)).fix, "test").fix,
            List(Select(Ident("x").fix, "target").fix)).fix)).fix))),
          ListMap()),
        $match(
          Selector.Or(
            Selector.Doc(
              BsonField.Name("__tmp4") -> Selector.Eq(Bson.Bool(true))),
            Selector.Doc(
              BsonField.Name("__tmp6") -> Selector.Eq(Bson.Bool(true))))),
        $project(
          Reshape(ListMap(
            BsonField.Name("value") -> -\/($("__tmp5")))),
          ExcludeId)))
    }

    "plan filter with negate(s)" in {
      plan("select * from foo where bar != -10 and baz > -1.0") must
       beWorkflow(chain(
         $read(Collection("db", "foo")),
         $match(
           Selector.And(
             Selector.Doc(BsonField.Name("bar") ->
               Selector.Neq(Bson.Int64(-10))),
             Selector.Doc(BsonField.Name("baz") ->
               Selector.Gt(Bson.Dec(-1.0)))))))
    }

    "plan complex filter" in {
      plan("select * from foo where bar > 10 and (baz = 'quux' or foop = 'zebra')") must
       beWorkflow(chain(
         $read(Collection("db", "foo")),
         $match(
           Selector.And(
             Selector.Doc(BsonField.Name("bar") -> Selector.Gt(Bson.Int64(10))),
             Selector.Or(
               Selector.Doc(BsonField.Name("baz") ->
                 Selector.Eq(Bson.Text("quux"))),
               Selector.Doc(BsonField.Name("foop") ->
                 Selector.Eq(Bson.Text("zebra"))))))))
    }

    "plan filter with both index and field projections" in {
      plan("select count(parents[0].sha) as count from slamengine_commits where parents[0].sha = '56d1caf5d082d1a6840090986e277d36d03f1859'") must
        beWorkflow(chain(
          $read(Collection("db", "slamengine_commits")),
          $simpleMap(NonEmptyList(MapExpr(JsFn(JsCore.Ident("x"),
            Obj(ListMap(
              "__tmp2" ->
                Select(
                  Access(
                    Select(JsCore.Ident("x").fix, "parents").fix,
                    JsCore.Literal(Js.Num(0, false)).fix).fix,
                  "sha").fix)).fix))),
            ListMap()),
          $match(Selector.Doc(
            BsonField.Name("__tmp2") ->
              Selector.Eq(Bson.Text("56d1caf5d082d1a6840090986e277d36d03f1859")))),
          $group(Grouped(ListMap(
            BsonField.Name("count") -> $sum($literal(Bson.Int32(1))))),
            -\/($literal(Bson.Null)))))
    }

    "plan simple having filter" in {
      plan("select city from zips group by city having count(*) > 10") must
      beWorkflow(chain(
        $read(Collection("db", "zips")),
        $group(Grouped(ListMap(
          BsonField.Name ("city") -> $push($("city")),
          BsonField.Name ("__tmp0") -> $sum($literal(Bson.Int32(1))))),
          -\/($("city"))),
        $unwind(DocField(BsonField.Name("city"))),
        $match(Selector.Doc(
          BsonField.Name("__tmp0") -> Selector.Gt(Bson.Int64(10)))),
        $project(Reshape(ListMap(
          BsonField.Name("city") -> -\/($("city")))),
          ExcludeId)))
    }

    "plan having with multiple projections" in {
      plan("select city, sum(pop) from zips group by city having sum(pop) > 50000") must
      beWorkflow(chain(
        $read(Collection("db", "zips")),
        $group(Grouped(ListMap(
          BsonField.Name ("city") -> $push($("city")),
          BsonField.Name ("1") -> $sum($("pop")))),
          -\/($("city"))),
        $unwind(DocField(BsonField.Name("city"))),
        $match(Selector.Doc(
          BsonField.Name("1") -> Selector.Gt(Bson.Int64(50000))))))
    }

    "prefer projection+filter over JS filter" in {
      plan("select * from zips where city <> state") must
      beWorkflow(chain(
        $read(Collection("db", "zips")),
        $project(
          Reshape(ListMap(
            BsonField.Name("__tmp0") ->
              -\/($neq(
                $("city"),
                $("state"))),
            BsonField.Name("__tmp1") -> -\/($$ROOT))),
          IgnoreId),
        $match(Selector.Doc(
          BsonField.Name("__tmp0") -> Selector.Eq(Bson.Bool(true)))),
        $project(Reshape(ListMap(
          BsonField.Name("value") -> -\/($("__tmp1")))),
          ExcludeId)))
    }

    "prefer projection+filter over nested JS filter" in {
      plan("select * from zips where city <> state and pop < 10000") must
      beWorkflow(chain(
        $read(Collection("db", "zips")),
        $project(
          Reshape(ListMap(
            BsonField.Name("__tmp4") ->
              -\/($neq(
                $("city"),
                $("state"))),
            BsonField.Name("__tmp5") -> -\/($$ROOT),
            BsonField.Name("__tmp6") -> -\/($("pop")))),
          IgnoreId),
        $match(Selector.And(
          Selector.Doc(
            BsonField.Name("__tmp4") -> Selector.Eq(Bson.Bool(true))),
          Selector.Doc(
            BsonField.Name("__tmp6") -> Selector.Lt(Bson.Int64(10000))))),
        $project(Reshape(ListMap(
          BsonField.Name("value") -> -\/($("__tmp5")))),
          ExcludeId)))
    }

    "filter on constant true" in {
      plan("select * from zips where true") must
        beWorkflow($read(Collection("db", "zips")))
    }

    "filter on constant false" in {
      plan("select * from zips where false") must
        beWorkflow($pure(Bson.Arr(Nil)))
    }.pendingUntilFixed("#777")

    "select partially-applied substing" in {
      plan ("select substring('abcdefghijklmnop', 5, pop / 10000) from zips") must
        beWorkflow(chain(
          $read(Collection("db", "zips")),
          $project(
            Reshape(ListMap(
              BsonField.Name("0") ->
                -\/($substr(
                  $literal(Bson.Text("fghijklmnop")),
                  $literal(Bson.Int64(0)),
                  $divide(
                    $("pop"),
                    $literal(Bson.Int64(10000))))))),
            IgnoreId)))
    }

    "drop nothing" in {
      plan("select * from zips limit 5 offset 0") must
        beWorkflow(chain(
          $read(Collection("db", "zips")),
          $limit(5)))
    }

    "concat with empty string" in {
      plan("select '' || city || '' from zips") must
        beWorkflow(chain(
          $read(Collection("db", "zips")),
          $project(
            Reshape(ListMap(
              BsonField.Name("0") -> -\/($("city")))),
            IgnoreId)))
    }

    "plan simple sort with field in projection" in {
      plan("select bar from foo order by bar") must
        beWorkflow(chain(
          $read(Collection("db", "foo")),
          $project(
            Reshape(ListMap(
              BsonField.Name("bar") ->
                -\/($("bar")))),
            IgnoreId),
          $sort(NonEmptyList(BsonField.Name("bar") -> Ascending))))
    }

    "plan simple sort with wildcard" in {
      plan("select * from zips order by pop") must
        beWorkflow(chain(
          $read(Collection("db", "zips")),
          $sort(NonEmptyList(BsonField.Name("pop") -> Ascending))))
    }

    "plan sort with expression in key" in {
      plan("select baz from foo order by bar/10") must
        beWorkflow(chain(
          $read(Collection("db", "foo")),
          $project(Reshape(ListMap(
            BsonField.Name("baz") ->
              -\/($("baz")),
            BsonField.Name("__tmp0") ->
              -\/($divide(
                $("bar"),
                $literal(Bson.Int64(10)))))),
            IgnoreId),
          $sort(NonEmptyList(BsonField.Name("__tmp0") -> Ascending)),
          $project(Reshape(ListMap(
            BsonField.Name("baz") ->
              -\/($("baz")))),
            ExcludeId)))
    }

    "plan select with wildcard and field" in {
      plan("select *, pop from zips") must
        beWorkflow(chain(
          $read(Collection("db", "zips")),
          $simpleMap(
            NonEmptyList(MapExpr(JsFn(Ident("x"),
              SpliceObjects(List(
                Ident("x").fix,
                Obj(ListMap(
                  "pop" -> Select(Ident("x").fix, "pop").fix)).fix)).fix))),
            ListMap())))
    }

    "plan select with wildcard and two fields" in {
      plan("select *, city as city2, pop as pop2 from zips") must
        beWorkflow(chain(
          $read(Collection("db", "zips")),
          $simpleMap(
            NonEmptyList(MapExpr(JsFn(Ident("x"),
              SpliceObjects(List(
                Ident("x").fix,
                Obj(ListMap(
                  "city2" -> Select(Ident("x").fix, "city").fix)).fix,
                Obj(ListMap(
                  "pop2"  -> Select(Ident("x").fix, "pop").fix)).fix)).fix))),
            ListMap())))
    }

    "plan select with wildcard and two constants" in {
      plan("select *, '1', '2' from zips") must
        beWorkflow(chain(
          $read(Collection("db", "zips")),
          $simpleMap(
            NonEmptyList(MapExpr(JsFn(Ident("x"),
              SpliceObjects(List(
                Ident("x").fix,
                Obj(ListMap(
                  "1" -> JsCore.Literal(Js.Str("1")).fix)).fix,
                Obj(ListMap(
                  "2" -> JsCore.Literal(Js.Str("2")).fix)).fix)).fix))),
            ListMap())))
    }

    "plan select with multiple wildcards and fields" in {
      plan("select state as state2, *, city as city2, *, pop as pop2 from zips where pop < 1000") must
        beWorkflow(chain(
          $read(Collection("db", "zips")),
          $match(Selector.Doc(
            BsonField.Name("pop") -> Selector.Lt(Bson.Int64(1000)))),
          $simpleMap(
            NonEmptyList(MapExpr(JsFn(Ident("x"),
              Obj(ListMap(
                "__tmp0" -> SpliceObjects(List(
                  Obj(ListMap(
                    "state2" -> Select(Ident("x").fix, "state").fix)).fix,
                  Ident("x").fix,
                  Obj(ListMap(
                    "city2" -> Select(Ident("x").fix, "city").fix)).fix,
                  Ident("x").fix,
                  Obj(ListMap(
                    "pop2" -> Select(Ident("x").fix, "pop").fix)).fix)).fix)).fix))),
            ListMap()),
          $project(
            Reshape(ListMap(
              BsonField.Name("value") -> -\/($(DocField("__tmp0"))))),
            ExcludeId)))
    }

    "plan sort with wildcard and expression in key" in {
      plan("select * from zips order by pop/10 desc") must
        beWorkflow(chain(
          $read(Collection("db", "zips")),
          $simpleMap(
            NonEmptyList(MapExpr(JsFn(Ident("__val"), SpliceObjects(List(
              Ident("__val").fix,
              Obj(ListMap(
                "__sd__0" -> BinOp(Div, Select(Ident("__val").fix, "pop").fix, JsCore.Literal(Js.Num(10, false)).fix).fix)).fix)).fix))),
            ListMap()),
          $simpleMap(
            NonEmptyList(MapExpr(JsFn(Ident("__val"), Obj(ListMap(
              "__tmp0" ->
                Call(Ident("remove").fix,
                  List(Ident("__val").fix, JsCore.Literal(Js.Str("__sd__0")).fix)).fix,
              "__tmp1" -> Select(Ident("__val").fix, "__sd__0").fix)).fix))),
            ListMap()),
          $sort(NonEmptyList(BsonField.Name("__tmp1") -> Descending)),
          $project(Reshape(ListMap(
            BsonField.Name("value") ->
              -\/($("__tmp0")))),
            ExcludeId)))
    }

    "plan simple sort with field not in projections" in {
      plan("select name from person order by height") must
        beWorkflow(chain(
          $read(Collection("db", "person")),
          $project(Reshape(ListMap(
            BsonField.Name("name") -> -\/($("name")),
            BsonField.Name("__tmp0") -> -\/($("height")))),
            IgnoreId),
          $sort(NonEmptyList(BsonField.Name("__tmp0") -> Ascending)),
          $project(Reshape(ListMap(
            BsonField.Name("name") ->
              -\/($("name")))),
            ExcludeId)))
    }

    "plan sort with expression and alias" in {
      plan("select pop/1000 as popInK from zips order by popInK") must
        beWorkflow(chain(
          $read(Collection("db", "zips")),
          $project(Reshape(ListMap(
            BsonField.Name("popInK") ->
              -\/($divide(
                $("pop"),
                $literal(Bson.Int64(1000)))))),
            IgnoreId),
          $sort(NonEmptyList(BsonField.Name("popInK") -> Ascending))))
    }

    "plan sort with filter" in {
      plan("select city, pop from zips where pop <= 1000 order by pop desc, city") must
        beWorkflow(chain(
          $read(Collection("db", "zips")),
          $match(Selector.Doc(
            BsonField.Name("pop") -> Selector.Lte(Bson.Int64(1000)))),
          $project(
            reshape(
              "city" -> $(DocField("city")),
              "pop" -> $(DocField("pop"))),
            IgnoreId),
          $sort(NonEmptyList(
            BsonField.Name("pop") -> Descending,
            BsonField.Name("city") -> Ascending))))
    }

    "plan sort with expression, alias, and filter" in {
      plan("select pop/1000 as popInK from zips where pop >= 1000 order by popInK") must
        beWorkflow(chain(
          $read(Collection("db", "zips")),
          $match(Selector.Doc(BsonField.Name("pop") -> Selector.Gte(Bson.Int64(1000)))),
          $project(Reshape(ListMap(
            BsonField.Name("popInK") ->
              -\/($divide(
                $("pop"),
                $literal(Bson.Int64(1000)))))),
            ExcludeId),
          $sort(NonEmptyList(BsonField.Name("popInK") -> Ascending)))
        )
    }

    "plan multiple column sort with wildcard" in {
      plan("select * from zips order by pop, city desc") must
       beWorkflow(chain(
         $read(Collection("db", "zips")),
         $sort(NonEmptyList(
           BsonField.Name("pop") -> Ascending,
           BsonField.Name("city") -> Descending))))
    }

    "plan many sort columns" in {
      plan("select * from zips order by pop, state, city, a4, a5, a6") must
       beWorkflow(chain(
         $read(Collection("db", "zips")),
         $sort(NonEmptyList(
           BsonField.Name("pop") -> Ascending,
           BsonField.Name("state") -> Ascending,
           BsonField.Name("city") -> Ascending,
           BsonField.Name("a4") -> Ascending,
           BsonField.Name("a5") -> Ascending,
           BsonField.Name("a6") -> Ascending))))
    }

    "plan efficient count and field ref" in {
      plan("SELECT city, COUNT(*) AS cnt FROM zips ORDER BY cnt DESC") must
        beWorkflow {
          chain(
            $read(Collection("db", "zips")),
            $group(
<<<<<<< HEAD
              Grouped(ListMap(
                BsonField.Name("cnt") -> $sum($literal(Bson.Int32(1))),
                BsonField.Name("__tmp0") -> $push($$ROOT))),
              -\/($literal(Bson.Null))),
            $unwind(DocField(BsonField.Name("__tmp0"))),
            $project(reshape(
              "cnt"  -> -\/($("cnt")),
              "city" -> -\/($("__tmp0", "city"))),
              IgnoreId),
=======
              grouped(
                "city" -> Push(DocField("city")),
                "cnt"  -> Sum(ExprOp.Literal(Bson.Int32(1)))),
              -\/(ExprOp.Literal(Bson.Null))),
            $unwind(DocField("city")),
>>>>>>> d74a4fb5
            $sort(NonEmptyList(BsonField.Name("cnt") -> Descending)))
        }
    }

    "plan count and js expr" in {
      plan("SELECT COUNT(*) as cnt, LENGTH(city) FROM zips") must
        beWorkflow {
          chain(
            $read(Collection("db", "zips")),
            $simpleMap(NonEmptyList(MapExpr(JsFn(Ident("x"), Obj(ListMap(
              "1" -> Select(Select(Ident("x").fix, "city").fix, "length").fix)).fix))),
              ListMap()),
            $group(
              grouped(
<<<<<<< HEAD
                "cnt"    -> $sum($literal(Bson.Int32(1))),
                "__tmp0" -> $push($$ROOT)),
              -\/($literal(Bson.Null))),
            $unwind(DocField(BsonField.Name("__tmp0"))),
            $simpleMap(NonEmptyList(MapExpr(JsFn(Ident("x"), Obj(ListMap(
              "cnt" -> Select(Ident("x").fix, "cnt").fix,
              "1" -> Select(Select(Select(Ident("x").fix, "__tmp0").fix, "city").fix, "length").fix)).fix))),
              ListMap()))
=======
                "cnt" -> Sum(ExprOp.Literal(Bson.Int32(1))),
                "1"   -> Push(DocField("1"))),
              -\/(ExprOp.Literal(Bson.Null))),
            $unwind(DocField("1")))
>>>>>>> d74a4fb5
        }
    }

    "plan trivial group by" in {
      plan("select city from zips group by city") must
      beWorkflow(chain(
        $read(Collection("db", "zips")),
        $group(grouped("city" -> $push($("city"))), -\/($("city"))),
        $unwind(DocField(BsonField.Name("city")))))
    }

    "plan group by expression" in {
      plan("select city from zips group by lower(city)") must
      beWorkflow(chain(
        $read(Collection("db", "zips")),
        $group(grouped("city" -> $push($("city"))), -\/($toLower($("city")))),
        $unwind(DocField(BsonField.Name("city")))))
    }

    "plan group by month" in {
      plan("select avg(score) as a, DATE_PART('month', \"date\") as m from caloriesBurnedData group by DATE_PART('month', \"date\")") must
        beWorkflow(chain(
          $read(Collection("db", "caloriesBurnedData")),
          $project(
            reshape(
              "__tmp0" -> $("score"),
              "__tmp1" -> $month($("date"))),
            IgnoreId),
          $group(
            grouped(
              "a" -> $avg($("__tmp0")),
              "m" -> $push($("__tmp1"))),
            -\/($("__tmp1"))),
          $unwind(DocField(BsonField.Name("m")))))
    }

    "plan expr3 with grouping" in {
      plan("select case when pop > 1000 then city else lower(city) end, count(*) from zips group by city") must
        beRight
    }

    "plan trivial group by with wildcard" in {
      plan("select * from zips group by city") must
        beWorkflow($read(Collection("db", "zips")))
    }

    "plan count grouped by single field" in {
      plan("select count(*) from bar group by baz") must
        beWorkflow {
          chain(
            $read(Collection("db", "bar")),
            $group(Grouped(ListMap(
              BsonField.Name("0") -> $sum($literal(Bson.Int32(1))))),
              -\/($("baz"))))
        }
    }

    "plan count and sum grouped by single field" in {
      plan("select count(*) as cnt, sum(biz) as sm from bar group by baz") must
        beWorkflow {
          chain(
            $read(Collection("db", "bar")),
            $group(
              Grouped(ListMap(
                BsonField.Name("cnt") -> $sum($literal(Bson.Int32(1))),
                BsonField.Name("sm") -> $sum($("biz")))),
              -\/($("baz"))))
        }
    }

    "plan sum grouped by single field with filter" in {
      plan("select sum(pop) as sm from zips where state='CO' group by city") must
        beWorkflow {
          chain(
            $read(Collection("db", "zips")),
            $match(Selector.Doc(
              BsonField.Name("state") -> Selector.Eq(Bson.Text("CO")))),
            $group(
              Grouped(ListMap(
                BsonField.Name("sm") -> $sum($("pop")))),
              -\/($("city"))))
        }
    }

    "plan count and field when grouped" in {
      plan("select count(*) as cnt, city from zips group by city") must
        beWorkflow {
          chain(
            $read(Collection("db", "zips")),
            $group(
              Grouped(ListMap(
                BsonField.Name("cnt") -> $sum($literal(Bson.Int32(1))),
                BsonField.Name("city") -> $push($("city")))),
              -\/($("city"))),
            $unwind(DocField(BsonField.Name("city"))))
        }
    }

    "collect unaggregated fields into single doc when grouping" in {
      plan("select city, state, sum(pop) from zips") must
      beWorkflow(chain(
        $read(Collection("db", "zips")),
        $project(
          reshape(
            "__tmp1" -> reshape(
              "city"  -> DocField("city"),
              "state" -> DocField("state")),
            "__tmp2" -> reshape(
              "__tmp0" -> DocField("pop"))),
          IgnoreId),
        $group(
          grouped(
<<<<<<< HEAD
            "2"      -> $sum($("pop")),
            "__tmp0" -> $push($$ROOT)),
          -\/($literal(Bson.Null))),
        $unwind(DocField(BsonField.Name("__tmp0"))),
        $project(reshape(
          "2"     -> $("2"),
          "city"  -> $("__tmp0", "city"),
          "state" -> $("__tmp0", "state")),
=======
            "2"      -> Sum(DocField("__tmp2" \ "__tmp0")),
            "__tmp1" -> Push(DocField("__tmp1"))),
          -\/(ExprOp.Literal(Bson.Null))),
        $unwind(DocField("__tmp1")),
        $project(
          reshape(
            "city"  -> DocField("__tmp1" \ "city"),
            "state" -> DocField("__tmp1" \ "state"),
            "2"     -> DocField("2")),
>>>>>>> d74a4fb5
          IgnoreId)))
    }

    "plan unaggregated field when grouping, second case" in {
      // NB: the point being that we don't want to push $$ROOT
      plan("select max(pop)/1000, pop from zips") must
        beWorkflow {
          chain(
            $read(Collection("db", "zips")),
            $group(
              grouped(
                "__tmp0" -> Max(DocField("pop")),
                "pop" -> Push(DocField("pop"))),
              -\/(ExprOp.Literal(Bson.Null))),
            $unwind(DocField("pop")),
            $project(
              reshape(
                "0" -> Divide(DocField("__tmp0"), ExprOp.Literal(Bson.Int64(1000))),
                "pop" -> DocField("pop")),
              IgnoreId))
        }
    }

    "plan multiple expressions using same field" in {
      plan("select pop, sum(pop), pop/1000 from zips") must
      beWorkflow(chain(
        $read (Collection("db", "zips")),
        $project(
          reshape(
            "__tmp0" -> reshape(
              "pop" -> DocField("pop"),
              "2"   -> ExprOp.Divide(DocField("pop"), ExprOp.Literal(Bson.Int64(1000)))),
            "__tmp1" -> reshape(
              "pop" -> DocField("pop"))),
          IgnoreId),
        $group(
<<<<<<< HEAD
          Grouped(ListMap(
            BsonField.Name("1") -> $sum($("pop")),
            BsonField.Name("__tmp0") -> $push($$ROOT))),
          -\/($literal(Bson.Null))),
        $unwind(DocField(BsonField.Name("__tmp0"))),
        $project(reshape(
          "2"   -> $divide($("__tmp0", "pop"), $literal(Bson.Int64(1000))),
          "1"   -> $("1"),
          "pop" -> $("__tmp0", "pop")),
=======
          grouped(
            "1"      -> Sum(DocField("__tmp1" \ "pop")),
            "__tmp0" -> Push(DocField("__tmp0"))),
          -\/(ExprOp.Literal(Bson.Null))),
        $unwind(DocField("__tmp0")),
        $project(
          reshape(
            "pop" -> DocField("__tmp0" \ "pop"),
            "1" -> DocField("1"),
            "2" -> DocField("__tmp0" \ "2")),
>>>>>>> d74a4fb5
          IgnoreId)))
    }

    "plan sum of expression in expression with another projection when grouped" in {
      plan("select city, sum(pop-1)/1000 from zips group by city") must
      beWorkflow(chain(
        $read(Collection("db", "zips")),
        $group(
          Grouped(ListMap(
            BsonField.Name("city") -> $push($("city")),
            BsonField.Name("__tmp2") -> $sum($subtract($("pop"), $literal(Bson.Int64(1)))))),
          -\/($("city"))),
        $unwind(DocField(BsonField.Name("city"))),
        $project(
          Reshape(ListMap(
            BsonField.Name("city") -> -\/($("city")),
            BsonField.Name("1") ->
              -\/($divide(
                $("__tmp2"),
                $literal(Bson.Int64(1000)))))),
          IgnoreId)))
    }

    "plan length of min (JS on top of reduce)" in {
      plan("select state, length(min(city)) as shortest from zips group by state") must
        beWorkflow(chain(
          $read(Collection("db", "zips")),
          $group(
<<<<<<< HEAD
            Grouped(ListMap(
              BsonField.Name("state") -> $push($("state")),
              BsonField.Name("__tmp0") -> $min($("city")))),
            -\/($("state"))),
          $unwind(DocField(BsonField.Name("state"))),
          $simpleMap(NonEmptyList(MapExpr(JsFn(Ident("x"), Obj(ListMap(
=======
            grouped(
              "state" -> Push(DocField("state")),
              "__tmp0" -> Min(DocField("city"))),
            -\/(DocField(BsonField.Name("state")))),
          $simpleMap(NonEmptyList(
            FlatExpr(JsFn(Ident("x"), Select(Ident("x").fix, "state").fix)),
            MapExpr(JsFn(Ident("x"), Obj(ListMap(
>>>>>>> d74a4fb5
            "state" -> Select(Ident("x").fix, "state").fix,
            "shortest" -> Select(Select(Ident("x").fix, "__tmp0").fix, "length").fix)).fix))),
            ListMap()),
        $project(
          reshape(
            "state" -> Include,
            "shortest" -> Include),
          IgnoreId)))
    }

    "plan js expr grouped by js expr" in {
      plan("select length(city) as len, count(*) as cnt from zips group by length(city)") must
        beWorkflow(chain(
          $read(Collection("db", "zips")),
          $simpleMap(
            NonEmptyList(MapExpr(JsFn(Ident("x"),
              Obj(ListMap(
                "__tmp0" -> Select(Select(Ident("x").fix, "city").fix, "length").fix)).fix))),
            ListMap()),
          $group(
            Grouped(ListMap(
              BsonField.Name("len") -> $push($("__tmp0")),
              BsonField.Name("cnt") -> $sum($literal(Bson.Int32(1))))),
            -\/($("__tmp0"))),
          $unwind(DocField(BsonField.Name("len")))))
    }

    "plan simple JS inside expression" in {
      plan("select length(city) + 1 from zips") must
        beWorkflow(chain(
          $read(Collection("db", "zips")),
          $simpleMap(NonEmptyList(MapExpr(JsFn(Ident("x"), Obj(ListMap(
            "0" -> BinOp(JsCore.Add,
              Select(Select(Ident("x").fix, "city").fix, "length").fix,
              JsCore.Literal(Js.Num(1, false)).fix).fix)).fix))),
            ListMap()),
          $project(
            reshape(
              "0" -> Include),
            IgnoreId)))
    }

    "plan expressions with ~"in {
      plan("select foo ~ 'bar.*', 'abc' ~ 'a|b', 'baz' ~ regex, target ~ regex from a") must beWorkflow(chain(
        $read(Collection("db", "a")),
        $simpleMap(NonEmptyList(MapExpr(JsFn(Ident("x"),
          Obj(ListMap(
            "0" -> Call(
              Select(New("RegExp", List(JsCore.Literal(Js.Str("bar.*")).fix)).fix, "test").fix,
              List(Select(Ident("x").fix, "foo").fix)).fix,
            "1" -> JsCore.Literal(Js.Bool(true)).fix,
            "2" -> Call(
              Select(New("RegExp", List(Select(Ident("x").fix, "regex").fix)).fix, "test").fix,
              List(JsCore.Literal(Js.Str("baz")).fix)).fix,
            "3" -> Call(
              Select(New("RegExp", List(Select(Ident("x").fix, "regex").fix)).fix, "test").fix,
              List(Select(Ident("x").fix, "target").fix)).fix)).fix))),
          ListMap()),
        $project(
          reshape(
            "0" -> Include,
            "1" -> Include,
            "2" -> Include,
            "3" -> Include),
          IgnoreId)))
    }

    "plan object flatten" in {
      plan("select geo{*} from usa_factbook") must
        beWorkflow {
          chain(
            $read(Collection("db", "usa_factbook")),
<<<<<<< HEAD
            $project(Reshape(ListMap(
              BsonField.Name("__tmp0") ->
                -\/($cond(
                  $and(
                    $lte($literal(Bson.Doc(ListMap())), $("geo")),
                    $lt($("geo"), $literal(Bson.Arr(List())))),
                  $("geo"),
                  $literal(Bson.Doc(ListMap("" -> Bson.Null))))))),
              IgnoreId),
            $simpleMap(NonEmptyList(FlatExpr(JsFn(Ident("x"), Select(Ident("x").fix, "__tmp0").fix))), ListMap()),
            $project(Reshape(ListMap(
              BsonField.Name("geo") -> -\/($("__tmp0")))),
=======
            $simpleMap(
              NonEmptyList(
                MapExpr(JsFn(Ident("x"), Obj(ListMap(
                  "__tmp0" ->
                  If(
                    BinOp(JsCore.And,
                      BinOp(Instance, Select(Ident("x").fix, "geo").fix, Ident("Object").fix).fix,
                      UnOp(JsCore.Not, BinOp(Instance, Select(Ident("x").fix, "geo").fix, Ident("Array").fix).fix).fix).fix,
                    Select(Ident("x").fix, "geo").fix,
                    Obj(ListMap(
                      "" -> JsCore.Literal(Js.Null).fix)).fix).fix)).fix)),
                FlatExpr(JsFn(Ident("x"), Select(Ident("x").fix, "__tmp0").fix))),
              ListMap()),
            $project(
              reshape(
                "geo" -> DocField("__tmp0")),
>>>>>>> d74a4fb5
              IgnoreId))
        }
    }

    "plan array project with concat" in {
      plan("select city, loc[0] from zips") must
        beWorkflow {
          chain(
            $read(Collection("db", "zips")),
            $simpleMap(NonEmptyList(MapExpr(JsFn(Ident("x"), Obj(ListMap(
              "city" -> JsCore.Select(Ident("x").fix, "city").fix,
              "1" -> JsCore.Access(
                JsCore.Select(Ident("x").fix, "loc").fix,
                JsCore.Literal(Js.Num(0, false)).fix).fix)).fix))),
              ListMap()),
            $project(
              reshape(
                "city" -> Include,
                "1"    -> Include),
              IgnoreId))
        }
    }

    "plan array concat with filter" in {
      plan("select loc || [ pop ] from zips where city = 'BOULDER'") must
        beWorkflow {
          chain(
            $read(Collection("db", "zips")),
            $match(Selector.Doc(
              BsonField.Name("city") -> Selector.Eq(Bson.Text("BOULDER")))),
            $simpleMap(NonEmptyList(MapExpr(JsFn(Ident("x"), Obj(ListMap(
              "__tmp0" -> JsCore.SpliceArrays(List(
                JsCore.Select(JsCore.Ident("x").fix, "loc").fix,
                JsCore.Arr(List(
                  JsCore.Select(JsCore.Ident("x").fix, "pop").fix)).fix)).fix)).fix))),
              ListMap()),
            $project(reshape("0" -> $(DocField("__tmp0"))), ExcludeId))
        }
    }.pendingUntilFixed("#676")

    "plan array flatten" in {
      plan("select loc[*] from zips") must
        beWorkflow {
          chain(
            $read(Collection("db", "zips")),
            $project(Reshape(ListMap(
              BsonField.Name("__tmp0") ->
                -\/($cond(
                  $and(
                    $lte($literal(Bson.Arr(List())), $("loc")),
                    $lt($("loc"), $literal(Bson.Binary(scala.Array[Byte]())))),
                  $("loc"),
                  $literal(Bson.Arr(List(Bson.Null))))))),
              IgnoreId),
            $unwind(DocField(BsonField.Name("__tmp0"))),
            $project(Reshape(ListMap(
              BsonField.Name("loc") -> -\/($("__tmp0")))),
              IgnoreId))
        }
    }

    "plan array concat" in {
      plan("select loc || [ pop ] || loc from zips") must beWorkflow {
        chain(
          $read(Collection("db", "zips")),
          $simpleMap(NonEmptyList(MapExpr(JsFn(Ident("x"),
            JsCore.SpliceArrays(List(
              JsCore.Select(Ident("x").fix, "loc").fix,
              JsCore.Arr(List(JsCore.Select(Ident("x").fix, "pop").fix)).fix,
              JsCore.Select(Ident("x").fix, "loc").fix)).fix))),
            ListMap()),
          $project(
            Reshape(ListMap(BsonField.Name("0") -> -\/($$ROOT))),
            IgnoreId))
      }
    }

    "plan array flatten with unflattened field" in {
      plan("SELECT _id as zip, loc as loc, loc[*] as coord FROM zips") must
        beWorkflow {
          chain(
            $read(Collection("db", "zips")),
            $project(Reshape(ListMap(
              BsonField.Name("__tmp0") ->
                -\/($cond(
                  $and(
                    $lte($literal(Bson.Arr(List())), $("loc")),
                    $lt($("loc"), $literal(Bson.Binary(scala.Array[Byte]())))),
                  $("loc"),
                  $literal(Bson.Arr(List(Bson.Null))))),
              BsonField.Name("__tmp1") -> -\/($$ROOT))),
              IgnoreId),
            $unwind(DocField(BsonField.Name("__tmp0"))),
            $project(Reshape(ListMap(
              BsonField.Name("zip")   -> -\/($("__tmp1", "_id")),
              BsonField.Name("loc")   -> -\/($("__tmp1", "loc")),
              BsonField.Name("coord") -> -\/($("__tmp0")))),
              IgnoreId))
        }
    }

    "unify flattened fields" in {
      plan("select loc[*] from zips where loc[*] < 0") must
      beWorkflow(chain(
        $read(Collection("db", "zips")),
        $project(Reshape(ListMap(
          BsonField.Name("__tmp1") ->
            -\/($cond(
              $and(
                $lte($literal(Bson.Arr(List())), $("loc")),
                $lt($("loc"), $literal(Bson.Binary(scala.Array[Byte]())))),
              $("loc"),
              $literal(Bson.Arr(List(Bson.Null))))))),
          IgnoreId),
        $unwind(DocField(BsonField.Name("__tmp1"))),
        $match(Selector.Doc(
          BsonField.Name("__tmp1") -> Selector.Lt(Bson.Int64(0)))),
        $project(Reshape(ListMap(
          BsonField.Name("loc") -> -\/($("__tmp1")))),
          IgnoreId)))
    }

    "unify flattened fields with unflattened field" in {
      plan("select _id as zip, loc[*] from zips order by loc[*]") must
      beWorkflow(chain(
        $read(Collection("db", "zips")),
        $project(Reshape(ListMap(
          BsonField.Name("__tmp0") ->
            -\/($cond(
              $and(
                $lte($literal(Bson.Arr(List())), $("loc")),
                $lt($("loc"), $literal(Bson.Binary(scala.Array[Byte]())))),
              $("loc"),
              $literal(Bson.Arr(List(Bson.Null))))),
          BsonField.Name("__tmp1") -> -\/($$ROOT))),
          IgnoreId),
        $unwind(DocField(BsonField.Name("__tmp0"))),
        $project(Reshape(ListMap(
          BsonField.Name("zip") ->
            -\/($("__tmp1", "_id")),
          BsonField.Name("loc") -> -\/($("__tmp0")))),
          IgnoreId),
        $sort(NonEmptyList(BsonField.Name("loc") -> Ascending))))
    }

    "unify flattened with double-flattened" in {
      plan("select * from user_comments where (comments[*].id LIKE '%Dr%' OR comments[*].replyTo[*] LIKE '%Dr%')") must
      beWorkflow(chain(
        $read(Collection("db", "user_comments")),
        $project(Reshape(ListMap(
          BsonField.Name("__tmp10") ->
            -\/($cond(
              $and(
                $lte($literal(Bson.Arr(List())), $("comments")),
                $lt($("comments"), $literal(Bson.Binary(scala.Array[Byte]())))),
              $("comments"),
              $literal(Bson.Arr(List(Bson.Null))))),
          BsonField.Name("__tmp11") -> -\/($$ROOT))),
          IgnoreId),
        $unwind(DocField(BsonField.Name("__tmp10"))),
        $project(Reshape(ListMap(
          BsonField.Name("__tmp14") ->
            -\/($cond(
              $and(
                $lte($literal(Bson.Arr(List())), $("__tmp10", "replyTo")),
                $lt($("__tmp10", "replyTo"), $literal(Bson.Binary(scala.Array[Byte]())))),
              $("__tmp10", "replyTo"),
              $literal(Bson.Arr(List(Bson.Null))))),
          BsonField.Name("__tmp15") -> -\/($$ROOT))),
          IgnoreId),
        $unwind(DocField(BsonField.Name("__tmp14"))),
        $match(Selector.Or(
          Selector.Doc(
            BsonField.Name("__tmp15") \ BsonField.Name("__tmp10") \ BsonField.Name("id") -> Selector.Regex("^.*Dr.*$", false, false, false, false)),
          Selector.Doc(
            BsonField.Name("__tmp14") -> Selector.Regex("^.*Dr.*$", false, false, false, false)))),
        $project(Reshape(ListMap(
          BsonField.Name("value") ->
            -\/($("__tmp15", "__tmp11")))),
          ExcludeId)))
    }

    "plan limit with offset" in {
      plan("SELECT * FROM zips LIMIT 5 OFFSET 100") must
        beWorkflow(chain(
          $read(Collection("db", "zips")),
          $limit(105),
          $skip(100)))
    }

    "plan sort and limit" in {
      plan("SELECT city, pop FROM zips ORDER BY pop DESC LIMIT 5") must
        beWorkflow {
          chain(
            $read(Collection("db", "zips")),
            $project(Reshape(ListMap(
              BsonField.Name("city") ->
                -\/($("city")),
              BsonField.Name("pop") ->
                -\/($("pop")))),
              IgnoreId),
            $sort(NonEmptyList(BsonField.Name("pop") -> Descending)),
            $limit(5))
        }
    }

    "plan simple single field selection and limit" in {
      plan("SELECT city FROM zips LIMIT 5") must
        beWorkflow {
          chain(
            $read(Collection("db", "zips")),
            $limit(5),
            $project(Reshape(ListMap(BsonField.Name("city") -> -\/($("city")))),
              IgnoreId))
        }
    }

    "plan complex group by with sorting and limiting" in {
      plan("SELECT city, SUM(pop) AS pop FROM zips GROUP BY city ORDER BY pop") must
        beWorkflow {
          chain(
            $read(Collection("db", "zips")),
            $group(Grouped(ListMap(
              BsonField.Name("city") -> $push($("city")),
              BsonField.Name("pop") -> $sum($("pop")))),
              -\/($("city"))),
            $unwind(DocField(BsonField.Name("city"))),
            $sort(NonEmptyList(BsonField.Name("pop") -> Ascending)))
        }
    }

    "plan filter and expressions with IS NULL" in {
      plan("select foo is null from zips where foo is null") must
        beWorkflow(chain(
          $read(Collection("db", "zips")),
          $match(Selector.Doc(
            BsonField.Name("foo") -> Selector.Eq(Bson.Null))),
          $project(
            Reshape(ListMap(
              BsonField.Name("0") -> -\/($eq($("foo"), $literal(Bson.Null))))),
            ExcludeId)))
    }

    "plan implicit group by with filter" in {
      plan("select avg(pop), min(city) from zips where state = 'CO'") must
        beWorkflow(chain(
          $read(Collection("db", "zips")),
          $match(Selector.Doc(
            BsonField.Name("state") -> Selector.Eq(Bson.Text("CO")))),
          $group(
            Grouped(ListMap(
              BsonField.Name("0") -> $avg($("pop")),
              BsonField.Name("1") -> $min($("city")))),
            -\/($literal(Bson.Null)))))
    }

    "plan simple distinct" in {
      plan("select distinct city, state from zips") must
      beWorkflow(
        chain(
          $read(Collection("db", "zips")),
          $project(Reshape(ListMap(
            BsonField.Name("city") -> -\/($("city")),
            BsonField.Name("state") -> -\/($("state")))),
            IgnoreId),
          $group(
            Grouped(ListMap(
              BsonField.Name("__tmp0") -> $first($$ROOT))),
              \/-(Reshape(ListMap(
                BsonField.Name("city")  -> -\/($("city")),
                BsonField.Name("state") -> -\/($("state")))))),
          $project(Reshape(ListMap(
            BsonField.Name("city")  -> -\/($("__tmp0", "city")),
            BsonField.Name("state") -> -\/($("__tmp0", "state")))),
            ExcludeId)))
    }

    "plan distinct as expression" in {
      plan("select count(distinct(city)) from zips") must
        beWorkflow(chain(
          $read(Collection("db", "zips")),
          $group(
            Grouped(ListMap()),
            -\/($("city"))),
          $group(
            Grouped(ListMap(
              BsonField.Name("0") -> $sum($literal(Bson.Int32(1))))),
            -\/($literal(Bson.Null)))))
    }

    "plan distinct of expression as expression" in {
      plan("select count(distinct substring(city, 0, 1)) from zips") must
        beWorkflow(chain(
          $read(Collection("db", "zips")),
          $group(
            Grouped(ListMap()),
            -\/($substr(
              $("city"),
              $literal(Bson.Int64(0)),
              $literal(Bson.Int64(1))))),
          $group(
            Grouped(ListMap(
              BsonField.Name("0") -> $sum($literal(Bson.Int32(1))))),
            -\/($literal(Bson.Null)))))
    }

    "plan distinct of wildcard" in {
      plan("select distinct * from zips") must
        beWorkflow(
          $read(Collection("db", "zips")))
    }.pendingUntilFixed("#283")

    "plan distinct of wildcard as expression" in {
      plan("select count(distinct *) from zips") must
        beWorkflow(
          $read(Collection("db", "zips")))
    }.pendingUntilFixed("#283")

    "plan distinct with simple order by" in {
      plan("select distinct city from zips order by city") must
        beWorkflow(
          chain(
            $read(Collection("db", "zips")),
            $project(Reshape(ListMap(
              BsonField.Name("city") -> -\/($("city")))),
              IgnoreId),
            $sort(NonEmptyList(BsonField.Name("city") -> Ascending)),
            $group(
              grouped(
                "__tmp0" -> $first($$ROOT),
                "__sd_key_0" -> $first($(DocField("city")))),
              \/-(reshape("city" -> $(DocField("city"))))),
            $sort(NonEmptyList(BsonField.Name("__sd_key_0") -> Ascending)),
            $project(reshape(
              "city" -> $("__tmp0", "city")),
              ExcludeId)))
    }

    "plan distinct with unrelated order by" in {
      plan("select distinct city from zips order by pop desc") must
        beWorkflow(
          chain(
              $read(Collection("db", "zips")),
              $project(
                Reshape(ListMap(
                  BsonField.Name("__sd__0") ->
                    -\/($("pop")),
                  BsonField.Name("city") ->
                    -\/($("city")))),
                IgnoreId),
              $sort(NonEmptyList(
                BsonField.Name("__sd__0") -> Descending)),
              $group(
                Grouped(ListMap(
                  BsonField.Name("__tmp0") -> $first($$ROOT),
                  BsonField.Name("__sd_key_0") -> $first($(DocField("__sd__0"))))),
                \/-(reshape(
                  "city" -> $(DocField("city"))))),
              $sort(NonEmptyList(
                BsonField.Name("__sd_key_0") -> Descending)),
              $project(
                Reshape(ListMap(
                  BsonField.Name("city") ->
                    -\/($("__tmp0","city")))),
                IgnoreId)))
    }

    "plan distinct as function with group" in {
      plan("select state, count(distinct(city)) from zips group by state") must
        beWorkflow(
          $read(Collection("db", "zips")))
    }.pendingUntilFixed

    "plan distinct with sum and group" in {
      plan("SELECT DISTINCT SUM(pop) AS totalPop, city FROM zips GROUP BY city") must
        beWorkflow(chain(
          $read(Collection("db", "zips")),
          $group(
            Grouped(ListMap(
              BsonField.Name("totalPop") -> $sum($("pop")),
              BsonField.Name("city") -> $push($("city")))),
            -\/($("city"))),
          $unwind(DocField(BsonField.Name("city"))),
          $group(
            Grouped(ListMap(
              BsonField.Name("__tmp0") -> $first($$ROOT))),
            \/-(Reshape(ListMap(
              BsonField.Name("totalPop") -> -\/($("totalPop")),
              BsonField.Name("city") -> -\/($("city")))))),
          $project(
            Reshape(ListMap(
              BsonField.Name("totalPop") -> -\/($("__tmp0", "totalPop")),
              BsonField.Name("city")     -> -\/($("__tmp0", "city")))),
              ExcludeId)))
    }

    "plan distinct with sum, group, and orderBy" in {
      plan("SELECT DISTINCT SUM(pop) AS totalPop, city FROM zips GROUP BY city ORDER BY totalPop DESC") must
        beWorkflow(
          chain(
              $read(Collection("db", "zips")),
              $group(
                Grouped(ListMap(
                  BsonField.Name("totalPop") -> $sum($("pop")),
                  BsonField.Name("city") -> $push($("city")))),
                -\/($("city"))),
              $unwind(DocField(BsonField.Name("city"))),
              $sort(NonEmptyList(BsonField.Name("totalPop") -> Descending)),
              $group(
                Grouped(ListMap(
                  BsonField.Name("__tmp0")     -> $first($$ROOT),
                  BsonField.Name("__sd_key_0") -> $first($("totalPop")))),
                \/-(Reshape(ListMap(
                  BsonField.Name("totalPop") -> -\/($("totalPop")),
                  BsonField.Name("city") -> -\/($("city")))))),
              $sort(NonEmptyList(BsonField.Name("__sd_key_0") -> Descending)),
              $project(Reshape(ListMap(
                BsonField.Name("totalPop") -> -\/($("__tmp0", "totalPop")),
                BsonField.Name("city")     -> -\/($("__tmp0", "city")))),
                ExcludeId)))

    }

    "plan order by JS expr with filter" in {
      plan("select city, pop from zips where pop > 1000 order by length(city)") must
        beWorkflow(chain(
          $read(Collection("db", "zips")),
          $match(Selector.Doc(
            BsonField.Name("pop") -> Selector.Gt(Bson.Int64(1000)))),
          $simpleMap(NonEmptyList(MapExpr(JsFn(Ident("x"), Obj(ListMap(
            "city" -> Select(Ident("x").fix, "city").fix,
            "pop" -> Select(Ident("x").fix, "pop").fix,
            "__tmp0" -> Select(Select(Ident("x").fix, "city").fix, "length").fix)).fix))),
            ListMap()),
          $sort(NonEmptyList(BsonField.Name("__tmp0") -> Ascending)),
          $project(
            Reshape(ListMap(
              BsonField.Name("city") -> -\/($("city")),
              BsonField.Name("pop") -> -\/($("pop")))),
              ExcludeId)))
    }

    "plan select length()" in {
      plan("select length(city) from zips") must
        beWorkflow(chain(
          $read(Collection("db", "zips")),
          $simpleMap(NonEmptyList(MapExpr(JsFn(Ident("x"), Obj(ListMap(
            "0" -> Select(Select(Ident("x").fix, "city").fix, "length").fix)).fix))),
            ListMap()),
          $project(
            reshape(
              "0" -> Include),
            IgnoreId)))
    }

    "plan select length() and simple field" in {
      plan("select city, length(city) from zips") must
      beWorkflow(chain(
        $read(Collection("db", "zips")),
        $simpleMap(NonEmptyList(MapExpr(JsFn(Ident("x"), Obj(ListMap(
          "city" -> Select(Ident("x").fix, "city").fix,
          "1" -> Select(Select(Ident("x").fix, "city").fix, "length").fix)).fix))),
          ListMap()),
        $project(
          reshape(
            "city" -> Include,
            "1" -> Include),
          IgnoreId)))
    }

    "plan combination of two distinct sets" in {
      plan("SELECT (DISTINCT foo.bar) + (DISTINCT foo.baz) FROM foo") must
        beWorkflow(
          $read(Collection("db", "zips")))
    }.pendingUntilFixed

    "plan expression with timestamp, date, time, and interval" in {
      import org.threeten.bp.{Instant, LocalDateTime, ZoneOffset}

      plan("select timestamp '2014-11-17T22:00:00Z' + interval 'PT43M40S', date '2015-01-19', time '14:21'") must
        beWorkflow(
          $pure(Bson.Doc(ListMap(
            "0" -> Bson.Date(Instant.parse("2014-11-17T22:43:40Z")),
            "1" -> Bson.Date(LocalDateTime.parse("2015-01-19T00:00:00").atZone(ZoneOffset.UTC).toInstant),
            "2" -> Bson.Text("14:21:00.000")))))
    }

    "plan filter with timestamp and interval" in {
      import org.threeten.bp.Instant

      plan("select * from days where \"date\" < timestamp '2014-11-17T22:00:00Z' and \"date\" - interval 'PT12H' > timestamp '2014-11-17T00:00:00Z'") must
        beWorkflow(chain(
          $read(Collection("db", "days")),
          $project(
            Reshape(ListMap(
              BsonField.Name("__tmp4") ->
                -\/($subtract($("date"), $literal(Bson.Dec(12*60*60*1000)))),
              BsonField.Name("__tmp5") -> -\/($$ROOT))),
            IgnoreId),
          $match(
            Selector.And(
              Selector.Doc(
                BsonField.Name("__tmp5") \ BsonField.Name("date") ->
                  Selector.Lt(Bson.Date(Instant.parse("2014-11-17T22:00:00Z")))),
              Selector.Doc(
                BsonField.Name("__tmp4") ->
                  Selector.Gt(Bson.Date(Instant.parse("2014-11-17T00:00:00Z")))))),
          $project(Reshape(ListMap(
            BsonField.Name("value") ->
              -\/($("__tmp5")))),
            ExcludeId)))
    }

    "plan time_of_day" in {
      plan("select time_of_day(ts) from foo") must
        beRight  // NB: way too complicated to spell out here, and will change as JS generation improves
    }

    "plan filter on date" in {
      import org.threeten.bp.Instant

      // Note: both of these boundaries require comparing with the start of the *next* day.
      plan("select * from logs " +
        "where ((ts > date '2015-01-22' and ts <= date '2015-01-27') and ts != date '2015-01-25') " +
        "or ts = date '2015-01-29'") must
        beWorkflow(chain(
          $read(Collection("db", "logs")),
          $match(Selector.Or(
            Selector.And(
              Selector.And(
                Selector.Doc(
                  BsonField.Name("ts") -> Selector.Gte(Bson.Date(Instant.parse("2015-01-23T00:00:00Z")))),
                Selector.Doc(
                  BsonField.Name("ts") -> Selector.Lt(Bson.Date(Instant.parse("2015-01-28T00:00:00Z"))))),
              Selector.Or(
                Selector.Doc(
                  BsonField.Name("ts") -> Selector.Lt(Bson.Date(Instant.parse("2015-01-25T00:00:00Z")))),
                Selector.Doc(
                  BsonField.Name("ts") -> Selector.Gte(Bson.Date(Instant.parse("2015-01-26T00:00:00Z")))))),
            Selector.And(
              Selector.Doc(
                BsonField.Name("ts") -> Selector.Gte(Bson.Date(Instant.parse("2015-01-29T00:00:00Z")))),
              Selector.Doc(
                BsonField.Name("ts") -> Selector.Lt(Bson.Date(Instant.parse("2015-01-30T00:00:00Z")))))))))
    }

    "plan js and filter with id" in {
      Bson.ObjectId("0123456789abcdef01234567").fold[Result](
        failure("Couldn’t create ObjectId."))(
        oid => plan("select length(city) < oid '0123456789abcdef01234567' from days where _id = oid '0123456789abcdef01234567'") must
          beWorkflow(chain(
            $read(Collection("db", "days")),
            $match(Selector.Doc(
              BsonField.Name("_id") -> Selector.Eq(oid))),
            $simpleMap(
              NonEmptyList(MapExpr(JsFn(Ident("x"),
                Obj(ListMap(
                  "0" -> BinOp(JsCore.Lt,
                    Select(Select(Ident("x").fix, "city").fix, "length").fix,
                    New("ObjectId", List(JsCore.Literal(Js.Str("0123456789abcdef01234567")).fix)).fix).fix)).fix))),
              ListMap()),
            $project(Reshape(ListMap(
              BsonField.Name("0") -> -\/($("0")))),
              ExcludeId))))
    }

    "plan convert to timestamp" in {
      import org.threeten.bp.Instant

      plan("select to_timestamp(epoch) from foo") must beWorkflow {
        chain(
          $read(Collection("db", "foo")),
          $project(
            reshape(
              "0" -> $add($literal(Bson.Date(Instant.ofEpochMilli(0))), $("epoch"))),
            IgnoreId))
      }
    }

    "plan convert to timestamp in map-reduce" in {
      import org.threeten.bp.Instant

      plan("select length(name), to_timestamp(epoch) from foo") must beWorkflow {
        chain(
          $read(Collection("db", "foo")),
          $simpleMap(
            NonEmptyList(MapExpr(JsFn(Ident("x"), Obj(ListMap(
              "0" -> Select(Select(Ident("x").fix, "name").fix, "length").fix,
              "1" -> New("Date", List(Select(Ident("x").fix, "epoch").fix)).fix)).fix))),
            ListMap()),
          $project(
            reshape(
              "0" -> Include,
              "1" -> Include),
            IgnoreId))
      }
    }

    def joinStructure0(
      left: Workflow, leftName: String, right: Workflow,
      leftKey: Expression, rightKey: Term[JsCore],
      fin: WorkflowOp,
      swapped: Boolean) = {

      val (leftLabel, rightLabel) =
        if (swapped) ("right", "left") else ("left", "right")
      def initialPipeOps(src: Workflow): Workflow =
        chain(
          src,
          $group(grouped(leftName -> $push($$ROOT)), -\/(leftKey)),
          $project(reshape(
            leftLabel  -> $(leftName),
            rightLabel -> $literal(Bson.Arr(Nil)),
            "_id"      -> $include()),
            IncludeId))
      fin(
        $foldLeft(
          initialPipeOps(left),
          chain(
            right,
            $map($Map.mapKeyVal(("key", "value"),
              rightKey.toJs,
              Js.AnonObjDecl(List(
                (leftLabel, Js.AnonElem(List())),
                (rightLabel, Js.AnonElem(List(Js.Ident("value"))))))),
              ListMap()),
            $reduce(
              Js.AnonFunDecl(List("key", "values"),
                List(
                  Js.VarDef(List(
                    ("result", Js.AnonObjDecl(List(
                      (leftLabel, Js.AnonElem(List())),
                      (rightLabel, Js.AnonElem(List()))))))),
                  Js.Call(Js.Select(Js.Ident("values"), "forEach"),
                    List(Js.AnonFunDecl(List("value"),
                      List(
                        Js.BinOp("=",
                          Js.Select(Js.Ident("result"), leftLabel),
                          Js.Call(
                            Js.Select(Js.Select(Js.Ident("result"), leftLabel), "concat"),
                            List(Js.Select(Js.Ident("value"), leftLabel)))),
                        Js.BinOp("=",
                          Js.Select(Js.Ident("result"), rightLabel),
                          Js.Call(
                            Js.Select(Js.Select(Js.Ident("result"), rightLabel), "concat"),
                            List(Js.Select(Js.Ident("value"), rightLabel)))))))),
                  Js.Return(Js.Ident("result")))),
              ListMap()))))
    }

    def joinStructure(
        left: Workflow, leftName: String, right: Workflow,
        leftKey: ExprOp, rightKey: Term[JsCore],
        fin: WorkflowOp,
        swapped: Boolean) =
      crystallize(finish(joinStructure0(left, leftName, right, leftKey, rightKey, fin, swapped)))

    "plan simple join" in {
      plan("select zips2.city from zips join zips2 on zips._id = zips2._id") must
        beWorkflow(
          joinStructure(
            $read(Collection("db", "zips")), "__tmp0",
            $read(Collection("db", "zips2")),
            $("_id"),
            Select(Ident("value").fix, "_id").fix,
            chain(_,
              $match(Selector.Doc(ListMap[BsonField, Selector.SelectorExpr](
                BsonField.Name("left") -> Selector.NotExpr(Selector.Size(0)),
                BsonField.Name("right") -> Selector.NotExpr(Selector.Size(0))))),
              $unwind(DocField(BsonField.Name("left"))),
              $unwind(DocField(BsonField.Name("right"))),
              $project(Reshape(ListMap(
                BsonField.Name("city") ->
                  -\/($("right", "city")))),
                IgnoreId)), // Note: becomes ExcludeId in conversion to WorkflowTask
            false).op)
    }

    "plan non-equi join" in {
      plan("select zips2.city from zips join zips2 on zips._id < zips2._id") must beLeft
    }

    "plan simple inner equi-join" in {
      plan(
        "select foo.name, bar.address from foo join bar on foo.id = bar.foo_id") must
      beWorkflow(
        joinStructure(
          $read(Collection("db", "foo")), "__tmp0",
          $read(Collection("db", "bar")),
          $("id"),
          Select(Ident("value").fix, "foo_id").fix,
          chain(_,
            $match(Selector.Doc(ListMap[BsonField, Selector.SelectorExpr](
              BsonField.Name("left") -> Selector.NotExpr(Selector.Size(0)),
              BsonField.Name("right") -> Selector.NotExpr(Selector.Size(0))))),
            $unwind(DocField(BsonField.Name("left"))),
            $unwind(DocField(BsonField.Name("right"))),
            $project(Reshape(ListMap(
              BsonField.Name("name") ->
                -\/($("left", "name")),
              BsonField.Name("address") ->
                -\/($("right", "address")))),
              IgnoreId)), // Note: becomes ExcludeId in conversion to WorkflowTask
          false).op)
    }

    "plan simple outer equi-join with wildcard" in {
      plan("select * from foo full join bar on foo.id = bar.foo_id") must
      beWorkflow(
        joinStructure(
          $read(Collection("db", "foo")), "__tmp0",
          $read(Collection("db", "bar")),
          $("id"),
          Select(Ident("value").fix, "foo_id").fix,
          chain(_,
            $project(reshape(
              "left" ->
                $cond($eq($size($("left")), $literal(Bson.Int32(0))),
                  $literal(Bson.Arr(List(Bson.Doc(ListMap())))),
                  $("left")),
              "right" ->
                $cond($eq($size($("right")), $literal(Bson.Int32(0))),
                  $literal(Bson.Arr(List(Bson.Doc(ListMap())))),
                  $("right"))),
              IgnoreId),
            $unwind(DocField(BsonField.Name("left"))),
            $unwind(DocField(BsonField.Name("right"))),
            $simpleMap(
              NonEmptyList(MapExpr(JsFn(Ident("x"), SpliceObjects(List(
                Select(Ident("x").fix, "left").fix,
                Select(Ident("x").fix, "right").fix)).fix))),
              ListMap())),
          false).op)
    }

    "plan simple left equi-join" in {
      plan(
        "select foo.name, bar.address " +
          "from foo left join bar on foo.id = bar.foo_id") must
      beWorkflow(
        joinStructure(
          $read(Collection("db", "foo")), "__tmp0",
          $read(Collection("db", "bar")),
          $("id"),
          Select(Ident("value").fix, "foo_id").fix,
          chain(_,
            $match(Selector.Doc(ListMap[BsonField, Selector.SelectorExpr](
              BsonField.Name("left") -> Selector.NotExpr(Selector.Size(0))))),
            $project(reshape(
              "left" -> -\/($("left")),
              "right" ->
                -\/($cond($eq($size($("right")), $literal(Bson.Int32(0))),
                  $literal(Bson.Arr(List(Bson.Doc(ListMap())))),
                  $("right")))),
              IgnoreId),
            $unwind(DocField(BsonField.Name("left"))),
            $unwind(DocField(BsonField.Name("right"))),
            $project(Reshape(ListMap(
              BsonField.Name("name") -> -\/($("left", "name")),
              BsonField.Name("address") -> -\/($("right", "address")))),
              IgnoreId)), // Note: becomes ExcludeId in conversion to WorkflowTask
          false).op)
    }

    "plan 3-way right equi-join" in {
      plan(
        "select foo.name, bar.address, baz.zip " +
          "from foo join bar on foo.id = bar.foo_id " +
          "right join baz on bar.id = baz.bar_id") must
      beWorkflow(
        joinStructure(
          $read(Collection("db", "baz")), "__tmp1",
          joinStructure0(
            $read(Collection("db", "foo")), "__tmp0",
            $read(Collection("db", "bar")),
            $("id"),
            Select(Ident("value").fix, "foo_id").fix,
            chain(_,
              $match(Selector.Doc(ListMap[BsonField, Selector.SelectorExpr](
                BsonField.Name("left") -> Selector.NotExpr(Selector.Size(0)),
                BsonField.Name("right") -> Selector.NotExpr(Selector.Size(0))))),
              $unwind(DocField(BsonField.Name("left"))),
              $unwind(DocField(BsonField.Name("right")))),
            false),
          $("bar_id"),
          Select(Select(Ident("value").fix, "right").fix, "id").fix,
          chain(_,
            $match(Selector.Doc(ListMap[BsonField, Selector.SelectorExpr](
              BsonField.Name("left") -> Selector.NotExpr(Selector.Size(0))))),
            $project(Reshape(ListMap(
              BsonField.Name("right") ->
                -\/($cond($eq($size($("right")), $literal(Bson.Int32(0))),
                  $literal(Bson.Arr(List(Bson.Doc(ListMap())))),
                  $("right"))),
              BsonField.Name("left") -> -\/($("left")))),
              IgnoreId),
            $unwind(DocField(BsonField.Name("right"))),
            $unwind(DocField(BsonField.Name("left"))),
            $project(Reshape(ListMap(
              BsonField.Name("name")    -> -\/($("left", "left", "name")),
              BsonField.Name("address") -> -\/($("left", "right", "address")),
              BsonField.Name("zip")     -> -\/($("right", "zip")))),
              IgnoreId)), // Note: becomes ExcludeId in conversion to WorkflowTask
          true).op)
    }

    "plan simple cross" in {
      plan("select zips2.city from zips, zips2 where zips._id = zips2._id") must
      beWorkflow(
        joinStructure(
          $read(Collection("db", "zips")), "__tmp2",
          $read(Collection("db", "zips2")),
          $literal(Bson.Null),
          JsCore.Literal(Js.Null).fix,
          chain(_,
            $match(Selector.Doc(ListMap[BsonField, Selector.SelectorExpr](
              BsonField.Name("left") -> Selector.NotExpr(Selector.Size(0)),
              BsonField.Name("right") -> Selector.NotExpr(Selector.Size(0))))),
            $unwind(DocField(BsonField.Name("left"))),
            $unwind(DocField(BsonField.Name("right"))),
            $project(
              Reshape(ListMap(
                BsonField.Name("city") -> -\/($("right", "city")),
                BsonField.Name("__tmp3") ->
                  -\/($eq($("left", "_id"), $("right", "_id"))))),
              IgnoreId),
            $match(Selector.Doc(
              BsonField.Name("__tmp3") -> Selector.Eq(Bson.Bool(true)))),
            $project(Reshape(ListMap(
              BsonField.Name("city") -> -\/($("city")))),
              ExcludeId)),
          false).op)
    }

    def countOps(wf: Workflow, p: PartialFunction[WorkflowF[Term[WorkflowF]], Boolean]): Int = {
      wf.foldMap(op => if (p.lift(op.unFix).getOrElse(false)) 1 else 0)
    }

    def noConsecutiveProjectOps(wf: Workflow) =
      countOps(wf, { case $Project(Term($Project(_, _, _)), _, _) => true }) aka "the occurrences of consecutive $project ops:" must_== 0
    def noConsecutiveSimpleMapOps(wf: Workflow) =
      countOps(wf, { case $SimpleMap(Term($SimpleMap(_, _, _)), _, _) => true }) aka "the occurrences of consecutive $simpleMap ops:" must_== 0
    def maxGroupOps(wf: Workflow, max: Int) =
      countOps(wf, { case $Group(_, _, _) => true }) aka "the number of $group ops:" must beLessThanOrEqualTo(max)
    def maxUnwindOps(wf: Workflow, max: Int) =
      countOps(wf, { case $Unwind(_, _) => true }) aka "the number of $unwind ops:" must beLessThanOrEqualTo(max)
    def maxMatchOps(wf: Workflow, max: Int) =
      countOps(wf, { case $Match(_, _) => true }) aka "the number of $match ops:" must beLessThanOrEqualTo(max)
    def brokenProjectOps(wf: Workflow) =
      countOps(wf, { case $Project(_, Reshape(shape), _) => shape.isEmpty }) aka "$project ops with no fields"

    def danglingReferences(wf: Workflow) =
      wf.foldMap(_.unFix match {
        case op: SingleSourceF[Workflow] =>
          Workflow.simpleShape(op.src).map { shape =>
            val refs = Workflow.refs(op)
            val missing = refs.collect { case v @ DocVar(_, Some(f)) if !shape.contains(f.flatten.head) => v }
            if (missing.isEmpty) Nil
            else List(missing.map(_.bson).mkString(", ") + " missing in\n" + Term[WorkflowF](op).show)
          }.getOrElse(Nil)
        case _ => Nil
      }) aka "dangling references"

    def rootPushes(wf: Workflow) =
      wf.foldMap(_.unFix match {
        case op @ $Group(_, Grouped(map), _) if map.values.toList.contains(Push(DocVar.ROOT())) => List(op)
        case _ => Nil
      }) aka "group ops pushing $$ROOT"

    args.report(showtimes = true)

    "plan multiple reducing projections (all, distinct, orderBy)" ! Prop.forAll(select(distinct, maybeReducingExpr, Gen.option(filter), Gen.option(groupBySeveral), orderBySeveral)) { q =>
      plan(q.value) must beRight.which { fop =>
        val wf = fop.op
        noConsecutiveProjectOps(wf)
        noConsecutiveSimpleMapOps(wf)
        maxGroupOps(wf, 2)
        maxUnwindOps(wf, 1)
        maxMatchOps(wf, 1)
        danglingReferences(wf) must_== Nil
        brokenProjectOps(wf) must_== 0
        val fields = fieldNames(wf)
        (fields aka "column order" must beSome(columnNames(q))) or
          (fields must beSome(List("value")))  // NB: some edge cases (all constant projections) end up under "value" and aren't interesting anyway
        rootPushes(wf) must_== Nil
      }
    }.set(maxSize = 3)  // FIXME: with more then a few keys in the order by, the planner gets *very* slow (see #656)

    "plan multiple reducing projections (all, distinct)" ! Prop.forAll(select(distinct, maybeReducingExpr, Gen.option(filter), Gen.option(groupBySeveral), noOrderBy)) { q =>
      plan(q.value) must beRight.which { fop =>
        val wf = fop.op
        noConsecutiveProjectOps(wf)
        noConsecutiveSimpleMapOps(wf)
        maxGroupOps(wf, 2)
        maxUnwindOps(wf, 1)
        maxMatchOps(wf, 1)
        danglingReferences(wf) must_== Nil
        brokenProjectOps(wf) must_== 0
        val fields = fieldNames(wf)
        (fields aka "column order" must beSome(columnNames(q))) or
          (fields must beSome(List("value")))  // NB: some edge cases (all constant projections) end up under "value" and aren't interesting anyway
        rootPushes(wf) must_== Nil
      }
    }.set(maxSize = 10)

    "plan multiple reducing projections (all)" ! Prop.forAll(select(notDistinct, maybeReducingExpr, Gen.option(filter), Gen.option(groupBySeveral), noOrderBy)) { q =>
      plan(q.value) must beRight.which { fop =>
        val wf = fop.op
        noConsecutiveProjectOps(wf)
        noConsecutiveSimpleMapOps(wf)
        maxGroupOps(wf, 1)
        maxUnwindOps(wf, 1)
        maxMatchOps(wf, 1)
        danglingReferences(wf) must_== Nil
        brokenProjectOps(wf) must_== 0
        fieldNames(wf) aka "column order" must beSome(columnNames(q))
        rootPushes(wf) must_== Nil
      }
    }.set(maxSize = 10)

    // NB: tighter constraint because we know there's no filter.
    "plan multiple reducing projections (no filter)" ! Prop.forAll(select(notDistinct, maybeReducingExpr, noFilter, Gen.option(groupBySeveral), noOrderBy)) { q =>
      plan(q.value) must beRight.which { fop =>
        val wf = fop.op
        noConsecutiveProjectOps(wf)
        noConsecutiveSimpleMapOps(wf)
        maxGroupOps(wf, 1)
        maxUnwindOps(wf, 1)
        maxMatchOps(wf, 0)
        danglingReferences(wf) must_== Nil
        brokenProjectOps(wf) must_== 0
        fieldNames(wf) aka "column order" must beSome(columnNames(q))
        rootPushes(wf) must_== Nil
      }
    }.set(maxSize = 10)
  }

  def columnNames(q: Query): List[String] =
    (new SQLParser).parse(q).foldMap {
      case stmt @ sql.Select(_, _, _, _, _, _, _, _) =>
        stmt.namedProjections(None).map(_._1)
      case _ => Nil
    }

  def fieldNames(wf: Workflow): Option[List[String]] =
    Workflow.simpleShape(wf).map(_.map(_.asText))

  import sql.{Binop => _, Ident => _, _}

  val notDistinct = Gen.const(SelectAll)
  val distinct = Gen.const(SelectDistinct)

  val noGroupBy = Gen.const[Option[GroupBy]](None)
  val groupByCity = Gen.const(Some(GroupBy(List(sql.Ident("city")), None)))
  val groupBySeveral = Gen.nonEmptyListOf(Gen.oneOf(genInnerStr, genInnerInt)).map(keys => GroupBy(keys.distinct, None))

  val noFilter = Gen.const[Option[Expr]](None)
  val filter = Gen.oneOf(
    for {
      x <- genInnerInt
    } yield sql.Binop(x, IntLiteral(100), sql.Lt),
    for {
      x <- genInnerStr
    } yield InvokeFunction(StdLib.string.Like.name, List(x, StringLiteral("BOULDER%"), StringLiteral(""))),
    Gen.const(sql.Binop(sql.Ident("p"), sql.Ident("q"), sql.Eq)))  // Comparing two fields requires a $project before the $match

  val noOrderBy: Gen[Option[OrderBy]] = Gen.const(None)
  val orderBySeveral: Gen[Option[OrderBy]] = Gen.nonEmptyListOf(for {
    x <- Gen.oneOf(genInnerInt, genInnerStr)
    t <- Gen.oneOf(ASC, DESC)
  } yield x -> t).map(ps => Some(OrderBy(ps)))

  val maybeReducingExpr = Gen.oneOf(genOuterInt, genOuterStr)

  def select(distinctGen: Gen[IsDistinct], exprGen: Gen[Expr], filterGen: Gen[Option[Expr]], groupByGen: Gen[Option[GroupBy]], orderByGen: Gen[Option[OrderBy]]): Gen[Query] =
    for {
      distinct <- distinctGen
      projs    <- Gen.nonEmptyListOf(exprGen).map(_.zipWithIndex.map {
        case (x, n) => Proj(x, Some("p" + n))
      })
      filter   <- filterGen
      groupBy  <- groupByGen
      orderBy  <- orderByGen
    } yield Query(sql.Select(distinct, projs, Some(TableRelationAST("zips", None)), filter, groupBy, orderBy, None, None).sql)

  def genInnerInt = Gen.oneOf(
    sql.Ident("pop"),
    // IntLiteral(0),  // TODO: exposes bugs (see #476)
    sql.Binop(sql.Ident("pop"), IntLiteral(1), Minus), // an ExprOp
    InvokeFunction("length", List(sql.Ident("city"))))     // requires JS
  def genReduceInt = genInnerInt.flatMap(x => Gen.oneOf(
    x,
    InvokeFunction("min", List(x)),
    InvokeFunction("max", List(x)),
    InvokeFunction("sum", List(x)),
    InvokeFunction("count", List(Splice(None)))))
  def genOuterInt = Gen.oneOf(
    Gen.const(IntLiteral(0)),
    genReduceInt,
    genReduceInt.flatMap(sql.Binop(_, IntLiteral(1000), sql.Div)))

  def genInnerStr = Gen.oneOf(
    sql.Ident("city"),
    // StringLiteral("foo"),  // TODO: exposes bugs (see #476)
    InvokeFunction("lower", List(sql.Ident("city"))))
  def genReduceStr = genInnerStr.flatMap(x => Gen.oneOf(
    x,
    InvokeFunction("min", List(x)),
    InvokeFunction("max", List(x))))
  def genOuterStr = Gen.oneOf(
    Gen.const(StringLiteral("foo")),
    genReduceStr,
    genReduceStr.flatMap(x => InvokeFunction("lower", List(x))),   // an ExprOp
    genReduceStr.flatMap(x => InvokeFunction("length", List(x))))  // requires JS

  implicit def shrinkQuery(implicit SS: Shrink[Expr]): Shrink[Query] = Shrink { q =>
    (new SQLParser).parse(q).fold(κ(Stream.empty), SS.shrink(_).map(sel => Query(sel.sql)))
  }

  /**
   Shrink a query by reducing the number of projections or grouping expressions. Do not
   change the "shape" of the query, by removing the group by entirely, etc.
   */
  implicit def shrinkExpr: Shrink[Expr] = {
    /** Shrink a list, removing a single item at a time, but never producing an empty list. */
    def shortened[A](as: List[A]): Stream[List[A]] =
      if (as.length <= 1) Stream.empty
      else as.toStream.map(a => as.filterNot(_ == a))

    Shrink {
      case sel @ Select(d, projs, rel, filter, groupBy, orderBy, limit, offset) =>
        val sDistinct = if (d == SelectDistinct) Stream(sel.copy(isDistinct = SelectAll)) else Stream.empty
        val sProjs = shortened(projs).map(ps => sql.Select(d, ps, rel, filter, groupBy, orderBy, limit, offset))
        val sGroupBy = groupBy.map { case GroupBy(keys, having) =>
          shortened(keys).map(ks => sql.Select(d, projs, rel, filter, Some(GroupBy(ks, having)), orderBy, limit, offset))
        }.getOrElse(Stream.empty)
        sDistinct ++ sProjs ++ sGroupBy
      case expr => Stream(expr)
    }
  }

  "plan from LogicalPlan" should {
    import StdLib._

    "plan simple OrderBy" in {
      val lp =
        LogicalPlan.Let(
          'tmp0, read("db/foo"),
          LogicalPlan.Let(
            'tmp1, makeObj("bar" -> ObjectProject(Free('tmp0), Constant(Data.Str("bar")))),
            LogicalPlan.Let('tmp2,
              StdLib.set.OrderBy(
                Free('tmp1),
                MakeArrayN(ObjectProject(Free('tmp1), Constant(Data.Str("bar")))),
                MakeArrayN(Constant(Data.Str("ASC")))),
              Free('tmp2))))

      plan(lp) must beWorkflow(chain(
        $read(Collection("db", "foo")),
        $project(Reshape(ListMap(
          BsonField.Name("bar") -> -\/($("bar")))),
          IgnoreId),
        $sort(NonEmptyList(BsonField.Name("bar") -> Ascending))))
    }

    "plan OrderBy with expression" in {
      val lp =
        LogicalPlan.Let(
          'tmp0, read("db/foo"),
          StdLib.set.OrderBy(
            Free('tmp0),
            MakeArrayN(math.Divide(
              ObjectProject(Free('tmp0), Constant(Data.Str("bar"))),
              Constant(Data.Dec(10.0)))),
            MakeArrayN(Constant(Data.Str("ASC")))))

      plan(lp) must beWorkflow(chain(
        $read(Collection("db", "foo")),
        $project(reshape(
          "__tmp0" -> $divide($("bar"), $literal(Bson.Dec(10.0))),
          "__tmp1" -> $$ROOT),
          IgnoreId),
        $sort(NonEmptyList(BsonField.Name("__tmp0") -> Ascending)),
        $project(Reshape(ListMap(
          BsonField.Name("value") -> -\/($("__tmp1")))),
          ExcludeId)))
    }

    "plan OrderBy with expression and earlier pipeline op" in {
      val lp =
        LogicalPlan.Let(
          'tmp0, read("db/foo"),
          LogicalPlan.Let(
            'tmp1,
            StdLib.set.Filter(
              Free('tmp0),
              relations.Eq(
                ObjectProject(Free('tmp0), Constant(Data.Str("baz"))),
                Constant(Data.Int(0)))),
            StdLib.set.OrderBy(
              Free('tmp1),
              MakeArrayN(ObjectProject(Free('tmp1), Constant(Data.Str("bar")))),
              MakeArrayN(Constant(Data.Str("ASC"))))))

      plan(lp) must beWorkflow(chain(
        $read(Collection("db", "foo")),
        $match(Selector.Doc(
          BsonField.Name("baz") -> Selector.Eq(Bson.Int64(0)))),
        $sort(NonEmptyList(BsonField.Name("bar") -> Ascending))))
    }

    "plan OrderBy with expression (and extra project)" in {
      val lp =
        LogicalPlan.Let(
          'tmp0, read("db/foo"),
          LogicalPlan.Let(
            'tmp9,
            makeObj(
              "bar" -> ObjectProject(Free('tmp0), Constant(Data.Str("bar")))),
            StdLib.set.OrderBy(
              Free('tmp9),
              MakeArrayN(math.Divide(
                ObjectProject(Free('tmp9), Constant(Data.Str("bar"))),
                Constant(Data.Dec(10.0)))),
              MakeArrayN(Constant(Data.Str("ASC"))))))

      plan(lp) must beWorkflow(chain(
        $read(Collection("db", "foo")),
        $project(reshape(
          "bar"    -> $("bar"),
          "__tmp0" -> $divide($("bar"), $literal(Bson.Dec(10.0)))),
          IgnoreId),
        $sort(NonEmptyList(BsonField.Name("__tmp0") -> Ascending)),
        $project(Reshape(ListMap(
          BsonField.Name("bar") -> -\/($("bar")))),
          ExcludeId)))
    }

    "plan distinct on full collection" in {
      plan(StdLib.set.Distinct(read("db/cities"))) must
        beWorkflow(chain(
          $read(Collection("db", "cities")),
          $simpleMap(NonEmptyList(MapExpr(JsFn(Ident("x"),
            Call(Ident("remove").fix,
              List(Ident("x").fix, JsCore.Literal(Js.Str("_id")).fix)).fix))),
            ListMap()),
          $group(grouped("__tmp0" -> $first($$ROOT)), -\/($$ROOT)),
          $project(reshape("value" -> $("__tmp0")), ExcludeId)))
    }
  }

  "planner log" should {
    "include all phases when successful" in {
      planLog("select city from zips").map(_.map(_.name)).toEither must
        beRight(Vector(
          "SQL AST", "Variables Substituted", "Annotated Tree",
          "Logical Plan", "Simplified", "Logical Plan (projections preferred)",
          "Workflow Builder", "Workflow (raw)", "Workflow (finished)",
          "Physical Plan", "Mongo"))
    }

    "include correct phases with type error" in {
      planLog("select 'a' || 0 from zips").map(_.map(_.name)).toEither must
        beRight(Vector(
          "SQL AST", "Variables Substituted", "Annotated Tree"))
    }

    "include correct phases with planner error" in {
      planLog("select date_part('foo', bar) from zips").map(_.map(_.name)).toEither must
        beRight(Vector(
          "SQL AST", "Variables Substituted", "Annotated Tree",
          "Logical Plan", "Simplified", "Logical Plan (projections preferred)"))
    }
  }
}<|MERGE_RESOLUTION|>--- conflicted
+++ resolved
@@ -257,10 +257,7 @@
           "0" -> Access(Select(Ident("x").fix, "loc").fix,
             JsCore.Literal(Js.Num(0, false)).fix).fix)).fix))),
           ListMap()),
-        $project(
-          reshape(
-            "0" -> Include),
-          IgnoreId)))
+        $project(reshape("0" -> $include()), IgnoreId)))
     }
 
     "plan array length" in {
@@ -851,23 +848,11 @@
           chain(
             $read(Collection("db", "zips")),
             $group(
-<<<<<<< HEAD
-              Grouped(ListMap(
-                BsonField.Name("cnt") -> $sum($literal(Bson.Int32(1))),
-                BsonField.Name("__tmp0") -> $push($$ROOT))),
+              grouped(
+                "city" -> $push($("city")),
+                "cnt"  -> $sum($literal(Bson.Int32(1)))),
               -\/($literal(Bson.Null))),
-            $unwind(DocField(BsonField.Name("__tmp0"))),
-            $project(reshape(
-              "cnt"  -> -\/($("cnt")),
-              "city" -> -\/($("__tmp0", "city"))),
-              IgnoreId),
-=======
-              grouped(
-                "city" -> Push(DocField("city")),
-                "cnt"  -> Sum(ExprOp.Literal(Bson.Int32(1)))),
-              -\/(ExprOp.Literal(Bson.Null))),
             $unwind(DocField("city")),
->>>>>>> d74a4fb5
             $sort(NonEmptyList(BsonField.Name("cnt") -> Descending)))
         }
     }
@@ -882,21 +867,10 @@
               ListMap()),
             $group(
               grouped(
-<<<<<<< HEAD
-                "cnt"    -> $sum($literal(Bson.Int32(1))),
-                "__tmp0" -> $push($$ROOT)),
+                "cnt" -> $sum($literal(Bson.Int32(1))),
+                "1"   -> $push($("1"))),
               -\/($literal(Bson.Null))),
-            $unwind(DocField(BsonField.Name("__tmp0"))),
-            $simpleMap(NonEmptyList(MapExpr(JsFn(Ident("x"), Obj(ListMap(
-              "cnt" -> Select(Ident("x").fix, "cnt").fix,
-              "1" -> Select(Select(Select(Ident("x").fix, "__tmp0").fix, "city").fix, "length").fix)).fix))),
-              ListMap()))
-=======
-                "cnt" -> Sum(ExprOp.Literal(Bson.Int32(1))),
-                "1"   -> Push(DocField("1"))),
-              -\/(ExprOp.Literal(Bson.Null))),
             $unwind(DocField("1")))
->>>>>>> d74a4fb5
         }
     }
 
@@ -1002,33 +976,21 @@
         $project(
           reshape(
             "__tmp1" -> reshape(
-              "city"  -> DocField("city"),
-              "state" -> DocField("state")),
-            "__tmp2" -> reshape(
-              "__tmp0" -> DocField("pop"))),
+              "city"  -> $("city"),
+              "state" -> $("state")),
+            "__tmp2" -> reshape("__tmp0" -> $("pop"))),
           IgnoreId),
         $group(
           grouped(
-<<<<<<< HEAD
-            "2"      -> $sum($("pop")),
-            "__tmp0" -> $push($$ROOT)),
+            "2"      -> $sum($("__tmp2", "__tmp0")),
+            "__tmp1" -> $push($("__tmp1"))),
           -\/($literal(Bson.Null))),
-        $unwind(DocField(BsonField.Name("__tmp0"))),
-        $project(reshape(
-          "2"     -> $("2"),
-          "city"  -> $("__tmp0", "city"),
-          "state" -> $("__tmp0", "state")),
-=======
-            "2"      -> Sum(DocField("__tmp2" \ "__tmp0")),
-            "__tmp1" -> Push(DocField("__tmp1"))),
-          -\/(ExprOp.Literal(Bson.Null))),
         $unwind(DocField("__tmp1")),
         $project(
           reshape(
-            "city"  -> DocField("__tmp1" \ "city"),
-            "state" -> DocField("__tmp1" \ "state"),
-            "2"     -> DocField("2")),
->>>>>>> d74a4fb5
+            "city"  -> $("__tmp1", "city"),
+            "state" -> $("__tmp1", "state"),
+            "2"     -> $("2")),
           IgnoreId)))
     }
 
@@ -1040,14 +1002,14 @@
             $read(Collection("db", "zips")),
             $group(
               grouped(
-                "__tmp0" -> Max(DocField("pop")),
-                "pop" -> Push(DocField("pop"))),
-              -\/(ExprOp.Literal(Bson.Null))),
+                "__tmp0" -> $max($("pop")),
+                "pop"    -> $push($("pop"))),
+              -\/($literal(Bson.Null))),
             $unwind(DocField("pop")),
             $project(
               reshape(
-                "0" -> Divide(DocField("__tmp0"), ExprOp.Literal(Bson.Int64(1000))),
-                "pop" -> DocField("pop")),
+                "0"   -> $divide($("__tmp0"), $literal(Bson.Int64(1000))),
+                "pop" -> $("pop")),
               IgnoreId))
         }
     }
@@ -1059,34 +1021,21 @@
         $project(
           reshape(
             "__tmp0" -> reshape(
-              "pop" -> DocField("pop"),
-              "2"   -> ExprOp.Divide(DocField("pop"), ExprOp.Literal(Bson.Int64(1000)))),
-            "__tmp1" -> reshape(
-              "pop" -> DocField("pop"))),
+              "pop" -> $("pop"),
+              "2"   -> $divide($("pop"), $literal(Bson.Int64(1000)))),
+            "__tmp1" -> reshape("pop" -> $("pop"))),
           IgnoreId),
         $group(
-<<<<<<< HEAD
-          Grouped(ListMap(
-            BsonField.Name("1") -> $sum($("pop")),
-            BsonField.Name("__tmp0") -> $push($$ROOT))),
+          grouped(
+            "1"      -> $sum($("__tmp1", "pop")),
+            "__tmp0" -> $push($("__tmp0"))),
           -\/($literal(Bson.Null))),
-        $unwind(DocField(BsonField.Name("__tmp0"))),
-        $project(reshape(
-          "2"   -> $divide($("__tmp0", "pop"), $literal(Bson.Int64(1000))),
-          "1"   -> $("1"),
-          "pop" -> $("__tmp0", "pop")),
-=======
-          grouped(
-            "1"      -> Sum(DocField("__tmp1" \ "pop")),
-            "__tmp0" -> Push(DocField("__tmp0"))),
-          -\/(ExprOp.Literal(Bson.Null))),
         $unwind(DocField("__tmp0")),
         $project(
           reshape(
-            "pop" -> DocField("__tmp0" \ "pop"),
-            "1" -> DocField("1"),
-            "2" -> DocField("__tmp0" \ "2")),
->>>>>>> d74a4fb5
+            "pop" -> $("__tmp0", "pop"),
+            "1"   -> $("1"),
+            "2"   -> $("__tmp0", "2")),
           IgnoreId)))
     }
 
@@ -1115,30 +1064,21 @@
         beWorkflow(chain(
           $read(Collection("db", "zips")),
           $group(
-<<<<<<< HEAD
-            Grouped(ListMap(
-              BsonField.Name("state") -> $push($("state")),
-              BsonField.Name("__tmp0") -> $min($("city")))),
+            grouped(
+              "state" -> $push($("state")),
+              "__tmp0" -> $min($("city"))),
             -\/($("state"))),
-          $unwind(DocField(BsonField.Name("state"))),
-          $simpleMap(NonEmptyList(MapExpr(JsFn(Ident("x"), Obj(ListMap(
-=======
-            grouped(
-              "state" -> Push(DocField("state")),
-              "__tmp0" -> Min(DocField("city"))),
-            -\/(DocField(BsonField.Name("state")))),
           $simpleMap(NonEmptyList(
             FlatExpr(JsFn(Ident("x"), Select(Ident("x").fix, "state").fix)),
             MapExpr(JsFn(Ident("x"), Obj(ListMap(
->>>>>>> d74a4fb5
-            "state" -> Select(Ident("x").fix, "state").fix,
-            "shortest" -> Select(Select(Ident("x").fix, "__tmp0").fix, "length").fix)).fix))),
+              "state" -> Select(Ident("x").fix, "state").fix,
+              "shortest" -> Select(Select(Ident("x").fix, "__tmp0").fix, "length").fix)).fix))),
             ListMap()),
-        $project(
-          reshape(
-            "state" -> Include,
-            "shortest" -> Include),
-          IgnoreId)))
+          $project(
+            reshape(
+              "state" -> $include(),
+              "shortest" -> $include()),
+            IgnoreId)))
     }
 
     "plan js expr grouped by js expr" in {
@@ -1167,10 +1107,7 @@
               Select(Select(Ident("x").fix, "city").fix, "length").fix,
               JsCore.Literal(Js.Num(1, false)).fix).fix)).fix))),
             ListMap()),
-          $project(
-            reshape(
-              "0" -> Include),
-            IgnoreId)))
+          $project(reshape("0" -> $include()), IgnoreId)))
     }
 
     "plan expressions with ~"in {
@@ -1191,10 +1128,10 @@
           ListMap()),
         $project(
           reshape(
-            "0" -> Include,
-            "1" -> Include,
-            "2" -> Include,
-            "3" -> Include),
+            "0" -> $include(),
+            "1" -> $include(),
+            "2" -> $include(),
+            "3" -> $include()),
           IgnoreId)))
     }
 
@@ -1203,20 +1140,6 @@
         beWorkflow {
           chain(
             $read(Collection("db", "usa_factbook")),
-<<<<<<< HEAD
-            $project(Reshape(ListMap(
-              BsonField.Name("__tmp0") ->
-                -\/($cond(
-                  $and(
-                    $lte($literal(Bson.Doc(ListMap())), $("geo")),
-                    $lt($("geo"), $literal(Bson.Arr(List())))),
-                  $("geo"),
-                  $literal(Bson.Doc(ListMap("" -> Bson.Null))))))),
-              IgnoreId),
-            $simpleMap(NonEmptyList(FlatExpr(JsFn(Ident("x"), Select(Ident("x").fix, "__tmp0").fix))), ListMap()),
-            $project(Reshape(ListMap(
-              BsonField.Name("geo") -> -\/($("__tmp0")))),
-=======
             $simpleMap(
               NonEmptyList(
                 MapExpr(JsFn(Ident("x"), Obj(ListMap(
@@ -1230,11 +1153,7 @@
                       "" -> JsCore.Literal(Js.Null).fix)).fix).fix)).fix)),
                 FlatExpr(JsFn(Ident("x"), Select(Ident("x").fix, "__tmp0").fix))),
               ListMap()),
-            $project(
-              reshape(
-                "geo" -> DocField("__tmp0")),
->>>>>>> d74a4fb5
-              IgnoreId))
+            $project(reshape("geo" -> $("__tmp0")), IgnoreId))
         }
     }
 
@@ -1251,8 +1170,8 @@
               ListMap()),
             $project(
               reshape(
-                "city" -> Include,
-                "1"    -> Include),
+                "city" -> $include(),
+                "1"    -> $include()),
               IgnoreId))
         }
     }
@@ -1683,10 +1602,7 @@
           $simpleMap(NonEmptyList(MapExpr(JsFn(Ident("x"), Obj(ListMap(
             "0" -> Select(Select(Ident("x").fix, "city").fix, "length").fix)).fix))),
             ListMap()),
-          $project(
-            reshape(
-              "0" -> Include),
-            IgnoreId)))
+          $project(reshape("0" -> $include()), IgnoreId)))
     }
 
     "plan select length() and simple field" in {
@@ -1699,8 +1615,8 @@
           ListMap()),
         $project(
           reshape(
-            "city" -> Include,
-            "1" -> Include),
+            "city" -> $include(),
+            "1"    -> $include()),
           IgnoreId)))
     }
 
@@ -1826,8 +1742,8 @@
             ListMap()),
           $project(
             reshape(
-              "0" -> Include,
-              "1" -> Include),
+              "0" -> $include(),
+              "1" -> $include()),
             IgnoreId))
       }
     }
@@ -1886,7 +1802,7 @@
 
     def joinStructure(
         left: Workflow, leftName: String, right: Workflow,
-        leftKey: ExprOp, rightKey: Term[JsCore],
+        leftKey: Expression, rightKey: Term[JsCore],
         fin: WorkflowOp,
         swapped: Boolean) =
       crystallize(finish(joinStructure0(left, leftName, right, leftKey, rightKey, fin, swapped)))
@@ -2099,7 +2015,7 @@
 
     def rootPushes(wf: Workflow) =
       wf.foldMap(_.unFix match {
-        case op @ $Group(_, Grouped(map), _) if map.values.toList.contains(Push(DocVar.ROOT())) => List(op)
+        case op @ $Group(_, Grouped(map), _) if map.values.toList.contains($push($$ROOT)) => List(op)
         case _ => Nil
       }) aka "group ops pushing $$ROOT"
 
