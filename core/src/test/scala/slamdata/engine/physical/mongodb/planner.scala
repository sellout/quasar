--- conflicted
+++ resolved
@@ -722,22 +722,15 @@
             $read(Collection("zips")),
             $group(
               Grouped(ListMap(
-<<<<<<< HEAD
-                BsonField.Name("city") -> Push(DocField(BsonField.Name("city"))),
-                BsonField.Name("cnt") -> Sum(ExprOp.Literal(Bson.Int32(1))))),
-              -\/ (ExprOp.Literal(Bson.Null))),
-            $unwind(DocField(BsonField.Name("city"))),
-=======
-                BsonField.Name("cnt") -> Sum(Literal(Bson.Int32(1))),
+                BsonField.Name("cnt") -> Sum(ExprOp.Literal(Bson.Int32(1))),
                 BsonField.Name("__tmp0") -> Push(DocVar.ROOT()))),
-              -\/(Literal(Bson.Null))),
+              -\/(ExprOp.Literal(Bson.Null))),
             $unwind(DocField(BsonField.Name("__tmp0"))),
             $project(Reshape.Doc(ListMap(
               BsonField.Name("cnt") -> -\/(DocField(BsonField.Name("cnt"))),
               BsonField.Name("city") ->
                 -\/(DocField(BsonField.Name("__tmp0") \ BsonField.Name("city"))))),
               IgnoreId),
->>>>>>> 2f60873d
             $sort(NonEmptyList(BsonField.Name("cnt") -> Descending)))
         }
     }
