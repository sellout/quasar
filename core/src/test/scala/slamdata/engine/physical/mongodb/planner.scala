package slamdata.engine.physical.mongodb

import slamdata.Predef._
import slamdata.RenderTree, RenderTree.ops._
import slamdata.fp._
import slamdata.recursionschemes._, Recursive.ops._
import slamdata.engine._
import slamdata.engine.fs.Path
import slamdata.engine.javascript._
import slamdata.engine.sql.{ParsingError, SQLParser, Query}
import slamdata.engine.std._
import slamdata.specs2.PendingWithAccurateCoverage

import scala.Either

import org.scalacheck._
import org.specs2.execute.Result
import org.specs2.mutable._
import org.specs2.scalaz._
import org.specs2.matcher.{Matcher, Expectable}
import org.specs2.ScalaCheck
import scalaz._, Scalaz._

class PlannerSpec extends Specification with ScalaCheck with CompilerHelpers with DisjunctionMatchers with PendingWithAccurateCoverage {
  import StdLib.{set => s, _}
  import structural._
  import LogicalPlan._
  import Grouped.grouped
  import Reshape.reshape
  import Workflow._
  import slamdata.engine.physical.mongodb.accumulator._
  import slamdata.engine.physical.mongodb.expression._
  import IdHandling._
  import jscore._
  import Planner._

  case class equalToWorkflow(expected: Workflow)
      extends Matcher[Crystallized] {
    def apply[S <: Crystallized](s: Expectable[S]) = {
      def diff(l: S, r: Workflow): String = {
        val lt = RenderTree[Crystallized].render(l)
        (lt diff r.render).shows
      }
      result(expected == s.value.op,
             "\ntrees are equal:\n" + diff(s.value, expected),
             "\ntrees are not equal:\n" + diff(s.value, expected),
             s)
    }
  }

  val queryPlanner = MongoDbPlanner.queryPlanner(κ("Mongo" -> Cord.empty))

  def plan(query: String): Either[CompilationError, Crystallized] =
    SQLParser.parseInContext(Query(query), Path("/db/")).fold(
      e => scala.sys.error("parsing error: " + e.message),
      expr => queryPlanner(QueryRequest(expr, None, Variables(Map()))).run._2).toEither

  def plan(logical: Fix[LogicalPlan]): Either[PlannerError, Crystallized] =
    (for {
      simplified <- emit(Vector.empty, \/-(logical.cata(Optimizer.simplify)))
      phys       <- MongoDbPlanner.plan(simplified)
    } yield phys).run._2.toEither

  def planLog(query: String): ParsingError \/ Vector[PhaseResult] =
    for {
      expr <- SQLParser.parseInContext(Query(query), Path("/db/"))
    } yield queryPlanner(QueryRequest(expr, None, Variables(Map()))).run._1

  def beWorkflow(wf: Workflow) = beRight(equalToWorkflow(wf))

  implicit def toBsonField(name: String) = BsonField.Name(name)
  implicit def toLeftShape(shape: Reshape):      Reshape.Shape = -\/ (shape)
  implicit def toRightShape(exprOp: Expression): Reshape.Shape =  \/-(exprOp)

  "plan from query string" should {
    "plan simple constant example 1" in {
      plan("select 1") must
        beWorkflow($pure(Bson.Doc(ListMap("0" -> Bson.Int64(1)))))
    }

    "plan simple constant from collection" in {
      plan("select 1 from zips") must
        beWorkflow(chain(
          $read(Collection("db", "zips")),
          $project(
            reshape("0" -> $literal(Bson.Int64(1))),
            IgnoreId)))
    }

    "plan simple select *" in {
      plan("select * from foo") must beWorkflow($read(Collection("db", "foo")))
    }

    "plan count(*)" in {
      plan("select count(*) from foo") must beWorkflow(
        chain(
          $read(Collection("db", "foo")),
          $group(
            grouped("0" -> $sum($literal(Bson.Int32(1)))),
            \/-($literal(Bson.Null)))))
    }

    "plan simple field projection on single set" in {
      plan("select foo.bar from foo") must
        beWorkflow(chain(
          $read(Collection("db", "foo")),
          $project(
            reshape("bar" -> $field("bar")),
            IgnoreId)))
    }

    "plan simple field projection on single set when table name is inferred" in {
      plan("select bar from foo") must
       beWorkflow(chain(
         $read(Collection("db", "foo")),
         $project(
           reshape("bar" -> $field("bar")),
           IgnoreId)))
    }

    "plan multiple field projection on single set when table name is inferred" in {
      plan("select bar, baz from foo") must
       beWorkflow(chain(
         $read(Collection("db", "foo")),
         $project(
           reshape(
             "bar" -> $field("bar"),
             "baz" -> $field("baz")),
           IgnoreId)))
    }

    "plan simple addition on two fields" in {
      plan("select foo + bar from baz") must
       beWorkflow(chain(
         $read(Collection("db", "baz")),
         $project(
           reshape("0" -> $add($field("foo"), $field("bar"))),
           IgnoreId)))
    }

    "plan concat" in {
      plan("select concat(bar, baz) from foo") must
       beWorkflow(chain(
         $read(Collection("db", "foo")),
         $project(
           reshape("0" -> $concat($field("bar"), $field("baz"))),
           IgnoreId)))
    }

    "plan concat strings with ||" in {
      plan("select city || ', ' || state from zips") must
       beWorkflow(chain(
         $read(Collection("db", "zips")),
         $project(
           reshape(
             "0" ->
               $concat( // TODO: ideally, this would be a single $concat
                 $concat($field("city"), $literal(Bson.Text(", "))),
                 $field("state"))),
           IgnoreId)))
    }

    "plan concat strings with ||, constant on the right" in {
      plan("select a || b || '...' from foo") must
        beRight
    }.pendingUntilFixed("#637")

    "plan concat with unknown types" in {
      plan("select a || b from foo") must
        beRight
    }.pendingUntilFixed("#637")

    "plan lower" in {
      plan("select lower(bar) from foo") must
      beWorkflow(chain(
        $read(Collection("db", "foo")),
        $project(
          reshape("0" -> $toLower($field("bar"))),
          IgnoreId)))
    }

    "plan coalesce" in {
      plan("select coalesce(bar, baz) from foo") must
       beWorkflow(chain(
         $read(Collection("db", "foo")),
         $project(
           reshape("0" -> $ifNull($field("bar"), $field("baz"))),
           IgnoreId)))
    }

    "plan date field extraction" in {
      plan("select date_part('day', baz) from foo") must
       beWorkflow(chain(
         $read(Collection("db", "foo")),
         $project(
           reshape("0" -> $dayOfMonth($field("baz"))),
           IgnoreId)))
    }

    "plan complex date field extraction" in {
      plan("select date_part('quarter', baz) from foo") must
       beWorkflow(chain(
         $read(Collection("db", "foo")),
         $project(
           reshape(
             "0" ->
               $add(
                 $divide($dayOfYear($field("baz")), $literal(Bson.Int32(92))),
                 $literal(Bson.Int32(1)))),
           IgnoreId)))
    }

    "plan date field extraction: 'dow'" in {
      plan("select date_part('dow', baz) from foo") must
       beWorkflow(chain(
         $read(Collection("db", "foo")),
         $project(
           reshape(
             "0" -> $add($dayOfWeek($field("baz")), $literal(Bson.Int64(-1)))),
           IgnoreId)))
    }

    "plan date field extraction: 'isodow'" in {
      plan("select date_part('isodow', baz) from foo") must
       beWorkflow(chain(
         $read(Collection("db", "foo")),
         $project(
           reshape(
             "0" ->
               $cond($eq($dayOfWeek($field("baz")), $literal(Bson.Int64(1))),
                 $literal(Bson.Int64(7)),
                 $add($dayOfWeek($field("baz")), $literal(Bson.Int64(-1))))),
           IgnoreId)))
    }

    "plan filter array element" in {
      plan("select loc from zips where loc[0] < -73") must
      beWorkflow(chain(
        $read(Collection("db", "zips")),
        $simpleMap(NonEmptyList(MapExpr(JsFn(Name("x"), obj(
          "loc" -> Select(ident("x"), "loc"),
          "__tmp0" ->
            Access(Select(ident("x"), "loc"), jscore.Literal(Js.Num(0, false))))))),
          ListMap()),
        $match(Selector.Doc(BsonField.Name("__tmp0") -> Selector.Lt(Bson.Int64(-73)))),
        // FIXME: This match _could_ be implemented as below (without the
        //        $simpleMap) if it weren’t for Mongo’s broken index
        //        projections. Need to figure out how to recover this. (#455)
        // $match(Selector.Doc(
        //   BsonField.Name("loc") \ BsonField.Index(0) -> Selector.Lt(Bson.Int64(-73)))),
        $project(
          reshape("loc" -> $field("loc")),
          ExcludeId)))
    }

    "plan select array element" in {
      plan("select loc[0] from zips") must
      beWorkflow(chain(
        $read(Collection("db", "zips")),
        $simpleMap(NonEmptyList(MapExpr(JsFn(Name("x"), obj(
          "0" -> Access(Select(ident("x"), "loc"),
            jscore.Literal(Js.Num(0, false))))))),
          ListMap()),
        $project(
          reshape("0" -> $include()),
          IgnoreId)))
    }

    "plan array length" in {
      plan("select array_length(bar, 1) from foo") must
       beWorkflow(chain(
         $read(Collection("db", "foo")),
         $project(
           reshape("0" -> $size($field("bar"))),
           IgnoreId)))
    }

    "plan sum in expression" in {
      plan("select sum(pop) * 100 from zips") must
      beWorkflow(chain(
        $read(Collection("db", "zips")),
        $group(
          grouped("__tmp0" -> $sum($field("pop"))),
          \/-($literal(Bson.Null))),
        $project(
          reshape("0" -> $multiply($field("__tmp0"), $literal(Bson.Int64(100)))),
          IgnoreId)))
    }

    "plan conditional" in {
      plan("select case when pop < 10000 then city else loc end from zips") must
       beWorkflow(chain(
         $read(Collection("db", "zips")),
         $project(
           reshape(
             "0" ->
               $cond($lt($field("pop"), $literal(Bson.Int64(10000))),
                 $field("city"),
                 $field("loc"))),
           IgnoreId)))
    }

    "plan negate" in {
      plan("select -bar from foo") must
       beWorkflow(chain(
         $read(Collection("db", "foo")),
         $project(
           reshape("0" -> $multiply($literal(Bson.Int32(-1)), $field("bar"))),
           IgnoreId)))
    }

    "plan simple filter" in {
      plan("select * from foo where bar > 10") must
       beWorkflow(chain(
         $read(Collection("db", "foo")),
         $match(
           Selector.Doc(BsonField.Name("bar") -> Selector.Gt(Bson.Int64(10))))))
    }

    "plan simple reversed filter" in {
      plan("select * from foo where 10 < bar") must
       beWorkflow(chain(
         $read(Collection("db", "foo")),
         $match(
           Selector.Doc(BsonField.Name("bar") -> Selector.Gt(Bson.Int64(10))))))
    }

    "plan simple filter with expression in projection" in {
      plan("select a + b from foo where bar > 10") must
       beWorkflow(chain(
         $read(Collection("db", "foo")),
         $match(
           Selector.Doc(BsonField.Name("bar") -> Selector.Gt(Bson.Int64(10)))),
         $project(
           reshape("0" -> $add($field("a"), $field("b"))),
           ExcludeId)))
    }

    "plan simple js filter" in {
      plan("select * from zips where length(city) < 4") must
      beWorkflow(chain(
        $read(Collection("db", "zips")),
        // FIXME: Inline this $simpleMap with the $match (#454)
        $simpleMap(NonEmptyList(MapExpr(JsFn(Name("x"), obj(
          "__tmp0" -> Select(Select(ident("x"), "city"), "length"),
          "__tmp1" -> ident("x"))))),
          ListMap()),
        $match(Selector.Doc(
          BsonField.Name("__tmp0") -> Selector.Lt(Bson.Int64(4)))),
        $project(
          reshape("value" -> $field("__tmp1")),
          ExcludeId)))
    }

    "plan filter with js and non-js" in {
      plan("select * from zips where length(city) < 4 and pop < 20000") must
      beWorkflow(chain(
        $read(Collection("db", "zips")),
        // FIXME: Inline this $simpleMap with the $match (#454)
        $simpleMap(NonEmptyList(MapExpr(JsFn(Name("x"), obj(
          "__tmp4" -> Select(Select(ident("x"), "city"), "length"),
          "__tmp5" -> ident("x"),
          "__tmp6" -> Select(ident("x"), "pop"))))),
          ListMap()),
        $match(Selector.And(
          Selector.Doc(BsonField.Name("__tmp4") -> Selector.Lt(Bson.Int64(4))),
          Selector.Doc(BsonField.Name("__tmp6") -> Selector.Lt(Bson.Int64(20000))))),
        $project(
          reshape("value" -> $field("__tmp5")),
          ExcludeId)))
    }

    "plan filter with between" in {
      plan("select * from foo where bar between 10 and 100") must
       beWorkflow(chain(
         $read(Collection("db", "foo")),
         $match(
           Selector.And(
             Selector.Doc(BsonField.Name("bar") ->
               Selector.Gte(Bson.Int64(10))),
             Selector.Doc(BsonField.Name("bar") ->
               Selector.Lte(Bson.Int64(100)))))))
    }

    "plan filter with like" in {
      plan("select * from foo where bar like 'A%'") must
       beWorkflow(chain(
         $read(Collection("db", "foo")),
         $match(Selector.Doc(
           BsonField.Name("bar") ->
             Selector.Regex("^A.*$", false, false, false, false)))))
    }

    "plan filter with LIKE and OR" in {
      plan("select * from foo where bar like 'A%' or bar like 'Z%'") must
       beWorkflow(chain(
         $read(Collection("db", "foo")),
         $match(
           Selector.Or(
             Selector.Doc(BsonField.Name("bar") ->
               Selector.Regex("^A.*$", false, false, false, false)),
             Selector.Doc(BsonField.Name("bar") ->
               Selector.Regex("^Z.*$", false, false, false, false))))))
    }

    "plan filter with field in constant array" in {
      plan("select * from zips where state in ('AZ', 'CO')") must
        beWorkflow(chain(
          $read(Collection("db", "zips")),
          $match(Selector.Doc(BsonField.Name("state") ->
            Selector.In(Bson.Arr(List(Bson.Text("AZ"), Bson.Text("CO"))))))))
    }

    "plan filter with field containing constant value" in {
      plan("select * from zips where 43.058514 in loc") must
        beWorkflow(chain(
          $read(Collection("db", "zips")),
          $match(Selector.Doc(BsonField.Name("loc") ->
            Selector.ElemMatch(\/-(Selector.In(Bson.Arr(List(Bson.Dec(43.058514))))))))))
    }

    "plan filter with field containing other field" in {
      import jscore._
      plan("select * from zips where pop in loc") must
        beWorkflow(chain(
          $read(Collection("db", "zips")),
          $match(Selector.Where(
            BinOp(Neq,
              jscore.Literal(Js.Num(-1.0,false)),
              Call(Select(Select(ident("this"), "loc"), "indexOf"),
                List(Select(ident("this"), "pop")))).toJs))))
    }

    "plan filter with ~" in {
      plan("select * from zips where city ~ '^B[AEIOU]+LD.*'") must beWorkflow(chain(
        $read(Collection("db", "zips")),
        $match(
          Selector.Doc(
            BsonField.Name("city") -> Selector.Regex("^B[AEIOU]+LD.*", false, false, false, false)))))
    }

    "plan filter with alternative ~" in {
      plan("select * from a where 'foo' ~ pattern or target ~ pattern") must beWorkflow(chain(
        $read(Collection("db", "a")),
        $simpleMap(NonEmptyList(MapExpr(JsFn(Name("x"), obj(
          "__tmp4" -> Call(
            Select(New(Name("RegExp"), List(Select(ident("x"), "pattern"))), "test"),
            List(jscore.Literal(Js.Str("foo")))),
          "__tmp5" -> ident("x"),
          "__tmp6" -> Call(
            Select(New(Name("RegExp"), List(Select(ident("x"), "pattern"))), "test"),
            List(Select(ident("x"), "target"))))))),
          ListMap()),
        $match(
          Selector.Or(
            Selector.Doc(
              BsonField.Name("__tmp4") -> Selector.Eq(Bson.Bool(true))),
            Selector.Doc(
              BsonField.Name("__tmp6") -> Selector.Eq(Bson.Bool(true))))),
        $project(
          reshape("value" -> $field("__tmp5")),
          ExcludeId)))
    }

    "plan filter with negate(s)" in {
      plan("select * from foo where bar != -10 and baz > -1.0") must
       beWorkflow(chain(
         $read(Collection("db", "foo")),
         $match(
           Selector.And(
             Selector.Doc(BsonField.Name("bar") ->
               Selector.Neq(Bson.Int64(-10))),
             Selector.Doc(BsonField.Name("baz") ->
               Selector.Gt(Bson.Dec(-1.0)))))))
    }

    "plan complex filter" in {
      plan("select * from foo where bar > 10 and (baz = 'quux' or foop = 'zebra')") must
       beWorkflow(chain(
         $read(Collection("db", "foo")),
         $match(
           Selector.And(
             Selector.Doc(BsonField.Name("bar") -> Selector.Gt(Bson.Int64(10))),
             Selector.Or(
               Selector.Doc(BsonField.Name("baz") ->
                 Selector.Eq(Bson.Text("quux"))),
               Selector.Doc(BsonField.Name("foop") ->
                 Selector.Eq(Bson.Text("zebra"))))))))
    }

    "plan filter with not" in {
      plan("select * from zips where not (pop > 0 and pop < 1000)") must
       beWorkflow(chain(
         $read(Collection("db", "zips")),
         $match(
           Selector.Or(
             Selector.Doc(ListMap[BsonField, Selector.SelectorExpr](
               BsonField.Name("pop") -> Selector.NotExpr(Selector.Gt(Bson.Int64(0))))),
             Selector.Doc(ListMap[BsonField, Selector.SelectorExpr](
               BsonField.Name("pop") -> Selector.NotExpr(Selector.Lt(Bson.Int64(1000)))))))))
    }

    "plan filter with not and equality" in {
      plan("select * from zips where not (pop = 0)") must
        beWorkflow(chain(
          $read(Collection("db", "zips")),
          $match(
            Selector.Doc(ListMap[BsonField, Selector.SelectorExpr](
              BsonField.Name("pop") -> Selector.NotExpr(Selector.Eq(Bson.Int64(0))))))))
    }

    "plan filter with 'is not null'" in {
      plan("select * from zips where city is not null") must
        beWorkflow(chain(
          $read(Collection("db", "zips")),
          $match(
            Selector.Doc(ListMap[BsonField, Selector.SelectorExpr](
              BsonField.Name("city") -> Selector.NotExpr(Selector.Eq(Bson.Null)))))))
    }

    "plan filter with both index and field projections" in {
      plan("select count(parents[0].sha) as count from slamengine_commits where parents[0].sha = '56d1caf5d082d1a6840090986e277d36d03f1859'") must
        beWorkflow(chain(
          $read(Collection("db", "slamengine_commits")),
          $simpleMap(NonEmptyList(MapExpr(JsFn(Name("x"),
            obj(
              "__tmp2" ->
                Select(
                  Access(
                    Select(ident("x"), "parents"),
                    jscore.Literal(Js.Num(0, false))),
                  "sha"))))),
            ListMap()),
          $match(Selector.Doc(
            BsonField.Name("__tmp2") ->
              Selector.Eq(Bson.Text("56d1caf5d082d1a6840090986e277d36d03f1859")))),
          $group(
            grouped("count" -> $sum($literal(Bson.Int32(1)))),
            \/-($literal(Bson.Null)))))
    }

    "plan simple having filter" in {
      plan("select city from zips group by city having count(*) > 10") must
      beWorkflow(chain(
        $read(Collection("db", "zips")),
        $group(
          grouped(
            "city"   -> $first($field("city")),
            "__tmp0" -> $sum($literal(Bson.Int32(1)))),
<<<<<<< HEAD
          \/-($field("city"))),
        $unwind(DocField(BsonField.Name("city"))),
=======
          -\/($field("city"))),
>>>>>>> 065c817f
        $match(Selector.Doc(
          BsonField.Name("__tmp0") -> Selector.Gt(Bson.Int64(10)))),
        $project(
          reshape("city" -> $field("city")),
          ExcludeId)))
    }

    "plan having with multiple projections" in {
      plan("select city, sum(pop) from zips group by city having sum(pop) > 50000") must
      beWorkflow(chain(
        $read(Collection("db", "zips")),
        $group(
          grouped(
            "city" -> $first($field("city")),
            "1"    -> $sum($field("pop"))),
<<<<<<< HEAD
          \/-($field("city"))),
        $unwind(DocField(BsonField.Name("city"))),
=======
          -\/($field("city"))),
>>>>>>> 065c817f
        $match(Selector.Doc(
          BsonField.Name("1") -> Selector.Gt(Bson.Int64(50000))))))
    }

    "prefer projection+filter over JS filter" in {
      plan("select * from zips where city <> state") must
      beWorkflow(chain(
        $read(Collection("db", "zips")),
        $project(
          reshape(
            "__tmp0" -> $neq($field("city"), $field("state")),
            "__tmp1" -> $$ROOT),
          IgnoreId),
        $match(Selector.Doc(
          BsonField.Name("__tmp0") -> Selector.Eq(Bson.Bool(true)))),
        $project(
          reshape("value" -> $field("__tmp1")),
          ExcludeId)))
    }

    "prefer projection+filter over nested JS filter" in {
      plan("select * from zips where city <> state and pop < 10000") must
      beWorkflow(chain(
        $read(Collection("db", "zips")),
        $project(
          reshape(
            "__tmp4" -> $neq($field("city"), $field("state")),
            "__tmp5" -> $$ROOT,
            "__tmp6" -> $field("pop")),
          IgnoreId),
        $match(Selector.And(
          Selector.Doc(
            BsonField.Name("__tmp4") -> Selector.Eq(Bson.Bool(true))),
          Selector.Doc(
            BsonField.Name("__tmp6") -> Selector.Lt(Bson.Int64(10000))))),
        $project(
          reshape("value" -> $field("__tmp5")),
          ExcludeId)))
    }

    "filter on constant true" in {
      plan("select * from zips where true") must
        beWorkflow($read(Collection("db", "zips")))
    }

    "filter on constant false" in {
      plan("select * from zips where false") must
        beWorkflow($pure(Bson.Arr(Nil)))
    }.pendingUntilFixed("#777")

    "select partially-applied substing" in {
      plan ("select substring('abcdefghijklmnop', 5, pop / 10000) from zips") must
        beWorkflow(chain(
          $read(Collection("db", "zips")),
          $project(
            reshape(
              "0" ->
                $substr(
                  $literal(Bson.Text("fghijklmnop")),
                  $literal(Bson.Int64(0)),
                  $divide($field("pop"), $literal(Bson.Int64(10000))))),
            IgnoreId)))
    }

    "drop nothing" in {
      plan("select * from zips limit 5 offset 0") must
        beWorkflow(chain(
          $read(Collection("db", "zips")),
          $limit(5)))
    }

    "concat with empty string" in {
      plan("select '' || city || '' from zips") must
        beWorkflow(chain(
          $read(Collection("db", "zips")),
          $project(
            reshape("0" -> $field("city")),
            IgnoreId)))
    }

    "plan simple sort with field in projection" in {
      plan("select bar from foo order by bar") must
        beWorkflow(chain(
          $read(Collection("db", "foo")),
          $project(
            reshape("bar" -> $field("bar")),
            IgnoreId),
          $sort(NonEmptyList(BsonField.Name("bar") -> Ascending))))
    }

    "plan simple sort with wildcard" in {
      plan("select * from zips order by pop") must
        beWorkflow(chain(
          $read(Collection("db", "zips")),
          $sort(NonEmptyList(BsonField.Name("pop") -> Ascending))))
    }

    "plan sort with expression in key" in {
      plan("select baz from foo order by bar/10") must
        beWorkflow(chain(
          $read(Collection("db", "foo")),
          $project(
            reshape(
              "baz"    -> $field("baz"),
              "__tmp0" -> $divide($field("bar"), $literal(Bson.Int64(10)))),
            IgnoreId),
          $sort(NonEmptyList(BsonField.Name("__tmp0") -> Ascending)),
          $project(
            reshape("baz" -> $field("baz")),
            ExcludeId)))
    }

    "plan select with wildcard and field" in {
      plan("select *, pop from zips") must
        beWorkflow(chain(
          $read(Collection("db", "zips")),
          $simpleMap(
            NonEmptyList(MapExpr(JsFn(Name("x"),
              SpliceObjects(List(
                ident("x"),
                obj(
                  "pop" -> Select(ident("x"), "pop"))))))),
            ListMap())))
    }

    "plan select with wildcard and two fields" in {
      plan("select *, city as city2, pop as pop2 from zips") must
        beWorkflow(chain(
          $read(Collection("db", "zips")),
          $simpleMap(
            NonEmptyList(MapExpr(JsFn(Name("x"),
              SpliceObjects(List(
                ident("x"),
                obj(
                  "city2" -> Select(ident("x"), "city")),
                obj(
                  "pop2"  -> Select(ident("x"), "pop"))))))),
            ListMap())))
    }

    "plan select with wildcard and two constants" in {
      plan("select *, '1', '2' from zips") must
        beWorkflow(chain(
          $read(Collection("db", "zips")),
          $simpleMap(
            NonEmptyList(MapExpr(JsFn(Name("x"),
              SpliceObjects(List(
                ident("x"),
                obj(
                  "1" -> jscore.Literal(Js.Str("1"))),
                obj(
                  "2" -> jscore.Literal(Js.Str("2")))))))),
            ListMap())))
    }

    "plan select with multiple wildcards and fields" in {
      plan("select state as state2, *, city as city2, *, pop as pop2 from zips where pop < 1000") must
        beWorkflow(chain(
          $read(Collection("db", "zips")),
          $match(Selector.Doc(
            BsonField.Name("pop") -> Selector.Lt(Bson.Int64(1000)))),
          $simpleMap(
            NonEmptyList(MapExpr(JsFn(Name("x"),
              obj(
                "__tmp0" -> SpliceObjects(List(
                  obj(
                    "state2" -> Select(ident("x"), "state")),
                  ident("x"),
                  obj(
                    "city2" -> Select(ident("x"), "city")),
                  ident("x"),
                  obj(
                    "pop2" -> Select(ident("x"), "pop")))))))),
            ListMap()),
          $project(
            reshape("value" -> $field("__tmp0")),
            ExcludeId)))
    }

    "plan sort with wildcard and expression in key" in {
      plan("select * from zips order by pop/10 desc") must
        beWorkflow(chain(
          $read(Collection("db", "zips")),
          $simpleMap(
            NonEmptyList(MapExpr(JsFn(Name("__val"), SpliceObjects(List(
              ident("__val"),
              obj(
                "__sd__0" -> BinOp(Div, Select(ident("__val"), "pop"), jscore.Literal(Js.Num(10, false))))))))),
            ListMap()),
          $simpleMap(
            NonEmptyList(MapExpr(JsFn(Name("__val"), obj(
              "__tmp0" ->
                Call(ident("remove"),
                  List(ident("__val"), jscore.Literal(Js.Str("__sd__0")))),
              "__tmp1" -> Select(ident("__val"), "__sd__0"))))),
            ListMap()),
          $sort(NonEmptyList(BsonField.Name("__tmp1") -> Descending)),
          $project(
            reshape("value" -> $field("__tmp0")),
            ExcludeId)))
    }

    "plan simple sort with field not in projections" in {
      plan("select name from person order by height") must
        beWorkflow(chain(
          $read(Collection("db", "person")),
          $project(
            reshape(
              "name"   -> $field("name"),
              "__tmp0" -> $field("height")),
            IgnoreId),
          $sort(NonEmptyList(BsonField.Name("__tmp0") -> Ascending)),
          $project(
            reshape("name" -> $field("name")),
            ExcludeId)))
    }

    "plan sort with expression and alias" in {
      plan("select pop/1000 as popInK from zips order by popInK") must
        beWorkflow(chain(
          $read(Collection("db", "zips")),
          $project(
            reshape(
              "popInK" -> $divide($field("pop"), $literal(Bson.Int64(1000)))),
            IgnoreId),
          $sort(NonEmptyList(BsonField.Name("popInK") -> Ascending))))
    }

    "plan sort with filter" in {
      plan("select city, pop from zips where pop <= 1000 order by pop desc, city") must
        beWorkflow(chain(
          $read(Collection("db", "zips")),
          $match(Selector.Doc(
            BsonField.Name("pop") -> Selector.Lte(Bson.Int64(1000)))),
          $project(
            reshape(
              "city" -> $field("city"),
              "pop"  -> $field("pop")),
            IgnoreId),
          $sort(NonEmptyList(
            BsonField.Name("pop") -> Descending,
            BsonField.Name("city") -> Ascending))))
    }

    "plan sort with expression, alias, and filter" in {
      plan("select pop/1000 as popInK from zips where pop >= 1000 order by popInK") must
        beWorkflow(chain(
          $read(Collection("db", "zips")),
          $match(Selector.Doc(BsonField.Name("pop") -> Selector.Gte(Bson.Int64(1000)))),
          $project(
            reshape(
              "popInK" -> $divide($field("pop"), $literal(Bson.Int64(1000)))),
            ExcludeId),
          $sort(NonEmptyList(BsonField.Name("popInK") -> Ascending)))
        )
    }

    "plan multiple column sort with wildcard" in {
      plan("select * from zips order by pop, city desc") must
       beWorkflow(chain(
         $read(Collection("db", "zips")),
         $sort(NonEmptyList(
           BsonField.Name("pop") -> Ascending,
           BsonField.Name("city") -> Descending))))
    }

    "plan many sort columns" in {
      plan("select * from zips order by pop, state, city, a4, a5, a6") must
       beWorkflow(chain(
         $read(Collection("db", "zips")),
         $sort(NonEmptyList(
           BsonField.Name("pop") -> Ascending,
           BsonField.Name("state") -> Ascending,
           BsonField.Name("city") -> Ascending,
           BsonField.Name("a4") -> Ascending,
           BsonField.Name("a5") -> Ascending,
           BsonField.Name("a6") -> Ascending))))
    }

    "plan efficient count and field ref" in {
      plan("SELECT city, COUNT(*) AS cnt FROM zips ORDER BY cnt DESC") must
        beWorkflow {
          chain(
            $read(Collection("db", "zips")),
            $group(
              grouped(
                "city" -> $push($field("city")),
                "cnt"  -> $sum($literal(Bson.Int32(1)))),
              \/-($literal(Bson.Null))),
            $unwind(DocField("city")),
            $sort(NonEmptyList(BsonField.Name("cnt") -> Descending)))
        }
    }

    "plan count and js expr" in {
      plan("SELECT COUNT(*) as cnt, LENGTH(city) FROM zips") must
        beWorkflow {
          chain(
            $read(Collection("db", "zips")),
            $simpleMap(NonEmptyList(MapExpr(JsFn(Name("x"), obj(
              "1" -> Select(Select(ident("x"), "city"), "length"))))),
              ListMap()),
            $group(
              grouped(
                "cnt" -> $sum($literal(Bson.Int32(1))),
                "1"   -> $push($field("1"))),
              \/-($literal(Bson.Null))),
            $unwind(DocField("1")))
        }
    }

    "plan trivial group by" in {
      plan("select city from zips group by city") must
      beWorkflow(chain(
        $read(Collection("db", "zips")),
<<<<<<< HEAD
        $group(grouped("city" -> $push($field("city"))), \/-($field("city"))),
        $unwind(DocField(BsonField.Name("city")))))
=======
        $group(
          grouped("city" -> $first($field("city"))),
          -\/($field("city")))))
    }

    "plan useful group by" in {
      plan("select city || ', ' || state, sum(pop) from zips group by city, state") must
      beWorkflow(chain(
        $read(Collection("db", "zips")),
        $group(
          grouped(
            "__tmp0" -> $first($field("city")),
            "__tmp1" -> $first($field("state")),
            "1" -> $sum($field("pop"))),
          \/-(reshape(
            "0" -> $field("city"),
            "1" -> $field("state")))),
        $project(
          reshape(
            "0" -> $concat(
              $concat(
                $field("__tmp0"),
                $literal(Bson.Text(", "))),
              $field("__tmp1")),
            "1" -> $field("1")),
          IgnoreId)))
>>>>>>> 065c817f
    }

    "plan group by expression" in {
      plan("select city from zips group by lower(city)") must
      beWorkflow(chain(
        $read(Collection("db", "zips")),
        $group(grouped("city" -> $push($field("city"))), \/-($toLower($field("city")))),
        $unwind(DocField(BsonField.Name("city")))))
    }

    "plan group by month" in {
      plan("select avg(score) as a, DATE_PART('month', \"date\") as m from caloriesBurnedData group by DATE_PART('month', \"date\")") must
        beWorkflow(chain(
          $read(Collection("db", "caloriesBurnedData")),
          $project(
            reshape(
              "__tmp0" -> $field("score"),
              "__tmp1" -> $month($field("date"))),
            IgnoreId),
          $group(
            grouped(
              "a" -> $avg($field("__tmp0")),
<<<<<<< HEAD
              "m" -> $push($field("__tmp1"))),
            \/-($field("__tmp1"))),
          $unwind(DocField(BsonField.Name("m")))))
=======
              "m" -> $first($field("__tmp1"))),
            -\/($field("__tmp1")))))
>>>>>>> 065c817f
    }

    "plan expr3 with grouping" in {
      plan("select case when pop > 1000 then city else lower(city) end, count(*) from zips group by city") must
        beRight
    }

    "plan trivial group by with wildcard" in {
      plan("select * from zips group by city") must
        beWorkflow($read(Collection("db", "zips")))
    }

    "plan count grouped by single field" in {
      plan("select count(*) from bar group by baz") must
        beWorkflow {
          chain(
            $read(Collection("db", "bar")),
            $group(
              grouped("0" -> $sum($literal(Bson.Int32(1)))),
              \/-($field("baz"))))
        }
    }

    "plan count and sum grouped by single field" in {
      plan("select count(*) as cnt, sum(biz) as sm from bar group by baz") must
        beWorkflow {
          chain(
            $read(Collection("db", "bar")),
            $group(
              grouped(
                "cnt" -> $sum($literal(Bson.Int32(1))),
                "sm" -> $sum($field("biz"))),
              \/-($field("baz"))))
        }
    }

    "plan sum grouped by single field with filter" in {
      plan("select sum(pop) as sm from zips where state='CO' group by city") must
        beWorkflow {
          chain(
            $read(Collection("db", "zips")),
            $match(Selector.Doc(
              BsonField.Name("state") -> Selector.Eq(Bson.Text("CO")))),
            $group(
              grouped("sm" -> $sum($field("pop"))),
              \/-($field("city"))))
        }
    }

    "plan count and field when grouped" in {
      plan("select count(*) as cnt, city from zips group by city") must
        beWorkflow {
          chain(
            $read(Collection("db", "zips")),
            $group(
              grouped(
                "cnt"  -> $sum($literal(Bson.Int32(1))),
<<<<<<< HEAD
                "city" -> $push($field("city"))),
              \/-($field("city"))),
            $unwind(DocField(BsonField.Name("city"))))
=======
                "city" -> $first($field("city"))),
              -\/($field("city"))))
>>>>>>> 065c817f
        }
    }

    "collect unaggregated fields into single doc when grouping" in {
      plan("select city, state, sum(pop) from zips") must
      beWorkflow(chain(
        $read(Collection("db", "zips")),
        $project(
          reshape(
            "__tmp1" -> reshape(
              "city"  -> $field("city"),
              "state" -> $field("state")),
            "__tmp2" -> reshape("__tmp0" -> $field("pop"))),
          IgnoreId),
        $group(
          grouped(
            "2"      -> $sum($field("__tmp2", "__tmp0")),
            "__tmp1" -> $push($field("__tmp1"))),
          \/-($literal(Bson.Null))),
        $unwind(DocField("__tmp1")),
        $project(
          reshape(
            "city"  -> $field("__tmp1", "city"),
            "state" -> $field("__tmp1", "state"),
            "2"     -> $field("2")),
          IgnoreId)))
    }

    "plan unaggregated field when grouping, second case" in {
      // NB: the point being that we don't want to push $$ROOT
      plan("select max(pop)/1000, pop from zips") must
        beWorkflow {
          chain(
            $read(Collection("db", "zips")),
            $group(
              grouped(
                "__tmp0" -> $max($field("pop")),
                "pop"    -> $push($field("pop"))),
              \/-($literal(Bson.Null))),
            $unwind(DocField("pop")),
            $project(
              reshape(
                "0"   -> $divide($field("__tmp0"), $literal(Bson.Int64(1000))),
                "pop" -> $field("pop")),
              IgnoreId))
        }
    }

    "plan double aggregation with another projection" in {
      plan("select sum(avg(pop)), min(city) from zips group by foo") must
        beWorkflow {
          chain(
            $read(Collection("db", "zips")),
            $group(
              grouped(
                "1"    -> $min($field("city")),
                "__tmp0" -> $avg($field("pop"))),
              -\/($field("foo"))),
            $group(
              grouped(
                "0" -> $sum($field("__tmp0")),
                "1" -> $push($field("1"))),
              -\/($literal(Bson.Null))),
            $unwind(DocField("1")))
        }
    }

    "plan multiple expressions using same field" in {
      plan("select pop, sum(pop), pop/1000 from zips") must
      beWorkflow(chain(
        $read (Collection("db", "zips")),
        $project(
          reshape(
            "__tmp0" -> reshape(
              "pop" -> $field("pop"),
              "2"   -> $divide($field("pop"), $literal(Bson.Int64(1000)))),
            "__tmp1" -> reshape("pop" -> $field("pop"))),
          IgnoreId),
        $group(
          grouped(
            "1"      -> $sum($field("__tmp1", "pop")),
            "__tmp0" -> $push($field("__tmp0"))),
          \/-($literal(Bson.Null))),
        $unwind(DocField("__tmp0")),
        $project(
          reshape(
            "pop" -> $field("__tmp0", "pop"),
            "1"   -> $field("1"),
            "2"   -> $field("__tmp0", "2")),
          IgnoreId)))
    }

    "plan sum of expression in expression with another projection when grouped" in {
      plan("select city, sum(pop-1)/1000 from zips group by city") must
      beWorkflow(chain(
        $read(Collection("db", "zips")),
        $group(
          grouped(
            "city"   -> $first($field("city")),
            "__tmp2" -> $sum($subtract($field("pop"), $literal(Bson.Int64(1))))),
<<<<<<< HEAD
          \/-($field("city"))),
        $unwind(DocField(BsonField.Name("city"))),
=======
          -\/($field("city"))),
>>>>>>> 065c817f
        $project(
          reshape(
            "city" -> $field("city"),
            "1"    -> $divide($field("__tmp2"), $literal(Bson.Int64(1000)))),
          IgnoreId)))
    }

    "plan length of min (JS on top of reduce)" in {
      plan("select state, length(min(city)) as shortest from zips group by state") must
        beWorkflow(chain(
          $read(Collection("db", "zips")),
          $group(
            grouped(
              "state" -> $first($field("state")),
              "__tmp0" -> $min($field("city"))),
<<<<<<< HEAD
            \/-($field("state"))),
            $unwind(DocField("state")),
=======
            -\/($field("state"))),
>>>>>>> 065c817f
          $simpleMap(NonEmptyList(
            MapExpr(JsFn(Name("x"), obj(
              "state" -> Select(ident("x"), "state"),
              "shortest" -> Select(Select(ident("x"), "__tmp0"), "length"))))),
            ListMap()),
          $project(
            reshape(
              "state"    -> $include(),
              "shortest" -> $include()),
            IgnoreId)))
    }

    "plan js expr grouped by js expr" in {
      plan("select length(city) as len, count(*) as cnt from zips group by length(city)") must
        beWorkflow(chain(
          $read(Collection("db", "zips")),
          $simpleMap(
            NonEmptyList(MapExpr(JsFn(Name("x"),
              obj(
                "__tmp0" -> Select(Select(ident("x"), "city"), "length"))))),
            ListMap()),
          $group(
            grouped(
              "len" -> $first($field("__tmp0")),
              "cnt" -> $sum($literal(Bson.Int32(1)))),
<<<<<<< HEAD
            \/-($field("__tmp0"))),
          $unwind(DocField(BsonField.Name("len")))))
=======
            -\/($field("__tmp0")))))
>>>>>>> 065c817f
    }

    "plan simple JS inside expression" in {
      plan("select length(city) + 1 from zips") must
        beWorkflow(chain(
          $read(Collection("db", "zips")),
          $simpleMap(NonEmptyList(MapExpr(JsFn(Name("x"), obj(
            "0" -> BinOp(jscore.Add,
              Select(Select(ident("x"), "city"), "length"),
              jscore.Literal(Js.Num(1, false))))))),
            ListMap()),
          $project(
            reshape("0" -> $include()),
            IgnoreId)))
    }

    "plan expressions with ~"in {
      plan("select foo ~ 'bar.*', 'abc' ~ 'a|b', 'baz' ~ regex, target ~ regex from a") must beWorkflow(chain(
        $read(Collection("db", "a")),
        $simpleMap(NonEmptyList(MapExpr(JsFn(Name("x"),
          obj(
            "0" -> Call(
              Select(New(Name("RegExp"), List(jscore.Literal(Js.Str("bar.*")))), "test"),
              List(Select(ident("x"), "foo"))),
            "1" -> jscore.Literal(Js.Bool(true)),
            "2" -> Call(
              Select(New(Name("RegExp"), List(Select(ident("x"), "regex"))), "test"),
              List(jscore.Literal(Js.Str("baz")))),
            "3" -> Call(
              Select(New(Name("RegExp"), List(Select(ident("x"), "regex"))), "test"),
              List(Select(ident("x"), "target"))))))),
          ListMap()),
        $project(
          reshape(
            "0" -> $include(),
            "1" -> $include(),
            "2" -> $include(),
            "3" -> $include()),
          IgnoreId)))
    }

    "plan object flatten" in {
      plan("select geo{*} from usa_factbook") must
        beWorkflow {
          chain(
            $read(Collection("db", "usa_factbook")),
            $simpleMap(
              NonEmptyList(
                MapExpr(JsFn(Name("x"), obj(
                  "__tmp0" ->
                  If(
                    BinOp(jscore.And,
                      BinOp(Instance, Select(ident("x"), "geo"), ident("Object")),
                      UnOp(jscore.Not, BinOp(Instance, Select(ident("x"), "geo"), ident("Array")))),
                    Select(ident("x"), "geo"),
                    obj(
                      "" -> jscore.Literal(Js.Null)))))),
                FlatExpr(JsFn(Name("x"), Select(ident("x"), "__tmp0")))),
              ListMap()),
            $project(
              reshape("geo" -> $field("__tmp0")),
              IgnoreId))
        }
    }

    "plan array project with concat" in {
      plan("select city, loc[0] from zips") must
        beWorkflow {
          chain(
            $read(Collection("db", "zips")),
            $simpleMap(NonEmptyList(MapExpr(JsFn(Name("x"), obj(
              "city" -> jscore.Select(ident("x"), "city"),
              "1" -> jscore.Access(
                jscore.Select(ident("x"), "loc"),
                jscore.Literal(Js.Num(0, false))))))),
              ListMap()),
            $project(
              reshape(
                "city" -> $include(),
                "1"    -> $include()),
              IgnoreId))
        }
    }

    "plan array concat with filter" in {
      plan("select loc || [ pop ] from zips where city = 'BOULDER'") must
        beWorkflow {
          chain(
            $read(Collection("db", "zips")),
            $match(Selector.Doc(
              BsonField.Name("city") -> Selector.Eq(Bson.Text("BOULDER")))),
            $simpleMap(NonEmptyList(MapExpr(JsFn(Name("x"), obj(
              "__tmp0" -> jscore.SpliceArrays(List(
                jscore.Select(ident("x"), "loc"),
                jscore.Arr(List(
                  jscore.Select(ident("x"), "pop"))))))))),
              ListMap()),
            $project(
              reshape("0" -> $field("__tmp0")),
              ExcludeId))
        }
    }

    "plan array flatten" in {
      plan("select loc[*] from zips") must
        beWorkflow {
          chain(
            $read(Collection("db", "zips")),
            $project(
              reshape(
                "__tmp0" ->
                  $cond(
                    $and(
                      $lte($literal(Bson.Arr(List())), $field("loc")),
                      $lt($field("loc"), $literal(Bson.Binary(scala.Array[Byte]())))),
                    $field("loc"),
                    $literal(Bson.Arr(List(Bson.Null))))),
              IgnoreId),
            $unwind(DocField(BsonField.Name("__tmp0"))),
            $project(
              reshape("loc" -> $field("__tmp0")),
              IgnoreId))
        }
    }

    "plan array concat" in {
      plan("select loc || [ 0, 1, 2 ] from zips") must beWorkflow {
        chain(
          $read(Collection("db", "zips")),
          $simpleMap(NonEmptyList(
            MapExpr(JsFn(Name("x"),
              jscore.SpliceArrays(List(
                jscore.Select(ident("x"), "loc"),
                jscore.Arr(List(
                  jscore.Literal(Js.Num(0, false)),
                  jscore.Literal(Js.Num(1, false)),
                  jscore.Literal(Js.Num(2, false))))))))),
            ListMap()),
          $project(
            reshape("0" -> $$ROOT),
            IgnoreId))
      }
    }

    "plan array flatten with unflattened field" in {
      plan("SELECT _id as zip, loc as loc, loc[*] as coord FROM zips") must
        beWorkflow {
          chain(
            $read(Collection("db", "zips")),
            $project(
              reshape(
                "__tmp0" ->
                  $cond(
                    $and(
                      $lte($literal(Bson.Arr(List())), $field("loc")),
                      $lt($field("loc"), $literal(Bson.Binary(scala.Array[Byte]())))),
                    $field("loc"),
                    $literal(Bson.Arr(List(Bson.Null)))),
                "__tmp1" -> $$ROOT),
              IgnoreId),
            $unwind(DocField(BsonField.Name("__tmp0"))),
            $project(
              reshape(
                "zip"   -> $field("__tmp1", "_id"),
                "loc"   -> $field("__tmp1", "loc"),
                "coord" -> $field("__tmp0")),
              IgnoreId))
        }
    }

    "unify flattened fields" in {
      plan("select loc[*] from zips where loc[*] < 0") must
      beWorkflow(chain(
        $read(Collection("db", "zips")),
        $project(
          reshape(
            "__tmp1" ->
              $cond(
                $and(
                  $lte($literal(Bson.Arr(List())), $field("loc")),
                  $lt($field("loc"), $literal(Bson.Binary(scala.Array[Byte]())))),
                $field("loc"),
                $literal(Bson.Arr(List(Bson.Null))))),
          IgnoreId),
        $unwind(DocField(BsonField.Name("__tmp1"))),
        $match(Selector.Doc(
          BsonField.Name("__tmp1") -> Selector.Lt(Bson.Int64(0)))),
        $project(
          reshape("loc" -> $field("__tmp1")),
          IgnoreId)))
    }

    "unify flattened fields with unflattened field" in {
      plan("select _id as zip, loc[*] from zips order by loc[*]") must
      beWorkflow(chain(
        $read(Collection("db", "zips")),
        $project(
          reshape(
            "__tmp0" ->
              $cond(
                $and(
                  $lte($literal(Bson.Arr(List())), $field("loc")),
                  $lt($field("loc"), $literal(Bson.Binary(scala.Array[Byte]())))),
                $field("loc"),
                $literal(Bson.Arr(List(Bson.Null)))),
            "__tmp1" -> $$ROOT),
          IgnoreId),
        $unwind(DocField(BsonField.Name("__tmp0"))),
        $project(
          reshape(
            "zip" -> $field("__tmp1", "_id"),
            "loc" -> $field("__tmp0")),
          IgnoreId),
        $sort(NonEmptyList(BsonField.Name("loc") -> Ascending))))
    }

    "unify flattened with double-flattened" in {
      plan("select * from user_comments where (comments[*].id LIKE '%Dr%' OR comments[*].replyTo[*] LIKE '%Dr%')") must
      beWorkflow(chain(
        $read(Collection("db", "user_comments")),
        $project(
          reshape(
            "__tmp10" ->
              $cond(
                $and(
                  $lte($literal(Bson.Arr(List())), $field("comments")),
                  $lt($field("comments"), $literal(Bson.Binary(scala.Array[Byte]())))),
                $field("comments"),
                $literal(Bson.Arr(List(Bson.Null)))),
            "__tmp11" -> $$ROOT),
          IgnoreId),
        $unwind(DocField(BsonField.Name("__tmp10"))),
        $project(
          reshape(
            "__tmp14" ->
              $cond(
                $and(
                  $lte($literal(Bson.Arr(List())), $field("__tmp10", "replyTo")),
                  $lt($field("__tmp10", "replyTo"), $literal(Bson.Binary(scala.Array[Byte]())))),
                $field("__tmp10", "replyTo"),
                $literal(Bson.Arr(List(Bson.Null)))),
            "__tmp15" -> $$ROOT),
          IgnoreId),
        $unwind(DocField(BsonField.Name("__tmp14"))),
        $match(Selector.Or(
          Selector.Doc(
            BsonField.Name("__tmp15") \ BsonField.Name("__tmp10") \ BsonField.Name("id") -> Selector.Regex("^.*Dr.*$", false, false, false, false)),
          Selector.Doc(
            BsonField.Name("__tmp14") -> Selector.Regex("^.*Dr.*$", false, false, false, false)))),
        $project(
          reshape("value" -> $field("__tmp15", "__tmp11")),
          ExcludeId)))
    }

    "plan limit with offset" in {
      plan("SELECT * FROM zips LIMIT 5 OFFSET 100") must
        beWorkflow(chain(
          $read(Collection("db", "zips")),
          $limit(105),
          $skip(100)))
    }

    "plan sort and limit" in {
      plan("SELECT city, pop FROM zips ORDER BY pop DESC LIMIT 5") must
        beWorkflow {
          chain(
            $read(Collection("db", "zips")),
            $project(
              reshape(
                "city" -> $field("city"),
                "pop"  -> $field("pop")),
              IgnoreId),
            $sort(NonEmptyList(BsonField.Name("pop") -> Descending)),
            $limit(5))
        }
    }

    "plan simple single field selection and limit" in {
      plan("SELECT city FROM zips LIMIT 5") must
        beWorkflow {
          chain(
            $read(Collection("db", "zips")),
            $limit(5),
            $project(
              reshape("city" -> $field("city")),
              IgnoreId))
        }
    }

    "plan complex group by with sorting and limiting" in {
      plan("SELECT city, SUM(pop) AS pop FROM zips GROUP BY city ORDER BY pop") must
        beWorkflow {
          chain(
            $read(Collection("db", "zips")),
            $group(
              grouped(
                "city" -> $first($field("city")),
                "pop"  -> $sum($field("pop"))),
<<<<<<< HEAD
              \/-($field("city"))),
            $unwind(DocField(BsonField.Name("city"))),
=======
              -\/($field("city"))),
>>>>>>> 065c817f
            $sort(NonEmptyList(BsonField.Name("pop") -> Ascending)))
        }
    }

    "plan filter and expressions with IS NULL" in {
      plan("select foo is null from zips where foo is null") must
        beWorkflow(chain(
          $read(Collection("db", "zips")),
          $match(Selector.Doc(
            BsonField.Name("foo") -> Selector.Eq(Bson.Null))),
          $project(
            reshape("0" -> $eq($field("foo"), $literal(Bson.Null))),
            ExcludeId)))
    }

    "plan implicit group by with filter" in {
      plan("select avg(pop), min(city) from zips where state = 'CO'") must
        beWorkflow(chain(
          $read(Collection("db", "zips")),
          $match(Selector.Doc(
            BsonField.Name("state") -> Selector.Eq(Bson.Text("CO")))),
          $group(
            grouped(
              "0" -> $avg($field("pop")),
              "1" -> $min($field("city"))),
            \/-($literal(Bson.Null)))))
    }

    "plan simple distinct" in {
      plan("select distinct city, state from zips") must
      beWorkflow(
        chain(
          $read(Collection("db", "zips")),
          $project(
            reshape(
              "city"  -> $field("city"),
              "state" -> $field("state")),
            IgnoreId),
          $group(
            grouped("__tmp0" -> $first($$ROOT)),
            -\/(reshape(
              "city"  -> $field("city"),
              "state" -> $field("state")))),
          $project(
            reshape(
              "city"  -> $field("__tmp0", "city"),
              "state" -> $field("__tmp0", "state")),
            ExcludeId)))
    }

    "plan distinct as expression" in {
      plan("select count(distinct(city)) from zips") must
        beWorkflow(chain(
          $read(Collection("db", "zips")),
          $group(
            grouped(),
            \/-($field("city"))),
          $group(
            grouped("0" -> $sum($literal(Bson.Int32(1)))),
            \/-($literal(Bson.Null)))))
    }

    "plan distinct of expression as expression" in {
      plan("select count(distinct substring(city, 0, 1)) from zips") must
        beWorkflow(chain(
          $read(Collection("db", "zips")),
          $group(
            grouped(),
            \/-(
              $substr(
                $field("city"),
                $literal(Bson.Int64(0)),
                $literal(Bson.Int64(1))))),
          $group(
            grouped("0" -> $sum($literal(Bson.Int32(1)))),
            \/-($literal(Bson.Null)))))
    }

    "plan distinct of wildcard" in {
      plan("select distinct * from zips") must
        beWorkflow(
          $read(Collection("db", "zips")))
    }.pendingUntilFixed("#283")

    "plan distinct of wildcard as expression" in {
      plan("select count(distinct *) from zips") must
        beWorkflow(
          $read(Collection("db", "zips")))
    }.pendingUntilFixed("#283")

    "plan distinct with simple order by" in {
      plan("select distinct city from zips order by city") must
        beWorkflow(
          chain(
            $read(Collection("db", "zips")),
            $project(
              reshape("city" -> $field("city")),
              IgnoreId),
            $sort(NonEmptyList(BsonField.Name("city") -> Ascending)),
            $group(
              grouped(
                "__tmp0" -> $first($$ROOT),
                "__sd_key_0" -> $first($field("city"))),
              -\/(reshape("city" -> $field("city")))),
            $sort(NonEmptyList(BsonField.Name("__sd_key_0") -> Ascending)),
            $project(
              reshape("city" -> $field("__tmp0", "city")),
              ExcludeId)))
    }

    "plan distinct with unrelated order by" in {
      plan("select distinct city from zips order by pop desc") must
        beWorkflow(
          chain(
              $read(Collection("db", "zips")),
              $project(
                reshape(
                  "__sd__0" -> $field("pop"),
                  "city"    -> $field("city")),
                IgnoreId),
              $sort(NonEmptyList(
                BsonField.Name("__sd__0") -> Descending)),
              $group(
                grouped(
                  "__tmp0"     -> $first($$ROOT),
                  "__sd_key_0" -> $first($field("__sd__0"))),
                -\/(reshape("city" -> $field("city")))),
              $sort(NonEmptyList(
                BsonField.Name("__sd_key_0") -> Descending)),
              $project(
                reshape("city" -> $field("__tmp0","city")),
                IgnoreId)))
    }

    "plan distinct as function with group" in {
      plan("select state, count(distinct(city)) from zips group by state") must
        beWorkflow(
          $read(Collection("db", "zips")))
    }.pendingUntilFixed

    "plan distinct with sum and group" in {
      plan("SELECT DISTINCT SUM(pop) AS totalPop, city, state FROM zips GROUP BY city") must
        beWorkflow(chain(
          $read(Collection("db", "zips")),
          $group(
            grouped(
              "totalPop" -> $sum($field("pop")),
<<<<<<< HEAD
              "city"     -> $push($field("city"))),
            \/-($field("city"))),
          $unwind(DocField(BsonField.Name("city"))),
=======
              "city"     -> $first($field("city")),
              "state"    -> $push($field("state"))),
            -\/($field("city"))),
          $unwind(DocField("state")),
>>>>>>> 065c817f
          $group(
            grouped("__tmp0" -> $first($$ROOT)),
            -\/(reshape(
              "totalPop" -> $field("totalPop"),
              "city"     -> $field("city"),
              "state"     -> $field("state")))),
          $project(
            reshape(
              "totalPop" -> $field("__tmp0", "totalPop"),
              "city"     -> $field("__tmp0", "city"),
              "state"    -> $field("__tmp0", "state")),
            ExcludeId)))
    }

    "plan distinct with sum, group, and orderBy" in {
      plan("SELECT DISTINCT SUM(pop) AS totalPop, city, state FROM zips GROUP BY city ORDER BY totalPop DESC") must
        beWorkflow(
          chain(
            $read(Collection("db", "zips")),
            $group(
              grouped(
                "totalPop" -> $sum($field("pop")),
<<<<<<< HEAD
                "city"     -> $push($field("city"))),
              \/-($field("city"))),
            $unwind(DocField(BsonField.Name("city"))),
=======
                "city"     -> $first($field("city")),
                "state"    -> $push($field("state"))),
              -\/($field("city"))),
            $unwind(DocField("state")),
>>>>>>> 065c817f
            $sort(NonEmptyList(BsonField.Name("totalPop") -> Descending)),
            $group(
              grouped(
                "__tmp0"     -> $first($$ROOT),
                "__sd_key_0" -> $first($field("totalPop"))),
              -\/(reshape(
                "totalPop" -> $field("totalPop"),
                "city"     -> $field("city"),
                "state"    -> $field("state")))),
            $sort(NonEmptyList(BsonField.Name("__sd_key_0") -> Descending)),
            $project(
              reshape(
                "totalPop" -> $field("__tmp0", "totalPop"),
                "city"     -> $field("__tmp0", "city"),
                "state"    -> $field("__tmp0", "state")),
              ExcludeId)))

    }

    "plan order by JS expr with filter" in {
      plan("select city, pop from zips where pop > 1000 order by length(city)") must
        beWorkflow(chain(
          $read(Collection("db", "zips")),
          $match(Selector.Doc(
            BsonField.Name("pop") -> Selector.Gt(Bson.Int64(1000)))),
          $simpleMap(NonEmptyList(MapExpr(JsFn(Name("x"), obj(
            "city" -> Select(ident("x"), "city"),
            "pop" -> Select(ident("x"), "pop"),
            "__tmp0" -> Select(Select(ident("x"), "city"), "length"))))),
            ListMap()),
          $sort(NonEmptyList(BsonField.Name("__tmp0") -> Ascending)),
          $project(
            reshape(
              "city" -> $field("city"),
              "pop"  -> $field("pop")),
            ExcludeId)))
    }

    "plan select length()" in {
      plan("select length(city) from zips") must
        beWorkflow(chain(
          $read(Collection("db", "zips")),
          $simpleMap(NonEmptyList(MapExpr(JsFn(Name("x"), obj(
            "0" -> Select(Select(ident("x"), "city"), "length"))))),
            ListMap()),
          $project(
            reshape("0" -> $include()),
            IgnoreId)))
    }

    "plan select length() and simple field" in {
      plan("select city, length(city) from zips") must
      beWorkflow(chain(
        $read(Collection("db", "zips")),
        $simpleMap(NonEmptyList(MapExpr(JsFn(Name("x"), obj(
          "city" -> Select(ident("x"), "city"),
          "1" -> Select(Select(ident("x"), "city"), "length"))))),
          ListMap()),
        $project(
          reshape(
            "city" -> $include(),
            "1"    -> $include()),
          IgnoreId)))
    }

    "plan combination of two distinct sets" in {
      plan("SELECT (DISTINCT foo.bar) + (DISTINCT foo.baz) FROM foo") must
        beWorkflow(
          $read(Collection("db", "zips")))
    }.pendingUntilFixed

    "plan expression with timestamp, date, time, and interval" in {
      import org.threeten.bp.{Instant, LocalDateTime, ZoneOffset}

      plan("select timestamp '2014-11-17T22:00:00Z' + interval 'PT43M40S', date '2015-01-19', time '14:21'") must
        beWorkflow(
          $pure(Bson.Doc(ListMap(
            "0" -> Bson.Date(Instant.parse("2014-11-17T22:43:40Z")),
            "1" -> Bson.Date(LocalDateTime.parse("2015-01-19T00:00:00").atZone(ZoneOffset.UTC).toInstant),
            "2" -> Bson.Text("14:21:00.000")))))
    }

    "plan filter with timestamp and interval" in {
      import org.threeten.bp.Instant

      plan("select * from days where \"date\" < timestamp '2014-11-17T22:00:00Z' and \"date\" - interval 'PT12H' > timestamp '2014-11-17T00:00:00Z'") must
        beWorkflow(chain(
          $read(Collection("db", "days")),
          $project(
            reshape(
              "__tmp4" ->
                $subtract($field("date"), $literal(Bson.Dec(12*60*60*1000))),
              "__tmp5" -> $$ROOT),
              IgnoreId),
          $match(
            Selector.And(
              Selector.Doc(
                BsonField.Name("__tmp5") \ BsonField.Name("date") ->
                  Selector.Lt(Bson.Date(Instant.parse("2014-11-17T22:00:00Z")))),
              Selector.Doc(
                BsonField.Name("__tmp4") ->
                  Selector.Gt(Bson.Date(Instant.parse("2014-11-17T00:00:00Z")))))),
          $project(
            reshape("value" -> $field("__tmp5")),
            ExcludeId)))
    }

    "plan time_of_day" in {
      plan("select time_of_day(ts) from foo") must
        beRight // NB: way too complicated to spell out here, and will change as JS generation improves
    }

    "plan filter on date" in {
      import org.threeten.bp.Instant

      // Note: both of these boundaries require comparing with the start of the *next* day.
      plan("select * from logs " +
        "where ((ts > date '2015-01-22' and ts <= date '2015-01-27') and ts != date '2015-01-25') " +
        "or ts = date '2015-01-29'") must
        beWorkflow(chain(
          $read(Collection("db", "logs")),
          $match(Selector.Or(
            Selector.And(
              Selector.And(
                Selector.Doc(
                  BsonField.Name("ts") -> Selector.Gte(Bson.Date(Instant.parse("2015-01-23T00:00:00Z")))),
                Selector.Doc(
                  BsonField.Name("ts") -> Selector.Lt(Bson.Date(Instant.parse("2015-01-28T00:00:00Z"))))),
              Selector.Or(
                Selector.Doc(
                  BsonField.Name("ts") -> Selector.Lt(Bson.Date(Instant.parse("2015-01-25T00:00:00Z")))),
                Selector.Doc(
                  BsonField.Name("ts") -> Selector.Gte(Bson.Date(Instant.parse("2015-01-26T00:00:00Z")))))),
            Selector.And(
              Selector.Doc(
                BsonField.Name("ts") -> Selector.Gte(Bson.Date(Instant.parse("2015-01-29T00:00:00Z")))),
              Selector.Doc(
                BsonField.Name("ts") -> Selector.Lt(Bson.Date(Instant.parse("2015-01-30T00:00:00Z")))))))))
    }

    "plan js and filter with id" in {
      Bson.ObjectId("0123456789abcdef01234567").fold[Result](
        failure("Couldn’t create ObjectId."))(
        oid => plan("select length(city) < oid '0123456789abcdef01234567' from days where _id = oid '0123456789abcdef01234567'") must
          beWorkflow(chain(
            $read(Collection("db", "days")),
            $match(Selector.Doc(
              BsonField.Name("_id") -> Selector.Eq(oid))),
            $simpleMap(
              NonEmptyList(MapExpr(JsFn(Name("x"),
                obj(
                  "0" -> BinOp(jscore.Lt,
                    Select(Select(ident("x"), "city"), "length"),
                    New(Name("ObjectId"), List(jscore.Literal(Js.Str("0123456789abcdef01234567"))))))))),
              ListMap()),
            $project(
              reshape("0" -> $field("0")),
              ExcludeId))))
    }

    "plan convert to timestamp" in {
      import org.threeten.bp.Instant

      plan("select to_timestamp(epoch) from foo") must beWorkflow {
        chain(
          $read(Collection("db", "foo")),
          $project(
            reshape(
              "0" ->
                $add($literal(Bson.Date(Instant.ofEpochMilli(0))), $field("epoch"))),
            IgnoreId))
      }
    }

    "plan convert to timestamp in map-reduce" in {
      import org.threeten.bp.Instant

      plan("select length(name), to_timestamp(epoch) from foo") must beWorkflow {
        chain(
          $read(Collection("db", "foo")),
          $simpleMap(
            NonEmptyList(MapExpr(JsFn(Name("x"), obj(
              "0" -> Select(Select(ident("x"), "name"), "length"),
              "1" -> New(Name("Date"), List(Select(ident("x"), "epoch"))))))),
            ListMap()),
          $project(
            reshape(
              "0" -> $include(),
              "1" -> $include()),
            IgnoreId))
      }
    }

    def joinStructure0(
      left: Workflow, leftName: String, base: Expression, right: Workflow,
      leftKey: Reshape.Shape, rightKey: JsCore,
      fin: WorkflowOp,
      swapped: Boolean) = {

      val (leftLabel, rightLabel) =
        if (swapped) ("right", "left") else ("left", "right")
      def initialPipeOps(src: Workflow): Workflow =
        chain(
          src,
          $group(grouped(leftName -> $push(base)), leftKey),
          $project(
            reshape(
              leftLabel  -> $field(leftName),
              rightLabel -> $literal(Bson.Arr(List())),
              "_id"      -> $include()),
            IncludeId))
      fin(
        $foldLeft(
          initialPipeOps(left),
          chain(
            right,
            $map($Map.mapKeyVal(("key", "value"),
              rightKey.toJs,
              Js.AnonObjDecl(List(
                (leftLabel, Js.AnonElem(List())),
                (rightLabel, Js.AnonElem(List(Js.Ident("value"))))))),
              ListMap()),
            $reduce(
              Js.AnonFunDecl(List("key", "values"),
                List(
                  Js.VarDef(List(
                    ("result", Js.AnonObjDecl(List(
                      (leftLabel, Js.AnonElem(List())),
                      (rightLabel, Js.AnonElem(List()))))))),
                  Js.Call(Js.Select(Js.Ident("values"), "forEach"),
                    List(Js.AnonFunDecl(List("value"),
                      List(
                        Js.BinOp("=",
                          Js.Select(Js.Ident("result"), leftLabel),
                          Js.Call(
                            Js.Select(Js.Select(Js.Ident("result"), leftLabel), "concat"),
                            List(Js.Select(Js.Ident("value"), leftLabel)))),
                        Js.BinOp("=",
                          Js.Select(Js.Ident("result"), rightLabel),
                          Js.Call(
                            Js.Select(Js.Select(Js.Ident("result"), rightLabel), "concat"),
                            List(Js.Select(Js.Ident("value"), rightLabel)))))))),
                  Js.Return(Js.Ident("result")))),
              ListMap()))))
    }

    def joinStructure(
        left: Workflow, leftName: String, base: Expression, right: Workflow,
        leftKey: Reshape.Shape, rightKey: JsCore,
        fin: WorkflowOp,
        swapped: Boolean) =
      crystallize(finish(joinStructure0(left, leftName, base, right, leftKey, rightKey, fin, swapped)))

    "plan simple join" in {
      plan("select zips2.city from zips join zips2 on zips._id = zips2._id") must
        beWorkflow(
          joinStructure(
            $read(Collection("db", "zips")), "__tmp0", $$ROOT,
            $read(Collection("db", "zips2")),
            $field("_id"),
            Select(ident("value"), "_id"),
            chain(_,
              $match(Selector.Doc(ListMap[BsonField, Selector.SelectorExpr](
                BsonField.Name("left") -> Selector.NotExpr(Selector.Size(0)),
                BsonField.Name("right") -> Selector.NotExpr(Selector.Size(0))))),
              $unwind(DocField(BsonField.Name("left"))),
              $unwind(DocField(BsonField.Name("right"))),
              $project(
                reshape("city" -> $field("right", "city")),
                IgnoreId)),
            false).op)
    }

    "plan non-equi join" in {
      plan("select zips2.city from zips join zips2 on zips._id < zips2._id") must beLeft
    }

    "plan simple inner equi-join" in {
      plan(
        "select foo.name, bar.address from foo join bar on foo.id = bar.foo_id") must
      beWorkflow(
        joinStructure(
          $read(Collection("db", "foo")), "__tmp0", $$ROOT,
          $read(Collection("db", "bar")),
          $field("id"),
          Select(ident("value"), "foo_id"),
          chain(_,
            $match(Selector.Doc(ListMap[BsonField, Selector.SelectorExpr](
              BsonField.Name("left") -> Selector.NotExpr(Selector.Size(0)),
              BsonField.Name("right") -> Selector.NotExpr(Selector.Size(0))))),
            $unwind(DocField(BsonField.Name("left"))),
            $unwind(DocField(BsonField.Name("right"))),
            $project(
              reshape(
                "name"    -> $field("left", "name"),
                "address" -> $field("right", "address")),
              IgnoreId)),
          false).op)
    }

    "plan simple outer equi-join with wildcard" in {
      plan("select * from foo full join bar on foo.id = bar.foo_id") must
      beWorkflow(
        joinStructure(
          $read(Collection("db", "foo")), "__tmp0", $$ROOT,
          $read(Collection("db", "bar")),
          $field("id"),
          Select(ident("value"), "foo_id"),
          chain(_,
            $project(
              reshape(
                "left" ->
                  $cond($eq($size($field("left")), $literal(Bson.Int32(0))),
                    $literal(Bson.Arr(List(Bson.Doc(ListMap())))),
                    $field("left")),
                "right" ->
                  $cond($eq($size($field("right")), $literal(Bson.Int32(0))),
                    $literal(Bson.Arr(List(Bson.Doc(ListMap())))),
                    $field("right"))),
              IgnoreId),
            $unwind(DocField(BsonField.Name("left"))),
            $unwind(DocField(BsonField.Name("right"))),
            $simpleMap(
              NonEmptyList(MapExpr(JsFn(Name("x"), SpliceObjects(List(
                Select(ident("x"), "left"),
                Select(ident("x"), "right")))))),
              ListMap())),
          false).op)
    }

    "plan simple left equi-join" in {
      plan(
        "select foo.name, bar.address " +
          "from foo left join bar on foo.id = bar.foo_id") must
      beWorkflow(
        joinStructure(
          $read(Collection("db", "foo")), "__tmp0", $$ROOT,
          $read(Collection("db", "bar")),
          $field("id"),
          Select(ident("value"), "foo_id"),
          chain(_,
            $match(Selector.Doc(ListMap[BsonField, Selector.SelectorExpr](
              BsonField.Name("left") -> Selector.NotExpr(Selector.Size(0))))),
            $project(
              reshape(
                "left"  -> $field("left"),
                "right" ->
                  $cond($eq($size($field("right")), $literal(Bson.Int32(0))),
                    $literal(Bson.Arr(List(Bson.Doc(ListMap())))),
                    $field("right"))),
              IgnoreId),
            $unwind(DocField(BsonField.Name("left"))),
            $unwind(DocField(BsonField.Name("right"))),
            $project(
              reshape(
                "name"    -> $field("left", "name"),
                "address" -> $field("right", "address")),
              IgnoreId)),
          false).op)
    }

    "plan 3-way right equi-join" in {
      plan(
        "select foo.name, bar.address, baz.zip " +
          "from foo join bar on foo.id = bar.foo_id " +
          "right join baz on bar.id = baz.bar_id") must
      beWorkflow(
        joinStructure(
          $read(Collection("db", "baz")), "__tmp1", $$ROOT,
          joinStructure0(
            $read(Collection("db", "foo")), "__tmp0", $$ROOT,
            $read(Collection("db", "bar")),
            $field("id"),
            Select(ident("value"), "foo_id"),
            chain(_,
              $match(Selector.Doc(ListMap[BsonField, Selector.SelectorExpr](
                BsonField.Name("left") -> Selector.NotExpr(Selector.Size(0)),
                BsonField.Name("right") -> Selector.NotExpr(Selector.Size(0))))),
              $unwind(DocField(BsonField.Name("left"))),
              $unwind(DocField(BsonField.Name("right")))),
            false),
          $field("bar_id"),
          Select(Select(ident("value"), "right"), "id"),
          chain(_,
            $match(Selector.Doc(ListMap[BsonField, Selector.SelectorExpr](
              BsonField.Name("left") -> Selector.NotExpr(Selector.Size(0))))),
            $project(
              reshape(
                "right" ->
                  $cond($eq($size($field("right")), $literal(Bson.Int32(0))),
                    $literal(Bson.Arr(List(Bson.Doc(ListMap())))),
                    $field("right")),
                "left" -> $field("left")),
              IgnoreId),
            $unwind(DocField(BsonField.Name("right"))),
            $unwind(DocField(BsonField.Name("left"))),
            $project(
              reshape(
                "name"    -> $field("left", "left", "name"),
                "address" -> $field("left", "right", "address"),
                "zip"     -> $field("right", "zip")),
              IgnoreId)),
          true).op)
    }

    "plan join with multiple conditions" in {
      plan("select l.sha as child, l.author.login as c_auth, r.sha as parent, r.author.login as p_auth from slamengine_commits l join slamengine_commits r on r.sha = l.parents[0].sha and l.author.login = r.author.login") must
      beWorkflow(
        joinStructure(
          chain(
            $read(Collection("db", "slamengine_commits")),
            $simpleMap(NonEmptyList(MapExpr(JsFn(Name("x"),
              obj(
                "__tmp5" -> Select(Access(Select(ident("x"), "parents"), jscore.Literal(Js.Num(0, false))), "sha"),
                "__tmp6" -> ident("x"),
                "__tmp7" -> Select(Select(ident("x"), "author"), "login"))))),
              ListMap())),
          "__tmp8", $field("__tmp6"),
          $read(Collection("db", "slamengine_commits")),
          reshape(
            "0" -> $field("__tmp5"),
            "1" -> $field("__tmp7")),
          obj(
            "0" -> Select(ident("value"), "sha"),
            "1" -> Select(Select(ident("value"), "author"), "login")),
          chain(_,
            $match(Selector.Doc(ListMap[BsonField, Selector.SelectorExpr](
              BsonField.Name("left") -> Selector.NotExpr(Selector.Size(0)),
              BsonField.Name("right") -> Selector.NotExpr(Selector.Size(0))))),
            $unwind(DocField(BsonField.Name("left"))),
            $unwind(DocField(BsonField.Name("right"))),
            $project(
              reshape(
                "child"  -> $field("left", "sha"),
                "c_auth" -> $field("left", "author", "login"),
                "parent" -> $field("right", "sha"),
                "p_auth" -> $field("right", "author", "login")),
              IgnoreId)),
        false).op)
    }

    "plan simple cross" in {
      plan("select zips2.city from zips, zips2 where zips._id = zips2._id") must
      beWorkflow(
        joinStructure(
          $read(Collection("db", "zips")), "__tmp0", $$ROOT,
          $read(Collection("db", "zips2")),
          $literal(Bson.Null),
          jscore.Literal(Js.Null),
          chain(_,
            $match(Selector.Doc(ListMap[BsonField, Selector.SelectorExpr](
              BsonField.Name("left") -> Selector.NotExpr(Selector.Size(0)),
              BsonField.Name("right") -> Selector.NotExpr(Selector.Size(0))))),
            $unwind(DocField(BsonField.Name("left"))),
            $unwind(DocField(BsonField.Name("right"))),
            $project(
              reshape(
                "city"   -> $field("right", "city"),
                "__tmp1" -> $eq($field("left", "_id"), $field("right", "_id"))),
              IgnoreId),
            $match(Selector.Doc(
              BsonField.Name("__tmp1") -> Selector.Eq(Bson.Bool(true)))),
            $project(
              reshape("city" -> $field("city")),
              ExcludeId)),
          false).op)
    }

    def countOps(wf: Workflow, p: PartialFunction[WorkflowF[Fix[WorkflowF]], Boolean]): Int = {
      wf.foldMap(op => if (p.lift(op.unFix).getOrElse(false)) 1 else 0)
    }

    def noConsecutiveProjectOps(wf: Workflow) =
      countOps(wf, { case $Project(Fix($Project(_, _, _)), _, _) => true }) aka "the occurrences of consecutive $project ops:" must_== 0
    def noConsecutiveSimpleMapOps(wf: Workflow) =
      countOps(wf, { case $SimpleMap(Fix($SimpleMap(_, _, _)), _, _) => true }) aka "the occurrences of consecutive $simpleMap ops:" must_== 0
    def maxAccumOps(wf: Workflow, max: Int) =
      countOps(wf, { case $Group(_, _, _) => true }) aka "the number of $group ops:" must beLessThanOrEqualTo(max)
    def maxUnwindOps(wf: Workflow, max: Int) =
      countOps(wf, { case $Unwind(_, _) => true }) aka "the number of $unwind ops:" must beLessThanOrEqualTo(max)
    def maxMatchOps(wf: Workflow, max: Int) =
      countOps(wf, { case $Match(_, _) => true }) aka "the number of $match ops:" must beLessThanOrEqualTo(max)
    def brokenProjectOps(wf: Workflow) =
      countOps(wf, { case $Project(_, Reshape(shape), _) => shape.isEmpty }) aka "$project ops with no fields"

    def danglingReferences(wf: Workflow) =
      wf.foldMap(_.unFix match {
        case op: SingleSourceF[Workflow] =>
          Workflow.simpleShape(op.src).map { shape =>
            val refs = Workflow.refs(op)
            val missing = refs.collect { case v @ DocVar(_, Some(f)) if !shape.contains(f.flatten.head) => v }
            if (missing.isEmpty) Nil
            else List(missing.map(_.bson).mkString(", ") + " missing in\n" + Fix[WorkflowF](op).show)
          }.getOrElse(Nil)
        case _ => Nil
      }) aka "dangling references"

    def rootPushes(wf: Workflow) =
      wf.foldMap(_.unFix match {
        case op @ $Group(_, Grouped(map), _) if map.values.toList.contains($push($$ROOT)) => List(op)
        case _ => Nil
      }) aka "group ops pushing $$ROOT"

    args.report(showtimes = true)

    "plan multiple reducing projections (all, distinct, orderBy)" ! Prop.forAll(select(distinct, maybeReducingExpr, Gen.option(filter), Gen.option(groupBySeveral), orderBySeveral)) { q =>
      plan(q.value) must beRight.which { fop =>
        val wf = fop.op
        noConsecutiveProjectOps(wf)
        noConsecutiveSimpleMapOps(wf)
        maxAccumOps(wf, 2)
        maxUnwindOps(wf, 1)
        maxMatchOps(wf, 1)
        danglingReferences(wf) must_== Nil
        brokenProjectOps(wf) must_== 0
        val fields = fieldNames(wf)
        (fields aka "column order" must beSome(columnNames(q))) or
          (fields must beSome(List("value")))  // NB: some edge cases (all constant projections) end up under "value" and aren't interesting anyway
        rootPushes(wf) must_== Nil
      }
    }.set(maxSize = 3)  // FIXME: with more then a few keys in the order by, the planner gets *very* slow (see #656)

    "plan multiple reducing projections (all, distinct)" ! Prop.forAll(select(distinct, maybeReducingExpr, Gen.option(filter), Gen.option(groupBySeveral), noOrderBy)) { q =>
      plan(q.value) must beRight.which { fop =>
        val wf = fop.op
        noConsecutiveProjectOps(wf)
        noConsecutiveSimpleMapOps(wf)
        maxAccumOps(wf, 2)
        maxUnwindOps(wf, 1)
        maxMatchOps(wf, 1)
        danglingReferences(wf) must_== Nil
        brokenProjectOps(wf) must_== 0
        val fields = fieldNames(wf)
        (fields aka "column order" must beSome(columnNames(q))) or
          (fields must beSome(List("value")))  // NB: some edge cases (all constant projections) end up under "value" and aren't interesting anyway
        rootPushes(wf) must_== Nil
      }
    }.set(maxSize = 10)

    "plan multiple reducing projections (all)" ! Prop.forAll(select(notDistinct, maybeReducingExpr, Gen.option(filter), Gen.option(groupBySeveral), noOrderBy)) { q =>
      plan(q.value) must beRight.which { fop =>
        val wf = fop.op
        noConsecutiveProjectOps(wf)
        noConsecutiveSimpleMapOps(wf)
        maxAccumOps(wf, 1)
        maxUnwindOps(wf, 1)
        maxMatchOps(wf, 1)
        danglingReferences(wf) must_== Nil
        brokenProjectOps(wf) must_== 0
        fieldNames(wf) aka "column order" must beSome(columnNames(q))
        rootPushes(wf) must_== Nil
      }
    }.set(maxSize = 10)

    // NB: tighter constraint because we know there's no filter.
    "plan multiple reducing projections (no filter)" ! Prop.forAll(select(notDistinct, maybeReducingExpr, noFilter, Gen.option(groupBySeveral), noOrderBy)) { q =>
      plan(q.value) must beRight.which { fop =>
        val wf = fop.op
        noConsecutiveProjectOps(wf)
        noConsecutiveSimpleMapOps(wf)
        maxAccumOps(wf, 1)
        maxUnwindOps(wf, 1)
        maxMatchOps(wf, 0)
        danglingReferences(wf) must_== Nil
        brokenProjectOps(wf) must_== 0
        fieldNames(wf) aka "column order" must beSome(columnNames(q))
        rootPushes(wf) must_== Nil
      }
    }.set(maxSize = 10)
  }

  def columnNames(q: Query): List[String] =
    (new SQLParser).parse(q).foldMap(sql.namedProjections(_, None).map(_._1))

  def fieldNames(wf: Workflow): Option[List[String]] =
    Workflow.simpleShape(wf).map(_.map(_.asText))

  import sql.{Binop => _, Ident => _, _}

  val notDistinct = Gen.const(SelectAll)
  val distinct = Gen.const(SelectDistinct)

  val noGroupBy = Gen.const[Option[GroupBy[Expr]]](None)
  val groupBySeveral = Gen.nonEmptyListOf(Gen.oneOf(
    sql.Ident("state"),
    sql.Ident("territory"))).map(keys => GroupBy(keys.distinct, None))

  val noFilter = Gen.const[Option[Expr]](None)
  val filter = Gen.oneOf(
    for {
      x <- genInnerInt
    } yield sql.Binop(x, IntLiteral(100), sql.Lt),
    for {
      x <- genInnerStr
    } yield InvokeFunction(StdLib.string.Like.name, List(x, StringLiteral("BOULDER%"), StringLiteral(""))),
    Gen.const(sql.Binop(sql.Ident("p"), sql.Ident("q"), sql.Eq)))  // Comparing two fields requires a $project before the $match

  val noOrderBy: Gen[Option[OrderBy[Expr]]] = Gen.const(None)
  val orderBySeveral: Gen[Option[OrderBy[Expr]]] = Gen.nonEmptyListOf(for {
    x <- Gen.oneOf(genInnerInt, genInnerStr)
    t <- Gen.oneOf(ASC, DESC)
  } yield (t, x)).map(ps => Some(OrderBy(ps)))

  val maybeReducingExpr = Gen.oneOf(genOuterInt, genOuterStr)

  def select(distinctGen: Gen[IsDistinct], exprGen: Gen[Expr], filterGen: Gen[Option[Expr]], groupByGen: Gen[Option[GroupBy[Expr]]], orderByGen: Gen[Option[OrderBy[Expr]]]): Gen[Query] =
    for {
      distinct <- distinctGen
      projs    <- Gen.nonEmptyListOf(exprGen).map(_.zipWithIndex.map {
        case (x, n) => Proj(x, Some("p" + n))
      })
      filter   <- filterGen
      groupBy  <- groupByGen
      orderBy  <- orderByGen
    } yield Query(pprint(sql.Select(distinct, projs, Some(TableRelationAST("zips", None)), filter, groupBy, orderBy, None, None)))

  def genInnerInt = Gen.oneOf(
    sql.Ident("pop"),
    // IntLiteral(0),  // TODO: exposes bugs (see #476)
    sql.Binop(sql.Ident("pop"), IntLiteral(1), Minus), // an ExprOp
    InvokeFunction("length", List(sql.Ident("city"))))     // requires JS
  def genReduceInt = genInnerInt.flatMap(x => Gen.oneOf(
    x,
    InvokeFunction("min", List(x)),
    InvokeFunction("max", List(x)),
    InvokeFunction("sum", List(x)),
    InvokeFunction("count", List(Splice(None)))))
  def genOuterInt = Gen.oneOf(
    Gen.const(IntLiteral(0)),
    genReduceInt,
    genReduceInt.flatMap(sql.Binop(_, IntLiteral(1000), sql.Div)),
    genInnerInt.flatMap(x => sql.Binop(sql.Ident("loc"), ArrayLiteral(List(x)), sql.Concat)))

  def genInnerStr = Gen.oneOf(
    sql.Ident("city"),
    // StringLiteral("foo"),  // TODO: exposes bugs (see #476)
    InvokeFunction("lower", List(sql.Ident("city"))))
  def genReduceStr = genInnerStr.flatMap(x => Gen.oneOf(
    x,
    InvokeFunction("min", List(x)),
    InvokeFunction("max", List(x))))
  def genOuterStr = Gen.oneOf(
    Gen.const(StringLiteral("foo")),
    Gen.const(sql.Ident("state")),  // possibly the grouping key, so never reduced
    genReduceStr,
    genReduceStr.flatMap(x => InvokeFunction("lower", List(x))),   // an ExprOp
    genReduceStr.flatMap(x => InvokeFunction("length", List(x))))  // requires JS

  implicit def shrinkQuery(implicit SS: Shrink[Expr]): Shrink[Query] = Shrink { q =>
    (new SQLParser).parse(q).fold(κ(Stream.empty), SS.shrink(_).map(sel => Query(pprint(sel))))
  }

  /**
   Shrink a query by reducing the number of projections or grouping expressions. Do not
   change the "shape" of the query, by removing the group by entirely, etc.
   */
  implicit def shrinkExpr: Shrink[Expr] = {
    /** Shrink a list, removing a single item at a time, but never producing an empty list. */
    def shortened[A](as: List[A]): Stream[List[A]] =
      if (as.length <= 1) Stream.empty
      else as.toStream.map(a => as.filterNot(_ == a))

    Shrink {
      case Select(d, projs, rel, filter, groupBy, orderBy, limit, offset) =>
        val sDistinct = if (d == SelectDistinct) Stream(sql.Select(SelectAll, projs, rel, filter, groupBy, orderBy, limit, offset)) else Stream.empty
        val sProjs = shortened(projs).map(ps => sql.Select(d, ps, rel, filter, groupBy, orderBy, limit, offset))
        val sGroupBy = groupBy.map { case GroupBy(keys, having) =>
          shortened(keys).map(ks => sql.Select(d, projs, rel, filter, Some(GroupBy(ks, having)), orderBy, limit, offset))
        }.getOrElse(Stream.empty)
        sDistinct ++ sProjs ++ sGroupBy
      case expr => Stream(expr)
    }
  }

  "plan from LogicalPlan" should {
    import StdLib._

    "plan simple OrderBy" in {
      val lp =
        LogicalPlan.Let(
          'tmp0, read("db/foo"),
          LogicalPlan.Let(
            'tmp1, makeObj("bar" -> ObjectProject(Free('tmp0), Constant(Data.Str("bar")))),
            LogicalPlan.Let('tmp2,
              s.OrderBy(
                Free('tmp1),
                MakeArrayN(ObjectProject(Free('tmp1), Constant(Data.Str("bar")))),
                MakeArrayN(Constant(Data.Str("ASC")))),
              Free('tmp2))))

      plan(lp) must beWorkflow(chain(
        $read(Collection("db", "foo")),
        $project(
          reshape("bar" -> $field("bar")),
          IgnoreId),
        $sort(NonEmptyList(BsonField.Name("bar") -> Ascending))))
    }

    "plan OrderBy with expression" in {
      val lp =
        LogicalPlan.Let(
          'tmp0, read("db/foo"),
          s.OrderBy(
            Free('tmp0),
            MakeArrayN(math.Divide(
              ObjectProject(Free('tmp0), Constant(Data.Str("bar"))),
              Constant(Data.Dec(10.0)))),
            MakeArrayN(Constant(Data.Str("ASC")))))

      plan(lp) must beWorkflow(chain(
        $read(Collection("db", "foo")),
        $project(
          reshape(
            "__tmp0" -> $divide($field("bar"), $literal(Bson.Dec(10.0))),
            "__tmp1" -> $$ROOT),
          IgnoreId),
        $sort(NonEmptyList(BsonField.Name("__tmp0") -> Ascending)),
        $project(
          reshape("value" -> $field("__tmp1")),
          ExcludeId)))
    }

    "plan OrderBy with expression and earlier pipeline op" in {
      val lp =
        LogicalPlan.Let(
          'tmp0, read("db/foo"),
          LogicalPlan.Let(
            'tmp1,
            s.Filter(
              Free('tmp0),
              relations.Eq(
                ObjectProject(Free('tmp0), Constant(Data.Str("baz"))),
                Constant(Data.Int(0)))),
            s.OrderBy(
              Free('tmp1),
              MakeArrayN(ObjectProject(Free('tmp1), Constant(Data.Str("bar")))),
              MakeArrayN(Constant(Data.Str("ASC"))))))

      plan(lp) must beWorkflow(chain(
        $read(Collection("db", "foo")),
        $match(Selector.Doc(
          BsonField.Name("baz") -> Selector.Eq(Bson.Int64(0)))),
        $sort(NonEmptyList(BsonField.Name("bar") -> Ascending))))
    }

    "plan OrderBy with expression (and extra project)" in {
      val lp =
        LogicalPlan.Let(
          'tmp0, read("db/foo"),
          LogicalPlan.Let(
            'tmp9,
            makeObj(
              "bar" -> ObjectProject(Free('tmp0), Constant(Data.Str("bar")))),
            s.OrderBy(
              Free('tmp9),
              MakeArrayN(math.Divide(
                ObjectProject(Free('tmp9), Constant(Data.Str("bar"))),
                Constant(Data.Dec(10.0)))),
              MakeArrayN(Constant(Data.Str("ASC"))))))

      plan(lp) must beWorkflow(chain(
        $read(Collection("db", "foo")),
        $project(
          reshape(
            "bar"    -> $field("bar"),
            "__tmp0" -> $divide($field("bar"), $literal(Bson.Dec(10.0)))),
          IgnoreId),
        $sort(NonEmptyList(BsonField.Name("__tmp0") -> Ascending)),
        $project(
          reshape("bar" -> $field("bar")),
          ExcludeId)))
    }

    "plan distinct on full collection" in {
      plan(s.Distinct(read("db/cities"))) must
        beWorkflow(chain(
          $read(Collection("db", "cities")),
          $simpleMap(NonEmptyList(MapExpr(JsFn(Name("x"),
            Call(ident("remove"),
              List(ident("x"), jscore.Literal(Js.Str("_id"))))))),
            ListMap()),
          $group(
            grouped("__tmp0" -> $first($$ROOT)),
            \/-($$ROOT)),
          $project(
            reshape("value" -> $field("__tmp0")),
            ExcludeId)))
    }
  }

  "alignJoinsƒ" should {
    "leave well enough alone" in {
      MongoDbPlanner.alignJoinsƒ(
        InvokeF(s.InnerJoin,
          List(Free('left), Free('right),
            relations.And(
              relations.Eq(
                ObjectProject(Free('left), Constant(Data.Str("foo"))),
                ObjectProject(Free('right), Constant(Data.Str("bar")))),
              relations.Eq(
                ObjectProject(Free('left), Constant(Data.Str("baz"))),
                ObjectProject(Free('right), Constant(Data.Str("zab")))))))) must
      beRightDisjunction(
        s.InnerJoin(Free('left), Free('right),
          relations.And(
            relations.Eq(
              ObjectProject(Free('left), Constant(Data.Str("foo"))),
              ObjectProject(Free('right), Constant(Data.Str("bar")))),
            relations.Eq(
              ObjectProject(Free('left), Constant(Data.Str("baz"))),
              ObjectProject(Free('right), Constant(Data.Str("zab")))))))
    }

    "swap a reversed condition" in {
      MongoDbPlanner.alignJoinsƒ(
        InvokeF(s.InnerJoin,
          List(Free('left), Free('right),
            relations.And(
              relations.Eq(
                ObjectProject(Free('right), Constant(Data.Str("bar"))),
                ObjectProject(Free('left), Constant(Data.Str("foo")))),
              relations.Eq(
                ObjectProject(Free('left), Constant(Data.Str("baz"))),
                ObjectProject(Free('right), Constant(Data.Str("zab")))))))) must
      beRightDisjunction(
        s.InnerJoin(Free('left), Free('right),
          relations.And(
            relations.Eq(
              ObjectProject(Free('left), Constant(Data.Str("foo"))),
              ObjectProject(Free('right), Constant(Data.Str("bar")))),
            relations.Eq(
              ObjectProject(Free('left), Constant(Data.Str("baz"))),
              ObjectProject(Free('right), Constant(Data.Str("zab")))))))
    }

    "swap multiple reversed conditions" in {
      MongoDbPlanner.alignJoinsƒ(
        InvokeF(s.InnerJoin,
          List(Free('left), Free('right),
            relations.And(
              relations.Eq(
                ObjectProject(Free('right), Constant(Data.Str("bar"))),
                ObjectProject(Free('left), Constant(Data.Str("foo")))),
              relations.Eq(
                ObjectProject(Free('right), Constant(Data.Str("zab"))),
                ObjectProject(Free('left), Constant(Data.Str("baz")))))))) must
      beRightDisjunction(
        s.InnerJoin(Free('left), Free('right),
          relations.And(
            relations.Eq(
              ObjectProject(Free('left), Constant(Data.Str("foo"))),
              ObjectProject(Free('right), Constant(Data.Str("bar")))),
            relations.Eq(
              ObjectProject(Free('left), Constant(Data.Str("baz"))),
              ObjectProject(Free('right), Constant(Data.Str("zab")))))))
    }

    "fail with “mixed” conditions" in {
      MongoDbPlanner.alignJoinsƒ(
        InvokeF(s.InnerJoin,
          List(Free('left), Free('right),
            relations.And(
              relations.Eq(
                math.Add(
                  ObjectProject(Free('right), Constant(Data.Str("bar"))),
                  ObjectProject(Free('left), Constant(Data.Str("baz")))),
                ObjectProject(Free('left), Constant(Data.Str("foo")))),
              relations.Eq(
                ObjectProject(Free('left), Constant(Data.Str("baz"))),
                ObjectProject(Free('right), Constant(Data.Str("zab")))))))) must
      beLeftDisjunction(UnsupportedJoinCondition(
        relations.Eq(
          math.Add(
            ObjectProject(Free('right), Constant(Data.Str("bar"))),
            ObjectProject(Free('left), Constant(Data.Str("baz")))),
          ObjectProject(Free('left), Constant(Data.Str("foo"))))))
    }
  }

  "planner log" should {
    "include all phases when successful" in {
      planLog("select city from zips").map(_.map(_.name)) must
        beRightDisjunction(Vector(
          "SQL AST", "Variables Substituted", "Annotated Tree",
          "Logical Plan", "Simplified", "Logical Plan (aligned joins)",
          "Logical Plan (projections preferred)", "Workflow Builder",
          "Workflow (raw)", "Workflow (finished)", "Physical Plan", "Mongo"))
    }

    "include correct phases with type error" in {
      planLog("select 'a' || 0 from zips").map(_.map(_.name)) must
        beRightDisjunction(Vector("SQL AST", "Variables Substituted"))
    }

    "include correct phases with alignment error" in {
      planLog("select * from a join b on a.foo + b.bar < b.baz").map(_.map(_.name)) must
      beRightDisjunction(Vector(
          "SQL AST", "Variables Substituted", "Annotated Tree",
          "Logical Plan", "Simplified"))
    }

    "include correct phases with planner error" in {
      planLog("select date_part('foo', bar) from zips").map(_.map(_.name)) must
        beRightDisjunction(Vector(
          "SQL AST", "Variables Substituted", "Annotated Tree",
          "Logical Plan", "Simplified", "Logical Plan (aligned joins)",
          "Logical Plan (projections preferred)"))
    }
  }
}<|MERGE_RESOLUTION|>--- conflicted
+++ resolved
@@ -547,12 +547,7 @@
           grouped(
             "city"   -> $first($field("city")),
             "__tmp0" -> $sum($literal(Bson.Int32(1)))),
-<<<<<<< HEAD
           \/-($field("city"))),
-        $unwind(DocField(BsonField.Name("city"))),
-=======
-          -\/($field("city"))),
->>>>>>> 065c817f
         $match(Selector.Doc(
           BsonField.Name("__tmp0") -> Selector.Gt(Bson.Int64(10)))),
         $project(
@@ -568,12 +563,7 @@
           grouped(
             "city" -> $first($field("city")),
             "1"    -> $sum($field("pop"))),
-<<<<<<< HEAD
           \/-($field("city"))),
-        $unwind(DocField(BsonField.Name("city"))),
-=======
-          -\/($field("city"))),
->>>>>>> 065c817f
         $match(Selector.Doc(
           BsonField.Name("1") -> Selector.Gt(Bson.Int64(50000))))))
     }
@@ -889,13 +879,9 @@
       plan("select city from zips group by city") must
       beWorkflow(chain(
         $read(Collection("db", "zips")),
-<<<<<<< HEAD
-        $group(grouped("city" -> $push($field("city"))), \/-($field("city"))),
-        $unwind(DocField(BsonField.Name("city")))))
-=======
         $group(
           grouped("city" -> $first($field("city"))),
-          -\/($field("city")))))
+          \/-($field("city")))))
     }
 
     "plan useful group by" in {
@@ -907,7 +893,7 @@
             "__tmp0" -> $first($field("city")),
             "__tmp1" -> $first($field("state")),
             "1" -> $sum($field("pop"))),
-          \/-(reshape(
+          -\/(reshape(
             "0" -> $field("city"),
             "1" -> $field("state")))),
         $project(
@@ -919,7 +905,6 @@
               $field("__tmp1")),
             "1" -> $field("1")),
           IgnoreId)))
->>>>>>> 065c817f
     }
 
     "plan group by expression" in {
@@ -942,14 +927,8 @@
           $group(
             grouped(
               "a" -> $avg($field("__tmp0")),
-<<<<<<< HEAD
-              "m" -> $push($field("__tmp1"))),
-            \/-($field("__tmp1"))),
-          $unwind(DocField(BsonField.Name("m")))))
-=======
               "m" -> $first($field("__tmp1"))),
-            -\/($field("__tmp1")))))
->>>>>>> 065c817f
+            \/-($field("__tmp1")))))
     }
 
     "plan expr3 with grouping" in {
@@ -1007,14 +986,8 @@
             $group(
               grouped(
                 "cnt"  -> $sum($literal(Bson.Int32(1))),
-<<<<<<< HEAD
-                "city" -> $push($field("city"))),
-              \/-($field("city"))),
-            $unwind(DocField(BsonField.Name("city"))))
-=======
                 "city" -> $first($field("city"))),
-              -\/($field("city"))))
->>>>>>> 065c817f
+              \/-($field("city"))))
         }
     }
 
@@ -1072,12 +1045,12 @@
               grouped(
                 "1"    -> $min($field("city")),
                 "__tmp0" -> $avg($field("pop"))),
-              -\/($field("foo"))),
+              \/-($field("foo"))),
             $group(
               grouped(
                 "0" -> $sum($field("__tmp0")),
                 "1" -> $push($field("1"))),
-              -\/($literal(Bson.Null))),
+              \/-($literal(Bson.Null))),
             $unwind(DocField("1")))
         }
     }
@@ -1115,12 +1088,7 @@
           grouped(
             "city"   -> $first($field("city")),
             "__tmp2" -> $sum($subtract($field("pop"), $literal(Bson.Int64(1))))),
-<<<<<<< HEAD
           \/-($field("city"))),
-        $unwind(DocField(BsonField.Name("city"))),
-=======
-          -\/($field("city"))),
->>>>>>> 065c817f
         $project(
           reshape(
             "city" -> $field("city"),
@@ -1136,12 +1104,7 @@
             grouped(
               "state" -> $first($field("state")),
               "__tmp0" -> $min($field("city"))),
-<<<<<<< HEAD
             \/-($field("state"))),
-            $unwind(DocField("state")),
-=======
-            -\/($field("state"))),
->>>>>>> 065c817f
           $simpleMap(NonEmptyList(
             MapExpr(JsFn(Name("x"), obj(
               "state" -> Select(ident("x"), "state"),
@@ -1167,12 +1130,7 @@
             grouped(
               "len" -> $first($field("__tmp0")),
               "cnt" -> $sum($literal(Bson.Int32(1)))),
-<<<<<<< HEAD
-            \/-($field("__tmp0"))),
-          $unwind(DocField(BsonField.Name("len")))))
-=======
-            -\/($field("__tmp0")))))
->>>>>>> 065c817f
+            \/-($field("__tmp0")))))
     }
 
     "plan simple JS inside expression" in {
@@ -1471,12 +1429,7 @@
               grouped(
                 "city" -> $first($field("city")),
                 "pop"  -> $sum($field("pop"))),
-<<<<<<< HEAD
               \/-($field("city"))),
-            $unwind(DocField(BsonField.Name("city"))),
-=======
-              -\/($field("city"))),
->>>>>>> 065c817f
             $sort(NonEmptyList(BsonField.Name("pop") -> Ascending)))
         }
     }
@@ -1624,16 +1577,10 @@
           $group(
             grouped(
               "totalPop" -> $sum($field("pop")),
-<<<<<<< HEAD
-              "city"     -> $push($field("city"))),
-            \/-($field("city"))),
-          $unwind(DocField(BsonField.Name("city"))),
-=======
               "city"     -> $first($field("city")),
               "state"    -> $push($field("state"))),
-            -\/($field("city"))),
+            \/-($field("city"))),
           $unwind(DocField("state")),
->>>>>>> 065c817f
           $group(
             grouped("__tmp0" -> $first($$ROOT)),
             -\/(reshape(
@@ -1656,16 +1603,10 @@
             $group(
               grouped(
                 "totalPop" -> $sum($field("pop")),
-<<<<<<< HEAD
-                "city"     -> $push($field("city"))),
-              \/-($field("city"))),
-            $unwind(DocField(BsonField.Name("city"))),
-=======
                 "city"     -> $first($field("city")),
                 "state"    -> $push($field("state"))),
-              -\/($field("city"))),
+              \/-($field("city"))),
             $unwind(DocField("state")),
->>>>>>> 065c817f
             $sort(NonEmptyList(BsonField.Name("totalPop") -> Descending)),
             $group(
               grouped(
