/*
 * Copyright 2014–2016 SlamData Inc.
 *
 * Licensed under the Apache License, Version 2.0 (the "License");
 * you may not use this file except in compliance with the License.
 * You may obtain a copy of the License at
 *
 *     http://www.apache.org/licenses/LICENSE-2.0
 *
 * Unless required by applicable law or agreed to in writing, software
 * distributed under the License is distributed on an "AS IS" BASIS,
 * WITHOUT WARRANTIES OR CONDITIONS OF ANY KIND, either express or implied.
 * See the License for the specific language governing permissions and
 * limitations under the License.
 */

package quasar.qscript

import quasar.Predef._
import quasar.{LogicalPlan => LP, Data, CompilerHelpers}
import quasar.ejson
import quasar.fp._
import quasar.qscript.MapFuncs._
import quasar.std.StdLib
import quasar.std.StdLib._

import matryoshka._
import pathy.Path._
import scalaz._, Scalaz._

class QScriptSpec extends quasar.Qspec with CompilerHelpers with QScriptHelpers {
  // TODO instead of calling `.toOption` on the `\/`
  // write an `Equal[PlannerError]` and test for specific errors too
  "replan" should {
    "convert a constant boolean" in {
       // "select true"
       convert(listContents.some, LP.Constant(Data.Bool(true))) must
         equal(chain(
           UnreferencedR,
           QC.inj(Map((), BoolLit(true)))).some)
    }

    "fail to convert a constant set" in {
      // "select {\"a\": 1, \"b\": 2, \"c\": 3, \"d\": 4, \"e\": 5}{*} limit 3 offset 1"
      convert(
        listContents.some,
        LP.Constant(Data.Set(List(
          Data.Obj(ListMap("0" -> Data.Int(2))),
          Data.Obj(ListMap("0" -> Data.Int(3))))))) must
      equal(None)
    }

    "convert a simple read" in {
      convert(listContents.some, lpRead("/foo/bar")) must
      equal(chain(
        ReadR(rootDir </> dir("foo") </> file("bar")),
        SP.inj(LeftShift((),
          HoleF,
          Free.point(RightSide)))).some)
    }

    // FIXME: This can be simplified to a Union of the Reads - the LeftShift
    //        cancels out the MakeMaps.
    "convert a directory read" in {
      convert(listContents.some, lpRead("/foo")) must
      equal(chain(
        UnreferencedR,
        SP.inj(Union((),
          Free.roll(QC.inj(Map(Free.roll(R.inj(Const[Read, FreeQS[Fix]](Read(rootDir </> dir("foo") </> file("bar"))))), Free.roll(MakeMap(StrLit("bar"), HoleF))))),
          Free.roll(SP.inj(Union(Free.roll(QC.inj(Unreferenced[Fix, FreeQS[Fix]]())),
            Free.roll(QC.inj(Map(Free.roll(R.inj(Const[Read, FreeQS[Fix]](Read(rootDir </> dir("foo") </> file("car"))))), Free.roll(MakeMap(StrLit("car"), HoleF))))),
            Free.roll(SP.inj(Union(Free.roll(QC.inj(Unreferenced[Fix, FreeQS[Fix]]())),
              Free.roll(QC.inj(Map(Free.roll(R.inj(Const[Read, FreeQS[Fix]](Read(rootDir </> dir("foo") </> file("city"))))), Free.roll(MakeMap(StrLit("city"), HoleF))))),
              Free.roll(SP.inj(Union(Free.roll(QC.inj(Unreferenced[Fix, FreeQS[Fix]]())),
                Free.roll(QC.inj(Map(Free.roll(R.inj(Const[Read, FreeQS[Fix]](Read(rootDir </> dir("foo") </> file("person"))))), Free.roll(MakeMap(StrLit("person"), HoleF))))),
                Free.roll(QC.inj(Map(Free.roll(R.inj(Const[Read, FreeQS[Fix]](Read(rootDir </> dir("foo") </> file("zips"))))), Free.roll(MakeMap(StrLit("zips"), HoleF)))))))))))))))),

        SP.inj(LeftShift((),
          HoleF,
          Free.point(RightSide)))).some)
    }

    "convert a squashed read" in {
      // "select * from foo"
      convert(listContents.some, identity.Squash(lpRead("/foo/bar"))) must
      equal(chain(
        ReadR(rootDir </> dir("foo") </> file("bar")),
        SP.inj(LeftShift((),
          HoleF,
          Free.point(RightSide)))).some)
    }

    "convert a simple take" in pending {
      convert(listContents.some, StdLib.set.Take(lpRead("/foo/bar"), LP.Constant(Data.Int(10)))) must
      equal(
        chain(
          ReadR(rootDir </> dir("foo") </> file("bar")),
          SP.inj(LeftShift((), HoleF, Free.point(RightSide))),
          QC.inj(Take((),
            Free.point(SrcHole),
            Free.roll(QC.inj(Map(
              Free.roll(DE.inj(Const[DeadEnd, FreeQS[Fix]](Root))),
              IntLit[Fix, Hole](10))))))).some)
    }

    "convert a simple read with path projects" in {
      convert(listContents.some, lpRead("/some/bar/car")) must
      equal(chain(
        ReadR(rootDir </> dir("some") </> file("bar")),
        SP.inj(LeftShift((),
          ProjectFieldR(HoleF, StrLit("car")),
          Free.point(RightSide)))).some)
    }

    "convert a basic invoke" in {
      convert(None, math.Add(lpRead("/foo"), lpRead("/bar")).embed) must
      equal(chain(
        RootR,
        TJ.inj(ThetaJoin((),
          chain[Free[?[_], Hole], QS](
            QC.inj(Map(Free.point(SrcHole),
              ProjectFieldR(HoleF, StrLit("foo")))),
            SP.inj(LeftShift((),
              Free.roll(ZipMapKeys(HoleF)),
              Free.roll(ConcatArrays(
                Free.roll(MakeArray(Free.point(LeftSide))),
                Free.roll(MakeArray(Free.point(RightSide)))))))),
          chain[Free[?[_], Hole], QS](
            QC.inj(Map(Free.point(SrcHole),
              ProjectFieldR(HoleF, StrLit("bar")))),
            SP.inj(LeftShift((),
              Free.roll(ZipMapKeys(HoleF)),
              Free.roll(ConcatArrays(
                Free.roll(MakeArray(Free.point(LeftSide))),
                Free.roll(MakeArray(Free.point(RightSide)))))))),
          BoolLit(true),
          Inner,
          Free.roll(Add(
            Free.roll(ProjectIndex(
              Free.roll(ProjectIndex(Free.point(LeftSide), IntLit(1))),
              IntLit(1))),
            Free.roll(ProjectIndex(
              Free.roll(ProjectIndex(Free.point(RightSide), IntLit(1))),
              IntLit(1)))))))).some)
    }

    "convert project object and make object" in {
      convert(
        None,
        identity.Squash(
          makeObj(
            "name" -> structural.ObjectProject(
              lpRead("/city"),
              LP.Constant(Data.Str("name")))))) must
      equal(chain(
        RootR,
        SP.inj(LeftShift((),
          ProjectFieldR(HoleF, StrLit("city")),
          Free.roll(MakeMap[Fix, JoinFunc[Fix]](
            StrLit[Fix, JoinSide]("name"),
            ProjectFieldR(
              Free.point[MapFunc[Fix, ?], JoinSide](RightSide),
              StrLit[Fix, JoinSide]("name"))))))).some)
    }

    "convert a basic reduction" in {
      convert(
        listContents.some,
        agg.Sum[FLP](lpRead("/person"))) must
      equal(chain(
        ReadR(rootDir </> file("person")),
        SP.inj(LeftShift((),
          Free.roll(ZipMapKeys(HoleF)),
          Free.roll(ConcatArrays(
            Free.roll(MakeArray(Free.point(LeftSide))),
            Free.roll(MakeArray(Free.point(RightSide))))))),
        QC.inj(Reduce((),
          Free.roll(MakeArray(Free.roll(MakeMap(StrLit("f"), StrLit("person"))))),
          List(ReduceFuncs.Sum[FreeMap[Fix]](
            Free.roll(ProjectIndex(
              Free.roll(ProjectIndex(HoleF, IntLit(1))),
              IntLit(1))))),
          Free.point(ReduceIndex(0))))).some)
    }

    "convert a basic reduction wrapped in an object" in {
      // "select sum(height) from person"
      convert(
        None,
        makeObj(
          "0" ->
            agg.Sum[FLP](structural.ObjectProject(lpRead("/person"), LP.Constant(Data.Str("height")))))) must
      equal(chain(
        RootR,
        SP.inj(LeftShift((),
          ProjectFieldR(HoleF, StrLit("person")),
          ProjectFieldR(
            Free.point(RightSide),
            StrLit("height")))),
        QC.inj(Reduce((),
          Free.roll(MakeArray(
            Free.roll(MakeMap(
              StrLit("j"),
              Free.roll(ConcatArrays(
                Free.roll(MakeArray(Free.roll(MakeMap(StrLit("f"), StrLit("person"))))),
                Free.roll(MakeArray(NullLit())))))))),
          List(ReduceFuncs.Sum[FreeMap[Fix]](HoleF)),
          Free.roll(MakeMap(StrLit("0"), Free.point(ReduceIndex(0))))))).some)
    }

    "convert a flatten array" in {
      // "select loc[:*] from zips",
      convert(
        None,
        makeObj(
          "loc" ->
            structural.FlattenArray[FLP](
              structural.ObjectProject(lpRead("/zips"), LP.Constant(Data.Str("loc")))))) must
      equal(chain(
        RootR,
        SP.inj(LeftShift((),
          ProjectFieldR(HoleF, StrLit("zips")),
          ProjectFieldR(
            Free.point(RightSide),
            StrLit("loc")))),
        SP.inj(LeftShift((),
          HoleF,
          Free.roll(MakeMap(StrLit("loc"), Free.point(RightSide)))))).some)
    }

    "convert a constant shift array of size one" in {
      // this query never makes it to LP->QS transform because it's a constant value
      // "foo := (7); select * from foo"
      convert(
        None,
        identity.Squash[FLP](
          structural.ShiftArray[FLP](
            structural.MakeArrayN[Fix](LP.Constant(Data.Int(7)))))) must
      equal(chain(
        UnreferencedR,
        SP.inj(LeftShift(
          (),
          Free.roll(MakeArray(Free.roll(Constant(ExtEJson.inj(ejson.Int[Fix[ejson.EJson]](7)).embed)))),
          Free.point(RightSide)))).some)
        // TODO optimize to eliminate `MakeArray`
        //SP.inj(LeftShift(
        //  RootR,
        //  Free.roll(Constant(
        //    CommonEJson.inj(ejson.Arr(List(
        //      ExtEJson.inj(ejson.Int[Fix[ejson.EJson]](7)).embed))).embed)),
        //  Free.point(RightSide))).embed
    }

    "convert a constant shift array of size two" in {
      // this query never makes it to LP->QS transform because it's a constant value
      // "foo := (7,8); select * from foo"
      convert(
        None,
        identity.Squash[FLP](
          structural.ShiftArray[FLP](
            structural.ArrayConcat[FLP](
              structural.MakeArrayN[Fix](LP.Constant(Data.Int(7))),
              structural.MakeArrayN[Fix](LP.Constant(Data.Int(8))))))) must
      equal(chain(
        UnreferencedR,
        SP.inj(LeftShift(
          (),
          Free.roll(ConcatArrays(
            Free.roll(MakeArray(Free.roll(Constant(ExtEJson.inj(ejson.Int[Fix[ejson.EJson]](7)).embed)))),
            Free.roll(MakeArray(Free.roll(Constant(ExtEJson.inj(ejson.Int[Fix[ejson.EJson]](8)).embed)))))),
          Free.point(RightSide)))).some)
        // TODO optimize to eliminate `MakeArray`
        //SP.inj(LeftShift(
        //  RootR,
        //  Free.roll(Constant(
        //    CommonEJson.inj(ejson.Arr(List(
        //      ExtEJson.inj(ejson.Int[Fix[ejson.EJson]](7)).embed,
        //      ExtEJson.inj(ejson.Int[Fix[ejson.EJson]](8)).embed))).embed)),
        //  Free.point(RightSide))).embed
    }

    "convert a constant shift array of size three" in {
      // this query never makes it to LP->QS transform because it's a constant value
      // "foo := (7,8,9); select * from foo"
      convert(
        None,
        identity.Squash[FLP](
          structural.ShiftArray[FLP](
            structural.ArrayConcat[FLP](
              structural.ArrayConcat[FLP](
                structural.MakeArrayN[Fix](LP.Constant(Data.Int(7))),
                structural.MakeArrayN[Fix](LP.Constant(Data.Int(8)))),
              structural.MakeArrayN[Fix](LP.Constant(Data.Int(9))))))) must
      equal(chain(
        UnreferencedR,
        SP.inj(LeftShift(
          (),
          Free.roll(ConcatArrays(
            Free.roll(ConcatArrays(
              Free.roll(MakeArray(Free.roll(Constant(ExtEJson.inj(ejson.Int[Fix[ejson.EJson]](7)).embed)))),
              Free.roll(MakeArray(Free.roll(Constant(ExtEJson.inj(ejson.Int[Fix[ejson.EJson]](8)).embed)))))),
            Free.roll(MakeArray(Free.roll(Constant(ExtEJson.inj(ejson.Int[Fix[ejson.EJson]](9)).embed)))))),
          Free.point(RightSide)))).some)
        // TODO optimize to eliminate `MakeArray`
        //SP.inj(LeftShift(
        //  RootR,
        //  Free.roll(Constant(
        //    CommonEJson.inj(ejson.Arr(List(
        //      ExtEJson.inj(ejson.Int[Fix[ejson.EJson]](7)).embed,
        //      ExtEJson.inj(ejson.Int[Fix[ejson.EJson]](8)).embed,
        //      ExtEJson.inj(ejson.Int[Fix[ejson.EJson]](9)).embed))).embed)),
        //  Free.point(RightSide))).embed
    }

<<<<<<< HEAD
    "convert a read shift array" in pending {
      // select (baz || quux || ducks)[*] from `/foo/bar`
=======
    "convert a read shift array" in {
>>>>>>> 9e515468
      convert(
        None,
        LP.Let('x, lpRead("/foo/bar"),
          structural.ShiftArray[FLP](
            structural.ArrayConcat[FLP](
              structural.ArrayConcat[FLP](
                structural.ObjectProject[FLP](LP.Free('x), LP.Constant(Data.Str("baz"))),
                structural.ObjectProject[FLP](LP.Free('x), LP.Constant(Data.Str("quux")))),
              structural.ObjectProject[FLP](LP.Free('x), LP.Constant(Data.Str("ducks"))))))) must
      equal(chain(RootR).some) // TODO incorrect expectation
    }.pendingUntilFixed

    "convert a shift/unshift array" in {
      // "select [loc[_:] * 10 ...] from zips",
      convert(
        None,
        makeObj(
          "0" ->
            structural.UnshiftArray[FLP](
              math.Multiply[FLP](
                structural.ShiftArrayIndices[FLP](
                  structural.ObjectProject(lpRead("/zips"), LP.Constant(Data.Str("loc")))),
                LP.Constant(Data.Int(10)))))) must
      equal(chain(
        RootR,
        SP.inj(LeftShift((),
          Free.roll(DupArrayIndices(
            ProjectFieldR(
              ProjectFieldR(HoleF, StrLit("zips")),
              StrLit("loc")))),
          Free.roll(Multiply(Free.point(RightSide), IntLit(10))))),
        QC.inj(Reduce((),
          HoleF,
          List(ReduceFuncs.UnshiftArray(HoleF[Fix])),
          Free.roll(MakeMap[Fix, Free[MapFunc[Fix, ?], ReduceIndex]](
            StrLit[Fix, ReduceIndex]("0"),
            Free.point(ReduceIndex(0))))))).some)
    }.pendingUntilFixed

    "convert a filter" in {
      // "select * from foo where bar between 1 and 10"
      convert(
        listContents.some,
        StdLib.set.Filter[FLP](
          lpRead("/bar"),
          relations.Between[FLP](
            structural.ObjectProject(lpRead("/bar"), LP.Constant(Data.Str("baz"))),
            LP.Constant(Data.Int(1)),
            LP.Constant(Data.Int(10))))) must
      equal(chain(
        ReadR(rootDir </> file("bar")),
        SP.inj(LeftShift((),
          HoleF,
          Free.point(RightSide))),
        QC.inj(Filter((),
          Free.roll(Between(
            ProjectFieldR(HoleF, StrLit("baz")),
            IntLit(1),
            IntLit(10)))))).some)
    }.pendingUntilFixed

    // an example of how logical plan expects magical "left" and "right" fields to exist
    "convert magical query" in {
      // "select * from person, car",
      convert(
        None,
        LP.Let('__tmp0,
          StdLib.set.InnerJoin(lpRead("/person"), lpRead("/car"), LP.Constant(Data.Bool(true))),
          identity.Squash[FLP](
            structural.ObjectConcat[FLP](
              structural.ObjectProject(LP.Free('__tmp0), LP.Constant(Data.Str("left"))),
              structural.ObjectProject(LP.Free('__tmp0), LP.Constant(Data.Str("right"))))))) must
      equal(chain(RootR).some) // TODO incorrect expectation
    }.pendingUntilFixed

    "convert basic join with explicit join condition" in {
      //"select foo.name, bar.address from foo join bar on foo.id = bar.foo_id",

      val lp = LP.Let('__tmp0, lpRead("/foo"),
        LP.Let('__tmp1, lpRead("/bar"),
          LP.Let('__tmp2,
            StdLib.set.InnerJoin[FLP](LP.Free('__tmp0), LP.Free('__tmp1),
              relations.Eq[FLP](
                structural.ObjectProject(LP.Free('__tmp0), LP.Constant(Data.Str("id"))),
                structural.ObjectProject(LP.Free('__tmp1), LP.Constant(Data.Str("foo_id"))))),
            makeObj(
              "name" ->
                structural.ObjectProject[FLP](
                  structural.ObjectProject(LP.Free('__tmp2), LP.Constant(Data.Str("left"))),
                  LP.Constant(Data.Str("name"))),
              "address" ->
                structural.ObjectProject[FLP](
                  structural.ObjectProject(LP.Free('__tmp2), LP.Constant(Data.Str("right"))),
                  LP.Constant(Data.Str("address")))))))
      convert(None, lp) must
      equal(chain(
        RootR,
        QC.inj(Map((), ProjectFieldR(HoleF, StrLit("foo"))))).some)
    }.pendingUntilFixed
  }
}<|MERGE_RESOLUTION|>--- conflicted
+++ resolved
@@ -312,12 +312,8 @@
         //  Free.point(RightSide))).embed
     }
 
-<<<<<<< HEAD
-    "convert a read shift array" in pending {
+    "convert a read shift array" in {
       // select (baz || quux || ducks)[*] from `/foo/bar`
-=======
-    "convert a read shift array" in {
->>>>>>> 9e515468
       convert(
         None,
         LP.Let('x, lpRead("/foo/bar"),
