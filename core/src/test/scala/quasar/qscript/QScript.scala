--- conflicted
+++ resolved
@@ -20,7 +20,6 @@
 import quasar.{LogicalPlan => LP, Data, CompilerHelpers}
 import quasar.ejson
 import quasar.fp._
-import quasar.fs._
 import quasar.qscript.MapFuncs._
 import quasar.std.StdLib._
 
@@ -28,31 +27,7 @@
 import org.specs2.scalaz._
 import scalaz._, Scalaz._
 
-<<<<<<< HEAD
-class QScriptSpec extends CompilerHelpers with ScalazMatchers {
-  val transform = new Transform[Fix, QScriptTotal[Fix, ?]]
-
-  // TODO: Narrow this to QScriptPure
-  type QS[A] = QScriptTotal[Fix, A]
-  val DE = implicitly[Const[DeadEnd, ?] :<: QS]
-  val QC = implicitly[QScriptCore[Fix, ?] :<: QS]
-  val SP = implicitly[SourcedPathable[Fix, ?] :<: QS]
-  val TJ = implicitly[ThetaJoin[Fix, ?] :<: QS]
-
-  def RootR: Fix[QS] = CorecursiveOps[Fix, QS](DE.inj(Const[DeadEnd, Fix[QS]](Root))).embed
-
-  def ProjectFieldR[A](src: FreeMap[Fix], field: FreeMap[Fix]): FreeMap[Fix] =
-    Free.roll(ProjectField(src, field))
-
-  def lpRead(path: String): Fix[LP] =
-    LP.Read(sandboxAbs(posixCodec.parseAbsFile(path).get))
-
-  def convert(lp: Fix[LP]): Option[Fix[QScriptTotal[Fix, ?]]] =
-    QueryFile.convertToQScript[Fix](lp).toOption.run.copoint
-
-=======
 class QScriptSpec extends CompilerHelpers with QScriptHelpers with ScalazMatchers {
->>>>>>> 17a59d4f
   // TODO instead of calling `.toOption` on the `\/`
   // write an `Equal[PlannerError]` and test for specific errors too
   "replan" should {
@@ -220,7 +195,26 @@
     "convert a constant shift array" in pending {
       // this query never makes it to LP->QS transform because it's a constant value
       // "foo := (1,2,3); select * from foo"
-<<<<<<< HEAD
+      convert(
+        identity.Squash[FLP](
+          structural.ShiftArray[FLP](
+            structural.ArrayConcat[FLP](
+              structural.ArrayConcat[FLP](
+                structural.MakeArrayN[Fix](LP.Constant(Data.Int(1))),
+                structural.MakeArrayN[Fix](LP.Constant(Data.Int(2)))),
+              structural.MakeArrayN[Fix](LP.Constant(Data.Int(3))))))) must
+      equal(
+        SP.inj(LeftShift(
+          RootR,
+          Free.roll(Nullary(
+            CommonEJson.inj(ejson.Arr(List(
+              ExtEJson.inj(ejson.Int[Fix[ejson.EJson]](1)).embed,
+              ExtEJson.inj(ejson.Int[Fix[ejson.EJson]](2)).embed,
+              ExtEJson.inj(ejson.Int[Fix[ejson.EJson]](3)).embed))).embed)),
+          Free.point(RightSide))).embed.some)
+    }
+
+    "convert a read shift array" in pending {
       convert(
         LP.Let('x, lpRead("/foo/bar"),
           structural.ShiftArray[FLP](
@@ -229,36 +223,6 @@
                 structural.ObjectProject[FLP](LP.Free('x), LP.Constant(Data.Str("baz"))),
                 structural.ObjectProject[FLP](LP.Free('x), LP.Constant(Data.Str("quux")))),
               structural.ObjectProject[FLP](LP.Free('x), LP.Constant(Data.Str("ducks"))))))) must
-=======
-      QueryFile.convertToQScript(
-        identity.Squash[FLP](
-          structural.ShiftArray[FLP](
-            structural.ArrayConcat[FLP](
-              structural.ArrayConcat[FLP](
-                structural.MakeArrayN[Fix](LP.Constant(Data.Int(1))),
-                structural.MakeArrayN[Fix](LP.Constant(Data.Int(2)))),
-              structural.MakeArrayN[Fix](LP.Constant(Data.Int(3))))))).toOption must
->>>>>>> 17a59d4f
-      equal(
-        SP.inj(LeftShift(
-          RootR,
-          Free.roll(Nullary(
-            CommonEJson.inj(ejson.Arr(List(
-              ExtEJson.inj(ejson.Int[Fix[ejson.EJson]](1)).embed,
-              ExtEJson.inj(ejson.Int[Fix[ejson.EJson]](2)).embed,
-              ExtEJson.inj(ejson.Int[Fix[ejson.EJson]](3)).embed))).embed)),
-          Free.point(RightSide))).embed.some)
-    }
-
-    "convert a read shift array" in pending {
-      QueryFile.convertToQScript(
-        LP.Let('x, lpRead("/foo/bar"),
-          structural.ShiftArray[FLP](
-            structural.ArrayConcat[FLP](
-              structural.ArrayConcat[FLP](
-                structural.ObjectProject[FLP](LP.Free('x), LP.Constant(Data.Str("baz"))),
-                structural.ObjectProject[FLP](LP.Free('x), LP.Constant(Data.Str("quux")))),
-              structural.ObjectProject[FLP](LP.Free('x), LP.Constant(Data.Str("ducks"))))))).toOption must
       equal(RootR.some) // TODO incorrect expectation
     }
 
