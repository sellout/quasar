--- conflicted
+++ resolved
@@ -228,7 +228,7 @@
           Free.roll(MakeMap(StrLit("loc"), Free.point(RightSide)))))).some)
     }
 
-    "convert a constant shift array of size one" in pending {
+    "convert a constant shift array of size one" in {
       // this query never makes it to LP->QS transform because it's a constant value
       // "foo := (7); select * from foo"
       convert(
@@ -238,47 +238,10 @@
             structural.MakeArrayN[Fix](LP.Constant(Data.Int(7)))))) must
       equal(chain(
         RootR,
-        SP.inj(LeftShift((),
-          Free.roll(Constant(
-            CommonEJson.inj(ejson.Arr(List(
-              ExtEJson.inj(ejson.Int[Fix[ejson.EJson]](7)).embed))).embed)),
-          Free.point(RightSide)))).some)
-    }
-
-    "convert a constant shift array of size two" in pending {
-      // this query never makes it to LP->QS transform because it's a constant value
-      // "foo := (7,8); select * from foo"
-      convert(
-        None,
-        identity.Squash[FLP](
-          structural.ShiftArray[FLP](
-            structural.ArrayConcat[FLP](
-              structural.MakeArrayN[Fix](LP.Constant(Data.Int(7))),
-              structural.MakeArrayN[Fix](LP.Constant(Data.Int(8))))))) must
-      equal(chain(
-        RootR,
-        SP.inj(LeftShift((),
-          Free.roll(Constant(
-            CommonEJson.inj(ejson.Arr(List(
-              ExtEJson.inj(ejson.Int[Fix[ejson.EJson]](7)).embed,
-              ExtEJson.inj(ejson.Int[Fix[ejson.EJson]](8)).embed))).embed)),
-          Free.point(RightSide)))).some)
-    }
-
-<<<<<<< HEAD
-    "convert a constant shift array of size one" in {
-      // this query never makes it to LP->QS transform because it's a constant value
-      // "foo := (7); select * from foo"
-      convert(
-        None,
-        identity.Squash[FLP](
-          structural.ShiftArray[FLP](
-            structural.MakeArrayN[Fix](LP.Constant(Data.Int(7)))))) must
-      equal(
         SP.inj(LeftShift(
-          RootR,
+          (),
           Free.roll(MakeArray(Free.roll(Constant(ExtEJson.inj(ejson.Int[Fix[ejson.EJson]](7)).embed)))),
-          Free.point(RightSide))).embed.some)
+          Free.point(RightSide)))).some)
         // TODO optimize to eliminate `MakeArray`
         //SP.inj(LeftShift(
         //  RootR,
@@ -298,13 +261,14 @@
             structural.ArrayConcat[FLP](
               structural.MakeArrayN[Fix](LP.Constant(Data.Int(7))),
               structural.MakeArrayN[Fix](LP.Constant(Data.Int(8))))))) must
-      equal(
+      equal(chain(
+        RootR,
         SP.inj(LeftShift(
-          RootR,
+          (),
           Free.roll(ConcatArrays(
             Free.roll(MakeArray(Free.roll(Constant(ExtEJson.inj(ejson.Int[Fix[ejson.EJson]](7)).embed)))),
             Free.roll(MakeArray(Free.roll(Constant(ExtEJson.inj(ejson.Int[Fix[ejson.EJson]](8)).embed)))))),
-          Free.point(RightSide))).embed.some)
+          Free.point(RightSide)))).some)
         // TODO optimize to eliminate `MakeArray`
         //SP.inj(LeftShift(
         //  RootR,
@@ -317,10 +281,6 @@
 
     "convert a constant shift array of size three" in {
       // this query never makes it to LP->QS transform because it's a constant value
-=======
-    "convert a constant shift array of size three" in pending {
-      // this query never makes it to LP->QS transform because it's a constant value
->>>>>>> 77478ab6
       // "foo := (7,8,9); select * from foo"
       convert(
         None,
@@ -331,16 +291,16 @@
                 structural.MakeArrayN[Fix](LP.Constant(Data.Int(7))),
                 structural.MakeArrayN[Fix](LP.Constant(Data.Int(8)))),
               structural.MakeArrayN[Fix](LP.Constant(Data.Int(9))))))) must
-<<<<<<< HEAD
-      equal(
+      equal(chain(
+        RootR,
         SP.inj(LeftShift(
-          RootR,
+          (),
           Free.roll(ConcatArrays(
             Free.roll(ConcatArrays(
               Free.roll(MakeArray(Free.roll(Constant(ExtEJson.inj(ejson.Int[Fix[ejson.EJson]](7)).embed)))),
               Free.roll(MakeArray(Free.roll(Constant(ExtEJson.inj(ejson.Int[Fix[ejson.EJson]](8)).embed)))))),
             Free.roll(MakeArray(Free.roll(Constant(ExtEJson.inj(ejson.Int[Fix[ejson.EJson]](9)).embed)))))),
-          Free.point(RightSide))).embed.some)
+          Free.point(RightSide)))).some)
         // TODO optimize to eliminate `MakeArray`
         //SP.inj(LeftShift(
         //  RootR,
@@ -350,17 +310,6 @@
         //      ExtEJson.inj(ejson.Int[Fix[ejson.EJson]](8)).embed,
         //      ExtEJson.inj(ejson.Int[Fix[ejson.EJson]](9)).embed))).embed)),
         //  Free.point(RightSide))).embed
-=======
-      equal(chain(
-        RootR,
-        SP.inj(LeftShift((),
-          Free.roll(Constant(
-            CommonEJson.inj(ejson.Arr(List(
-              ExtEJson.inj(ejson.Int[Fix[ejson.EJson]](7)).embed,
-              ExtEJson.inj(ejson.Int[Fix[ejson.EJson]](8)).embed,
-              ExtEJson.inj(ejson.Int[Fix[ejson.EJson]](9)).embed))).embed)),
-          Free.point(RightSide)))).some)
->>>>>>> 77478ab6
     }
 
     "convert a read shift array" in pending {
