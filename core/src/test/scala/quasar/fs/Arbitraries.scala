--- conflicted
+++ resolved
@@ -7,13 +7,10 @@
 trait Arbitraries extends
   NumericArbitrary with
   FileSystemTypeArbitrary with
-<<<<<<< HEAD
-  NonEmptyStringArbitrary
-=======
+  NonEmptyStringArbitrary with
   PathArbitrary with
   InMemoryArbitrary with
   MoveSemanticsArbitrary
->>>>>>> 8360a15d
 
 object Arbitraries extends Arbitraries {
   // TODO: Replace with built-in version when we update scalacheck
