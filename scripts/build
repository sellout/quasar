#!/usr/bin/env bash

set -euo pipefail # STRICT MODE
IFS=$'\n\t'       # http://redsymbol.net/articles/unofficial-bash-strict-mode/

#
# This script is intended to be run by continuous integration tools, allowing
# actual details of the build and test process to change without having to
# update CI configuration.
#

echo "running build2..."

source "$(dirname $0)/constants"

# FIXME: Remove travis_wait usages when associated phases produce output
#        more frequently than Travis's 10 minute imposed window
TRAVIS_MAX_CONNECTOR_COMPILE_MINS=40
TRAVIS_MAX_DOC_MINS=20

JOB_NUM=${TRAVIS_JOB_NUMBER:="1"}

<<<<<<< HEAD
# Enables running tests for a single mongo release by specifying an argument of
# "2_6", "3_0", or "3_2" for the MongoDB 2.6.x, 3.0.x, and 3.2.x releases.
if [[ "$#" == "1" ]]; then
  QUASAR_MONGODB_RELEASE="$1"
else
  QUASAR_MONGODB_RELEASE="NONE"
fi

# Perform setup for integration tests:
if [[ ${LOCAL_MONGODB:-} == "true" ]] ; then
  export QUASAR_TEST_PATH_PREFIX="/${QUASAR_MONGODB_TESTDB}/"

  if [[ "$QUASAR_MONGODB_RELEASE" == "2_6" ]]; then
    echo "mongodb_2_6=\"mongodb://${QUASAR_MONGODB_HOST_2_6}\"" >> $TEST_CONFIG_FILE
  elif [[ "$QUASAR_MONGODB_RELEASE" == "3_0" ]]; then
    echo "mongodb_3_0=\"mongodb://${QUASAR_MONGODB_HOST_3_0}\"" >> $TEST_CONFIG_FILE
  elif [[ "$QUASAR_MONGODB_RELEASE" == "3_0_RO" ]]; then
    echo "mongodb_read_only=\"mongodb://quasar-read:quasar@${QUASAR_MONGODB_HOST_3_0}/${QUASAR_MONGODB_TESTDB}\"" >> $TEST_CONFIG_FILE
    echo "mongodb_read_only_insert=\"mongodb://quasar-dbOwner:quasar@${QUASAR_MONGODB_HOST_3_0}/${QUASAR_MONGODB_TESTDB}\"" >> $TEST_CONFIG_FILE
  elif [[ "$QUASAR_MONGODB_RELEASE" == "3_2" ]]; then
    echo "mongodb_3_2=\"mongodb://${QUASAR_MONGODB_HOST_3_2}\"" >> $TEST_CONFIG_FILE
    echo "mongodb_q_3_2=\"mongodb://${QUASAR_MONGODB_HOST_3_2}\"" >> $TEST_CONFIG_FILE
  fi
=======
>>>>>>> 1b2247cd


# if we're building a pull request, DON'T clean and use the cache instead
if [[ "$TRAVIS_PULL_REQUEST" == "false" ]]; then
  CLEAN=clean
  COVERAGE=coverage
  COVERAGE_REPORT=coverageReport
else
  CLEAN=
  COVERAGE=
  COVERAGE_REPORT=
fi

# only do code coverage on job .1 AND on a non-pull request
if [[ "${JOB_NUM##*.}" == "1" ]]; then
  # Compiling `connector` can take awhile, so allow it some extra time when
  # running on travis to avoid having the build killed due to lack of output.
  echo "Compiling connector — could take up to $TRAVIS_MAX_CONNECTOR_COMPILE_MINS minutes"
  if [[ ${TRAVIS:-} ]]; then
    travis_wait $TRAVIS_MAX_CONNECTOR_COMPILE_MINS "$SBT" -DisIsolatedEnv=${ISOLATED_ENV:=false} ++$TRAVIS_SCALA_VERSION $CLEAN $COVERAGE connector/test:compile
  else
    "$SBT" ++$TRAVIS_SCALA_VERSION $CLEAN
  fi

  # Require that all header comments are present before proceeding, then
  # build and run all tests everywhere (including integration)
  "$SBT" -DisIsolatedEnv=${ISOLATED_ENV:=false} ++$TRAVIS_SCALA_VERSION checkHeaders $COVERAGE test exclusive:test $COVERAGE_REPORT

  # In a fresh JVM process, re-compile without coverage in order to get a jar
  # that does not contain instrumentation.
  "$SBT" ++$TRAVIS_SCALA_VERSION $CLEAN 'web/assembly'

  # Running `doc` can take awhile, so allow it some extra time when
  # running on travis to avoid having the build killed due to lack of output.
  if [[ ${TRAVIS:-} ]]; then
    travis_wait $TRAVIS_MAX_DOC_MINS "$SBT" ++$TRAVIS_SCALA_VERSION doc
  else
    "$SBT" ++$TRAVIS_SCALA_VERSION doc
  fi

  # Test to ensure the JAR file is valid:
  "$SCRIPT_DIR/testJar"
  TEST_STATUS=$?

  echo "Result of Quasar JAR test: $TEST_STATUS"

  exit $TEST_STATUS
else
  # Compiling `connector` can take awhile, so allow it some extra time when
  # running on travis to avoid having the build killed due to lack of output.
  echo "Compiling connector — could take up to $TRAVIS_MAX_CONNECTOR_COMPILE_MINS minutes"
  if [[ ${TRAVIS:-} ]]; then
    travis_wait $TRAVIS_MAX_CONNECTOR_COMPILE_MINS "$SBT" -DisIsolatedEnv=${ISOLATED_ENV:=false} ++$TRAVIS_SCALA_VERSION $CLEAN connector/test:compile
  fi

  # Not the first job in Travis; run only integration tests (no sense
  # re-doing work that isn't affected by the available backends)
  "$SBT" -DisIsolatedEnv=${ISOLATED_ENV:=false} ++$TRAVIS_SCALA_VERSION it/test it/exclusive:test
fi<|MERGE_RESOLUTION|>--- conflicted
+++ resolved
@@ -19,34 +19,6 @@
 TRAVIS_MAX_DOC_MINS=20
 
 JOB_NUM=${TRAVIS_JOB_NUMBER:="1"}
-
-<<<<<<< HEAD
-# Enables running tests for a single mongo release by specifying an argument of
-# "2_6", "3_0", or "3_2" for the MongoDB 2.6.x, 3.0.x, and 3.2.x releases.
-if [[ "$#" == "1" ]]; then
-  QUASAR_MONGODB_RELEASE="$1"
-else
-  QUASAR_MONGODB_RELEASE="NONE"
-fi
-
-# Perform setup for integration tests:
-if [[ ${LOCAL_MONGODB:-} == "true" ]] ; then
-  export QUASAR_TEST_PATH_PREFIX="/${QUASAR_MONGODB_TESTDB}/"
-
-  if [[ "$QUASAR_MONGODB_RELEASE" == "2_6" ]]; then
-    echo "mongodb_2_6=\"mongodb://${QUASAR_MONGODB_HOST_2_6}\"" >> $TEST_CONFIG_FILE
-  elif [[ "$QUASAR_MONGODB_RELEASE" == "3_0" ]]; then
-    echo "mongodb_3_0=\"mongodb://${QUASAR_MONGODB_HOST_3_0}\"" >> $TEST_CONFIG_FILE
-  elif [[ "$QUASAR_MONGODB_RELEASE" == "3_0_RO" ]]; then
-    echo "mongodb_read_only=\"mongodb://quasar-read:quasar@${QUASAR_MONGODB_HOST_3_0}/${QUASAR_MONGODB_TESTDB}\"" >> $TEST_CONFIG_FILE
-    echo "mongodb_read_only_insert=\"mongodb://quasar-dbOwner:quasar@${QUASAR_MONGODB_HOST_3_0}/${QUASAR_MONGODB_TESTDB}\"" >> $TEST_CONFIG_FILE
-  elif [[ "$QUASAR_MONGODB_RELEASE" == "3_2" ]]; then
-    echo "mongodb_3_2=\"mongodb://${QUASAR_MONGODB_HOST_3_2}\"" >> $TEST_CONFIG_FILE
-    echo "mongodb_q_3_2=\"mongodb://${QUASAR_MONGODB_HOST_3_2}\"" >> $TEST_CONFIG_FILE
-  fi
-=======
->>>>>>> 1b2247cd
-
 
 # if we're building a pull request, DON'T clean and use the cache instead
 if [[ "$TRAVIS_PULL_REQUEST" == "false" ]]; then
