#!/bin/bash

set -euo pipefail # STRICT MODE
IFS=$'\n\t'       # http://redsymbol.net/articles/unofficial-bash-strict-mode/

#
# This script is intended to be run by continuous integration tools, allowing 
# actual details of the build and test process to change without having to 
# update CI configuration.
#

source "$(dirname $0)/constants"

echo "Script Path:   $SCRIPT_DIR"
echo "Root Path:     $WS_DIR"
echo "Temp Path:     $TEMP_DIR"
echo "Version:       $SLAM_VERSION"
echo "Web Jar:       $SLAM_WEB_JAR"
echo "Web Jar Dir:   $SLAM_WEB_JAR_DIR"
echo "Web Jar Path:  $SLAM_WEB_JAR_PATH"
echo "REPL Jar:      $SLAM_REPL_JAR"
echo "REPL Jar Dir:  $SLAM_REPL_JAR_DIR"
echo "REPL Jar Path: $SLAM_REPL_JAR_PATH"

<<<<<<< HEAD
if [[ "$LOCAL_MONGODB" == "true" ]] ; then 
  echo "Using local MongoDB config"

  export SLAMDATA_MONGODB='{"mongodb":{"database": "test", "connectionUri": "mongodb://127.0.0.1"}}'

  # TODO: Move to code
  echo "Importing zips data set for integration tests"

  mongoimport -h localhost --db test --collection zips --file "$WS_DIR/it/src/test/resources/tests/zips.data"
fi 

=======
>>>>>>> 0cdfd23a
SLAM_TEMP_JAR="$TEMP_DIR/$SLAM_WEB_JAR"

rm -rf "$TEMP_DIR"
mkdir -p "$TEMP_DIR"

# Build the pristine JAR without coverage:
"$SBT" clean oneJar

# Save a copy of the "clean" oneJar, since running code coverage 
# will produce a "dirty" version:
cp "$SLAM_WEB_JAR_PATH" "$SLAM_TEMP_JAR"

# Perform setup for integration tests:
if [[ "$LOCAL_MONGODB" == "true" ]] ; then 
  echo "Using local MongoDB config"

  export SLAMDATA_MONGODB='{"mongodb":{"database": "test", "connectionUri": "mongodb://127.0.0.1"}}'

  # TODO: Move to code
  echo "Importing zips data set for integration tests"

  mongoimport --db test --collection zips --file "$WS_DIR/it/src/test/resources/tests/zips.data"
fi 

# Build and run all tests everywhere (including integration)
"$SBT" -DisCoverageRun=true coverage test

# Build completed, copy oneJar to right location:
mkdir -p $SLAM_WEB_JAR_DIR
cp $SLAM_TEMP_JAR $SLAM_WEB_JAR_PATH 

# Test to ensure the JAR file is valid:
"$SCRIPT_DIR/testJar"
TEST_STATUS=$?

echo "Result of SlamData JAR test: $TEST_STATUS"

exit $TEST_STATUS<|MERGE_RESOLUTION|>--- conflicted
+++ resolved
@@ -22,20 +22,6 @@
 echo "REPL Jar Dir:  $SLAM_REPL_JAR_DIR"
 echo "REPL Jar Path: $SLAM_REPL_JAR_PATH"
 
-<<<<<<< HEAD
-if [[ "$LOCAL_MONGODB" == "true" ]] ; then 
-  echo "Using local MongoDB config"
-
-  export SLAMDATA_MONGODB='{"mongodb":{"database": "test", "connectionUri": "mongodb://127.0.0.1"}}'
-
-  # TODO: Move to code
-  echo "Importing zips data set for integration tests"
-
-  mongoimport -h localhost --db test --collection zips --file "$WS_DIR/it/src/test/resources/tests/zips.data"
-fi 
-
-=======
->>>>>>> 0cdfd23a
 SLAM_TEMP_JAR="$TEMP_DIR/$SLAM_WEB_JAR"
 
 rm -rf "$TEMP_DIR"
@@ -57,7 +43,7 @@
   # TODO: Move to code
   echo "Importing zips data set for integration tests"
 
-  mongoimport --db test --collection zips --file "$WS_DIR/it/src/test/resources/tests/zips.data"
+  mongoimport -h localhost --db test --collection zips --file "$WS_DIR/it/src/test/resources/tests/zips.data"
 fi 
 
 # Build and run all tests everywhere (including integration)
