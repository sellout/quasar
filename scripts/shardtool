#!/usr/bin/python

import os, sys, subprocess

fake = False

def call(args):
    if fake:
        print args
    else:
        return subprocess.call(args)

class Service(object):
    @classmethod
    def frompath(self, path):
        d = {}
        for line in open(path, 'r'):
            toks = line.split()
            if len(toks) != 2: continue
            d[toks[0]] = toks[1]
        return Service(d)

    def __init__(self, d):
        self.basedir = d.get('basedir')
        self.accountid = d.get('id')
        self.apikey = d.get('token')

        self.accountsport = d.get('accounts')
        self.authport = d.get('auth')
        self.ingestport = d.get('ingest')
        self.jobsport = d.get('jobs')
        self.shardport = d.get('shard')

    def ingest(self, fspath, qpath, syncType):
        assert(os.path.exists(fspath))
        assert(not qpath.startswith('/'))
<<<<<<< HEAD
        url = "http://localhost:%s/%s/fs/%s/%s?apiKey=%s" % (self.ingestport, syncType, self.account, qpath, self.apikey)
=======
        url = "http://localhost:%s/ingest/v2/%s/fs/%s/%s?apiKey=%s" % (self.ingestport, syncType, self.account, qpath, self.apikey)
>>>>>>> fde483bd
        mime = 'Content-Type: application/json'
        #args = ['curl', '-v', '-H', mime, '--data-bin', "@" + fspath, url]
        args = ['curl', '-H', mime, '--data-bin', "@" + fspath, url]
        call(args)
        print ""

    def query(self, query):
        url = "http://localhost:%s/analytics/v2/analytics/fs/%s" % (self.shardport, self.account)
        #args = ['curl', '-v', '-s', '-G',
        args = ['curl', '-s', '-G',
                #'-H', 'Accept-Encoding: gzip',
                '--data-urlencode', "format=detailed",
                '--data-urlencode', "q=" + query,
                '--data-urlencode', 'apiKey=' + self.apikey, url]
        call(args)
        print ""

    def metadata(self, qpath):
        url = "http://localhost:%s/analytics/v2/meta/fs/%s/%s" % (self.shardport, self.account, qpath)
        args = ['curl', '-s', '-G',
                '--data-urlencode', 'apiKey=' + self.apikey, url]
        call(args)
        print ""

def usage():
    prog = sys.argv[0]
    print "usage: %s -i FSPATH QPATH   # ingest data" % prog
    print "       %s -a FSPATH QPATH   # async ingest data" % prog
    print "       %s -e QUERY          # run query" % prog
    print "       %s -m QPATH          # fetch metadata for path" % prog
    print "       %s -e                # run query from stdin" % prog
    print "       %s -s [ARG1 ...]     # run subshell from tmpdir" % prog
    sys.exit(0)

if __name__ == "__main__":
    service = Service.frompath("shard.out")
    args = sys.argv[1:]
    if not args:
        usage()
    elif args[0] == '-i':
        service.ingest(args[1], args[2], "sync")
    elif args[0] == '-s':
        os.chdir(service.basedir)
        if args[1:]:
            os.execvp(args[1], args[1:])
        else:
            os.execlp('bash', 'bash')
    elif args[0] == '-a':
        service.ingest(args[1], args[2], "async")
    elif args[0] == '-e':
        if not args[1:]:
            q = sys.stdin.read()
        else:
            q = args[1]
        service.query(q)
    elif args[0] == '-m':
        service.metadata(args[1])
    else:
        usage()<|MERGE_RESOLUTION|>--- conflicted
+++ resolved
@@ -34,11 +34,7 @@
     def ingest(self, fspath, qpath, syncType):
         assert(os.path.exists(fspath))
         assert(not qpath.startswith('/'))
-<<<<<<< HEAD
-        url = "http://localhost:%s/%s/fs/%s/%s?apiKey=%s" % (self.ingestport, syncType, self.account, qpath, self.apikey)
-=======
         url = "http://localhost:%s/ingest/v2/%s/fs/%s/%s?apiKey=%s" % (self.ingestport, syncType, self.account, qpath, self.apikey)
->>>>>>> fde483bd
         mime = 'Content-Type: application/json'
         #args = ['curl', '-v', '-H', mime, '--data-bin', "@" + fspath, url]
         args = ['curl', '-H', mime, '--data-bin', "@" + fspath, url]
